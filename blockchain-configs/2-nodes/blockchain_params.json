--- conflicted
+++ resolved
@@ -76,11 +76,8 @@
     },
     "tx_bytes_limit": 10000,
     "batch_tx_list_size_limit": 50,
-<<<<<<< HEAD
-    "set_op_list_size_limit": 50
-=======
+    "set_op_list_size_limit": 50,
     "min_gc_num_siblings_deleted": 100
->>>>>>> d90c20de
   },
   "sharding": {
     "shard_owner": "",
