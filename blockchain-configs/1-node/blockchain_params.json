{
  "_description": "Blockchain params for a 1-node network. Mostly used for unit tests.",
  "token": {
    "name": "AI Network",
    "symbol": "AIN",
    "total_supply": 700000000,
    "bridge": {
      "ETH": {
        "3": {
          "0xB16c0C80a81f73204d454426fC413CAe455525A7": {
            "token_pool": "0x20ADd3d38405ebA6338CB9e57a0510DEB8f8e000",
            "min_checkout_per_request": 10000,
            "max_checkout_per_request": 100000,
            "max_checkout_per_day": 1000000,
            "checkout_fee_rate": 0.001,
            "token_exchange_rate": 1,
            "token_exchange_scheme": "FIXED"
          }
        }
      }
    }
  },
  "consensus": {
    "min_stake_for_proposer": 10000000,
    "max_stake_for_proposer": 10000000,
    "min_num_validators": 1,
    "max_num_validators": 1,
    "genesis_proposer_whitelist": {
      "0x00ADEc28B6a845a085e03591bE7550dd68673C1C": true
    },
    "genesis_validators": {
      "0x00ADEc28B6a845a085e03591bE7550dd68673C1C": {
        "stake": 10000000,
        "proposal_right": true
      }
    }
  },
  "genesis": {
    "genesis_addr": "0xAAAf6f50A0304F12119D218b94bea8082642515B",
    "genesis_timestamp": 1571819318272,
    "num_genesis_accounts": 10,
    "epoch_ms": 1000,
    "chain_id": 0,
    "network_id": 0
  },
  "resource": {
    "state_tree_height_limit": 30,
    "state_tree_bytes_limit": 20000000,
    "state_label_length_limit": 150,
    "bandwidth_budget_per_block": 10000,
    "service_state_budget_ratio": 0.5,
    "apps_state_budget_ratio": 0.495,
    "free_state_budget_ratio": 0.005,
    "max_state_tree_size_per_byte": 0.01,
    "state_gas_coefficient": 1,
    "unit_write_gas_amount": 1,
    "account_registration_gas_amount": 2000,
    "rest_function_call_gas_amount": 100,
    "gas_price_unit": 0.000001,
    "service_bandwidth_budget_ratio": 0.5,
    "apps_bandwidth_budget_ratio": 0.495,
    "free_bandwidth_budget_ratio": 0.005,
    "min_staking_for_app_tx": 0,
    "min_balance_for_service_tx": 0,
    "max_function_urls_per_developer": 3,
    "default_developers_url_whitelist": {
      "0": "https://*.ainetwork.ai",
      "1": "https://*.ainize.ai",
      "2": "https://*.afan.ai",
      "3": "http://localhost:3000"
    },
    "tx_bytes_limit": 10000,
    "batch_tx_list_size_limit": 50,
<<<<<<< HEAD
    "set_op_list_size_limit": 1500
=======
    "min_gc_num_siblings_deleted": 100
>>>>>>> d90c20de
  },
  "sharding": {
    "shard_owner": "",
    "shard_reporter": "",
    "sharding_protocol": "NONE",
    "sharding_path": "/",
    "parent_chain_poc": "",
    "reporting_period": 0,
    "max_shard_report": 100
  }
}<|MERGE_RESOLUTION|>--- conflicted
+++ resolved
@@ -71,11 +71,8 @@
     },
     "tx_bytes_limit": 10000,
     "batch_tx_list_size_limit": 50,
-<<<<<<< HEAD
-    "set_op_list_size_limit": 1500
-=======
+    "set_op_list_size_limit": 1500,
     "min_gc_num_siblings_deleted": 100
->>>>>>> d90c20de
   },
   "sharding": {
     "shard_owner": "",
