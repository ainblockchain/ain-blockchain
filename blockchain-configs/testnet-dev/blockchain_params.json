--- conflicted
+++ resolved
@@ -24,13 +24,8 @@
     "NETWORK_ID": 0,
     "CHAIN_ID": 0,
     "HOSTING_ENV": "gcp",
-<<<<<<< HEAD
     "TRACKER_UPDATE_JSON_RPC_URL": "http://34.80.184.73:8080/json-rpc",
-    "P2P_PEER_CANDIDATE_URL": "https://dev-api.ainetwork.ai/json-rpc",
-=======
-    "TRACKER_WS_ADDR": "ws://34.80.184.73:5000",
     "PEER_CANDIDATE_JSON_RPC_URL": "https://dev-api.ainetwork.ai/json-rpc",
->>>>>>> 137c113c
     "MAX_SHARD_REPORT": 100,
     "REST_FUNCTION_CALL_TIMEOUT_MS": 10000
   },
