--- conflicted
+++ resolved
@@ -24,13 +24,8 @@
     "NETWORK_ID": 0,
     "CHAIN_ID": 0,
     "HOSTING_ENV": "local",
-<<<<<<< HEAD
     "TRACKER_UPDATE_JSON_RPC_URL": "http://localhost:8080/json-rpc",
-    "P2P_PEER_CANDIDATE_URL": "http://localhost:9091/json-rpc",
-=======
-    "TRACKER_WS_ADDR": "ws://localhost:6010",
     "PEER_CANDIDATE_JSON_RPC_URL": "http://localhost:9091/json-rpc",
->>>>>>> 137c113c
     "MAX_SHARD_REPORT": 100,
     "REST_FUNCTION_CALL_TIMEOUT_MS": 10000
   },
