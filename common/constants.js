const fs = require('fs');
const path = require('path');
const semver = require('semver');
const CommonUtil = require('./common-util');
const TrafficStatsManager = require('../traffic/traffic-stats-manager');

// ** Dev flags **
const DevFlags = {
  // Enables rich logging for functions.
  enableRichFunctionLogging: false,
  // Enables rich logging for transactions.
  enableRichTransactionLogging: false,
  // Enables rich logging for p2p communication.
  enableRichP2pCommunicationLogging: false,
  // Enables rich logging for tx selection in tx pool.
  enableRichTxSelectionLogging: false,
  // Enables state tree transfer.
  enableStateTreeTransfer: false,
  // Enables traffic monitoring.
  enableTrafficMonitoring: true,
  // Enables winston logger. (default = bunyan)
  enableWinstonLogger: false,
<<<<<<< HEAD
  // Enables p2p message tagging.
  enableP2pMessageTags: true,
  // Enables p2p message tags checking.
  enableP2pMessageTagsChecking: true,
  // Enables ws compression.
  enableWsCompression: false,
  // Enables limits on tx broadcasting (max = 2).
  enableTxBroadcastLimit: false,
=======
  // Enables p2p message tags checking.
  // TODO(liayoo): Add some security measures before turning this flag on.
  enableP2pMessageTagsChecking: false,
>>>>>>> a136b066
};

// ** Blockchain configs **
const BlockchainConsts = {
  // *** Genesis ***
  BASE_BLOCKCHAIN_CONFIGS_DIR: 'blockchain-configs/base',
  // *** Protocol Versions ***
  CURRENT_PROTOCOL_VERSION: require('../package.json').version,
  PROTOCOL_VERSIONS: path.resolve(__dirname, '../client/protocol_versions.json'),
  DATA_PROTOCOL_VERSION: '1.0.0',
  CONSENSUS_PROTOCOL_VERSION: '1.0.0',
  // *** Directories & Files ***
  CHAINS_N2B_DIR_NAME: 'n2b', // Number-to-block directory name.
  CHAINS_H2N_DIR_NAME: 'h2n', // Hash-to-number directory name.
  SNAPSHOTS_N2S_DIR_NAME: 'n2s', // Number-to-snapshot directory name.
  DEBUG_SNAPSHOT_FILE_PREFIX: 'debug_', // Prefix for debug snapshot files.
};
if (!semver.valid(BlockchainConsts.CURRENT_PROTOCOL_VERSION)) {
  throw Error('Wrong version format is specified in package.json');
}
if (!fs.existsSync(BlockchainConsts.PROTOCOL_VERSIONS)) {
  throw Error('Missing protocol versions file: ' + BlockchainConsts.PROTOCOL_VERSIONS);
} else {
  BlockchainConsts.PROTOCOL_VERSION_MAP = JSON.parse(fs.readFileSync(BlockchainConsts.PROTOCOL_VERSIONS));
}
if (!semver.valid(BlockchainConsts.DATA_PROTOCOL_VERSION)) {
  throw Error('Wrong data version format is specified for DATA_PROTOCOL_VERSION');
}
if (!semver.valid(BlockchainConsts.CONSENSUS_PROTOCOL_VERSION)) {
  throw Error('Wrong data version format is specified for CONSENSUS_PROTOCOL_VERSION');
}

// ** Blockchain Params **
const BlockchainParams = getBlockchainConfig('blockchain_params.json');

// ** Node configs, set for individual nodes by env vars **
const NodeConfigs = {};
NodeConfigs.BLOCKCHAIN_CONFIGS_DIR = process.env.BLOCKCHAIN_CONFIGS_DIR || BlockchainConsts.BASE_BLOCKCHAIN_CONFIGS_DIR;
NodeConfigs.GENESIS_BLOCK_DIR = path.resolve(__dirname, '..', NodeConfigs.BLOCKCHAIN_CONFIGS_DIR);
/**
 * Overwriting node_params.json with environment variables.
 * These parameters are defined in node_params.json, but if specified as environment variables,
 * the env vars take precedence.
 * (priority: env var > ${BLOCKCHAIN_CONFIGS_DIR}/node_params.json > ./genesis-configs/base/node_params.json)
 */
const NodeParams = getBlockchainConfig('node_params.json');
function setNodeConfigs() {
  for (const [param, valFromNodeParams] of Object.entries(NodeParams)) {
    const valFromEnvVar = process.env[param];
    if (valFromEnvVar !== undefined) {
      if (CommonUtil.isBool(valFromNodeParams)) {
        NodeConfigs[param] = CommonUtil.convertEnvVarInputToBool(valFromEnvVar);
      } else if (CommonUtil.isIntegerString(valFromEnvVar)) {
        NodeConfigs[param] = Number(valFromEnvVar);
      } else if (CommonUtil.isArray(valFromNodeParams) || CommonUtil.isWildcard(valFromNodeParams)) {
        NodeConfigs[param] = CommonUtil.getWhitelistFromString(valFromEnvVar);
      } else {
        NodeConfigs[param] = valFromEnvVar;
      }
    } else {
      NodeConfigs[param] = valFromNodeParams;
    }
  }
  if (!fs.existsSync(NodeConfigs.BLOCKCHAIN_DATA_DIR)) {
    try {
      fs.mkdirSync(NodeConfigs.BLOCKCHAIN_DATA_DIR, { recursive: true });
    } catch (e) {
      console.log(e)
    }
  }
  NodeConfigs.LOGS_DIR = path.resolve(NodeConfigs.BLOCKCHAIN_DATA_DIR, 'logs');
  NodeConfigs.CHAINS_DIR = path.resolve(NodeConfigs.BLOCKCHAIN_DATA_DIR, 'chains');
  NodeConfigs.SNAPSHOTS_ROOT_DIR = path.resolve(NodeConfigs.BLOCKCHAIN_DATA_DIR, 'snapshots');
  NodeConfigs.KEYS_ROOT_DIR = path.resolve(NodeConfigs.BLOCKCHAIN_DATA_DIR, 'keys');
}
setNodeConfigs();

// ** Enums **
/**
 * Message types for communication between nodes.
 *
 * @enum {string}
 */
const MessageTypes = {
  ADDRESS_REQUEST: 'ADDRESS_REQUEST',
  ADDRESS_RESPONSE: 'ADDRESS_RESPONSE',
  CHAIN_SEGMENT_REQUEST: 'CHAIN_SEGMENT_REQUEST',
  CHAIN_SEGMENT_RESPONSE: 'CHAIN_SEGMENT_RESPONSE',
  TRANSACTION: 'TRANSACTION',
  CONSENSUS: 'CONSENSUS',
  PEER_INFO_UPDATE: 'PEER_INFO_UPDATE'
};

/**
 * States of blockchain nodes.
 *
 * @enum {string}
 */
const BlockchainNodeStates = {
  STARTING: 'STARTING',
  SYNCING: 'SYNCING',
  SERVING: 'SERVING',
  STOPPED: 'STOPPED',
};

/**
 * States of p2p network.
 *
 * @enum {string}
 */
const P2pNetworkStates = {
  STARTING: 'STARTING',
  EXPANDING: 'EXPANDING',
  STEADY: 'STEADY'
};

/**
 * Predefined database paths.
 * @enum {string}
 */
const PredefinedDbPaths = {
  // Roots
  OWNERS_ROOT: 'owners',
  RULES_ROOT: 'rules',
  FUNCTIONS_ROOT: 'functions',
  VALUES_ROOT: 'values',
  // Entry point labels (.*)
  DOT_RULE: '.rule',
  DOT_FUNCTION: '.function',
  DOT_OWNER: '.owner',
  DOT_SHARD: '.shard',
  // Blockchain Params
  BLOCKCHAIN_PARAMS: 'blockchain_params',
  BLOCKCHAIN_PARAMS_CONSENSUS: 'consensus',
  BLOCKCHAIN_PARAMS_GENESIS: 'genesis',
  BLOCKCHAIN_PARAMS_MAX_FUNCTION_URLS_PER_DEVELOPER: 'max_function_urls_per_developer',
  BLOCKCHAIN_PARAMS_RESOURCE: 'resource',
  BLOCKCHAIN_PARAMS_REWARD: 'reward',
  BLOCKCHAIN_PARAMS_SHARDING: 'sharding',
  BLOCKCHAIN_PARAMS_SHARDING_MAX_SHARD_REPORT: 'max_shard_report',
  BLOCKCHAIN_PARAMS_SHARDING_NUM_SHARD_REPORT_DELETED: 'num_shard_report_deleted',
  BLOCKCHAIN_PARAMS_SHARDING_PARENT_CHAIN_POC: 'parent_chain_poc',
  BLOCKCHAIN_PARAMS_SHARDING_PATH: 'sharding_path',
  BLOCKCHAIN_PARAMS_SHARDING_PROTOCOL: 'sharding_protocol',
  BLOCKCHAIN_PARAMS_SHARDING_REPORTING_PERIOD: 'reporting_period',
  BLOCKCHAIN_PARAMS_SHARDING_SHARD_OWNER: 'shard_owner',
  BLOCKCHAIN_PARAMS_SHARDING_SHARD_REPORTER: 'shard_reporter',
  BLOCKCHAIN_PARAMS_TOKEN: 'token',
  BLOCKCHAIN_PARAMS_TOKEN_BRIDGE: 'bridge',
  BLOCKCHAIN_PARAMS_TOKEN_CHECKOUT_FEE_RATE: 'checkout_fee_rate',
  BLOCKCHAIN_PARAMS_TOKEN_EXCH_RATE: 'token_exchange_rate',
  BLOCKCHAIN_PARAMS_TOKEN_EXCH_SCHEME: 'token_exchange_scheme',
  BLOCKCHAIN_PARAMS_TOKEN_MAX_CHECKOUT_PER_DAY: 'max_checkout_per_day',
  BLOCKCHAIN_PARAMS_TOKEN_MAX_CHECKOUT_PER_REQUEST: 'max_checkout_per_request',
  BLOCKCHAIN_PARAMS_TOKEN_MIN_CHECKOUT_PER_REQUEST: 'min_checkout_per_request',
  BLOCKCHAIN_PARAMS_TOKEN_NAME: 'name',
  BLOCKCHAIN_PARAMS_TOKEN_POOL: 'token_pool',
  BLOCKCHAIN_PARAMS_TOKEN_SYMBOL: 'symbol',
  BLOCKCHAIN_PARAMS_TOKEN_TOTAL_SUPPLY: 'total_supply',
  // Consensus
  CONSENSUS: 'consensus',
  CONSENSUS_BLOCK_HASH: 'block_hash',
  CONSENSUS_IS_AGAINST: 'is_against',
  CONSENSUS_NUMBER: 'number',
  CONSENSUS_OFFENSE_RECORDS: 'offense_records',
  CONSENSUS_OFFENSE_TYPE: 'offense_type',
  CONSENSUS_PROPOSAL_RIGHT: 'proposal_right',
  CONSENSUS_PROPOSE: 'propose',
  CONSENSUS_PROPOSER: 'proposer',
  CONSENSUS_REWARDS: 'rewards',
  CONSENSUS_REWARDS_UNCLAIMED: 'unclaimed',
  CONSENSUS_REWARDS_CUMULATIVE: 'cumulative',
  CONSENSUS_STAKE: 'stake',
  CONSENSUS_TOTAL_AT_STAKE: 'total_at_stake',
  CONSENSUS_VALIDATORS: 'validators',
  CONSENSUS_VOTE: 'vote',
  CONSENSUS_VOTE_NONCE: 'vote_nonce',
  CONSENSUS_PROPOSER_WHITELIST: 'proposer_whitelist',
  // Developers
  DEVELOPERS: 'developers',
  DEVELOPERS_REST_FUNCTIONS: 'rest_functions',
  DEVELOPERS_REST_FUNCTIONS_PARAMS: 'params',
  DEVELOPERS_REST_FUNCTIONS_USER_WHITELIST: 'user_whitelist',
  DEVELOPERS_REST_FUNCTIONS_URL_WHITELIST: 'url_whitelist',
  // Receipts
  RECEIPTS: 'receipts',
  RECEIPTS_ADDRESS: 'address',
  RECEIPTS_BILLING: 'billing',
  RECEIPTS_BLOCK_NUMBER: 'block_number',
  RECEIPTS_EXEC_RESULT: 'exec_result',
  RECEIPTS_EXEC_RESULT_CODE: 'code',
  RECEIPTS_EXEC_RESULT_GAS_AMOUNT_CHARGED: 'gas_amount_charged',
  RECEIPTS_EXEC_RESULT_GAS_COST_TOTAL: 'gas_cost_total',
  RECEIPTS_EXEC_RESULT_RESULT_LIST: 'result_list',
  // Gas fee
  GAS_FEE: 'gas_fee',
  GAS_FEE_AMOUNT: 'amount',
  GAS_FEE_BILLING: 'billing',
  GAS_FEE_CLAIM: 'claim',
  GAS_FEE_COLLECT: 'collect',
  GAS_FEE_UNCLAIMED: 'unclaimed',
  // Save last tx
  SAVE_LAST_TX_LAST_TX: '.last_tx',
  // Erase value
  ERASE_VALUE_ERASED: 'erased',
  // Accounts & Transfer
  ACCOUNTS: 'accounts',
  ACCOUNTS_NONCE: 'nonce',
  ACCOUNTS_TIMESTAMP: 'timestamp',
  SERVICE_ACCOUNTS: 'service_accounts',
  BALANCE: 'balance',
  TRANSFER: 'transfer',
  TRANSFER_VALUE: 'value',
  TRANSFER_RESULT: 'result',
  // Apps & Manage app
  APPS: 'apps',
  MANAGE_APP: 'manage_app',
  MANAGE_APP_CONFIG: 'config',
  MANAGE_APP_CONFIG_ADMIN: 'admin',
  MANAGE_APP_CONFIG_BILLING: 'billing',
  MANAGE_APP_CONFIG_BILLING_USERS: 'users',
  MANAGE_APP_CONFIG_IS_PUBLIC: 'is_public',
  MANAGE_APP_CONFIG_SERVICE: 'service',
  MANAGE_APP_CREATE: 'create',
  MANAGE_APP_RESULT: 'result',
  // Staking
  STAKING: 'staking',
  STAKING_BALANCE_TOTAL: 'balance_total',
  STAKING_EXPIRE_AT: 'expire_at',
  STAKING_LOCKUP_DURATION: 'lockup_duration',
  STAKING_RESULT: 'result',
  STAKING_STAKE: 'stake',
  STAKING_UNSTAKE: 'unstake',
  STAKING_VALUE: 'value',
  // Payments
  PAYMENTS: 'payments',
  PAYMENTS_ADMIN: 'admin',
  PAYMENTS_CLAIM: 'claim',
  PAYMENTS_CONFIG: 'config',
  PAYMENTS_PAY: 'pay',
  PAYMENTS_RESULT: 'result',
  // Escrow
  ESCROW: 'escrow',
  ESCROW_ADMIN: 'admin',
  ESCROW_HOLD: 'hold',
  ESCROW_OPEN: 'open',
  ESCROW_RELEASE: 'release',
  ESCROW_RESULT: 'result',
  // Check-in & Check-out
  CHECKIN: 'checkin',
  CHECKIN_AMOUNT: 'amount',
  CHECKIN_HISTORY: 'history',
  CHECKIN_REQUESTS: 'requests',
  CHECKIN_STATS: 'stats',
  CHECKIN_STATS_COMPLETE: 'complete',
  CHECKIN_STATS_PENDING: 'pending',
  CHECKIN_STATS_TOTAL: 'total',
  CHECKIN_TOKEN_POOL: 'token_pool',
  CHECKOUT: 'checkout',
  CHECKOUT_HISTORY: 'history',
  CHECKOUT_REFUNDS: 'refunds',
  CHECKOUT_REQUESTS: 'requests',
  CHECKOUT_STATS: 'stats',
  CHECKOUT_STATS_COMPLETE: 'complete',
  CHECKOUT_STATS_PENDING: 'pending',
  CHECKOUT_STATS_TOTAL: 'total',
  // Sharding
  SHARDING: 'sharding',
  SHARDING_SHARD: 'shard',
  SHARDING_SHARD_MAX_SHARD_REPORT: 'max_shard_report',
  SHARDING_SHARD_NUM_SHARD_REPORT_DELETED: 'num_shard_report_deleted',
  SHARDING_SHARD_PARENT_CHAIN_POC: 'parent_chain_poc',
  SHARDING_SHARD_PATH: 'sharding_path',
  SHARDING_SHARD_PROTOCOL: 'sharding_protocol',
  SHARDING_SHARD_REPORTING_PERIOD: 'reporting_period',
  SHARDING_SHARD_SHARD_OWNER: 'shard_owner',
  SHARDING_SHARD_SHARD_REPORTER: 'shard_reporter',
};

/**
 * Properties of account configs.
 *
 * @enum {string}
 */
const AccountProperties = {
  ADDRESS: 'address',
  OTHERS: 'others',
  OWNER: 'owner',
  PRIVATE_KEY: 'private_key',
  PUBLIC_KEY: 'public_key',
};

/**
 * Properties of owner configs.
 *
 * @enum {string}
 */
const OwnerProperties = {
  ANYONE: '*',
  BRANCH_OWNER: 'branch_owner',
  FID_PREFIX: 'fid:',
  OWNERS: 'owners',
  WRITE_FUNCTION: 'write_function',
  WRITE_OWNER: 'write_owner',
  WRITE_RULE: 'write_rule',
};

/**
 * Properties of rule configs.
 *
 * @enum {string}
 */
const RuleProperties = {
  WRITE: 'write',
  STATE: 'state',
  MAX_CHILDREN: 'max_children',
  MAX_HEIGHT: 'max_height',
  MAX_SIZE: 'max_size',
  MAX_BYTES: 'max_bytes',
  GC_MAX_SIBLINGS: 'gc_max_siblings',
  GC_NUM_SIBLINGS_DELETED: 'gc_num_siblings_deleted',
};

/**
 * Properties of function configs.
 *
 * @enum {string}
 */
const FunctionProperties = {
  FUNCTION_ID: 'function_id',
  FUNCTION_TYPE: 'function_type',
  FUNCTION_URL: 'function_url',
};

/**
 * Types of functions.
 *
 * @enum {string}
 */
const FunctionTypes = {
  NATIVE: 'NATIVE',
  REST: 'REST',
};

/**
 * Properties of state info.
 *
 * @enum {string}
 */
const StateLabelProperties = {
  HAS_PARENT_STATE_NODE: '#has_parent_state_node',
  HASH_DELIMITER: '#',  // Hash delimiter
  META_LABEL_PREFIX: '#',  // Prefix of all meta labels
  NEXT_SERIAL: '#next_serial',
  NUM_PARENTS: '#num_parents',
  RADIX_LABEL_PREFIX: '#radix:',
  RADIX_PROOF_HASH: '#radix_ph',
  SERIAL: '#serial',
  STATE_LABEL_PREFIX: '#state:',
  STATE_PROOF_HASH: '#state_ph',
  VARIABLE_LABEL_PREFIX: '$',  // Prefix of variable labels
  VERSION: '#version',
  TREE_HEIGHT: '#tree_height',
  TREE_SIZE: '#tree_size',
  TREE_BYTES: '#tree_bytes',
};

/**
 * Properties of blockchain snapshot.
 *
 * @enum {string}
 */
const BlockchainSnapshotProperties = {
  BLOCK: 'block',
  BLOCK_NUMBER: 'block_number',
  RADIX_SNAPSHOT: 'radix_snapshot',
  ROOT_PROOF_HASH: 'root_proof_hash',
  STATE_SNAPSHOT: 'state_snapshot',
};

/**
 * IDs of native functions.
 *
 * @enum {string}
 */
const NativeFunctionIds = {
  CANCEL_CHECKIN: '_cancelCheckin',
  CLAIM: '_claim',
  CLAIM_REWARD: '_claimReward',
  CLOSE_CHECKIN: '_closeCheckin',
  CLOSE_CHECKOUT: '_closeCheckout',
  COLLECT_FEE: '_collectFee',
  CREATE_APP: '_createApp',
  DISTRIBUTE_FEE: '_distributeFee',
  ERASE_VALUE: '_eraseValue',
  FAIL: '_fail',
  HANDLE_OFFENSES: '_handleOffenses',
  HOLD: '_hold',
  OPEN_CHECKIN: '_openCheckin',
  OPEN_CHECKOUT: '_openCheckout',
  PAY: '_pay',
  RELEASE: '_release',
  SAVE_LAST_TX: '_saveLastTx',
  SET_OWNER_CONFIG: '_setOwnerConfig',
  STAKE: '_stake',
  TRANSFER: '_transfer',
  UNSTAKE: '_unstake',
  UPDATE_LATEST_SHARD_REPORT: '_updateLatestShardReport',
};

function isNativeFunctionId(fid) {
  const fidList = Object.values(NativeFunctionIds);
  return fidList.includes(fid);
}

/**
 * Properties of sharding configs.
 *
 * @enum {string}
 */
const ShardingProperties = {
  LATEST_BLOCK_NUMBER: 'latest_block_number',
  MAX_SHARD_REPORT: 'max_shard_report',
  NUM_SHARD_REPORT_DELETED: 'num_shard_report_deleted',
  PARENT_CHAIN_POC: 'parent_chain_poc',
  PROOF_HASH: 'proof_hash',
  PROOF_HASH_MAP: 'proof_hash_map',
  REPORTING_PERIOD: 'reporting_period',
  SHARD_OWNER: 'shard_owner',
  SHARD_REPORTER: 'shard_reporter',
  SHARDING_ENABLED: 'sharding_enabled',
  SHARDING_PATH: 'sharding_path',
  SHARDING_PROTOCOL: 'sharding_protocol',
};

/**
 * Sharding protocols.
 *
 * @enum {string}
 */
const ShardingProtocols = {
  NONE: 'NONE',
  POA: 'POA',
};

/**
 * Token exchange schemes.
 *
 * @enum {string}
 */
const TokenExchangeSchemes = {
  NONE: 'NONE',
  FIXED: 'FIXED',
};

/**
 * Types of read database operations.
 *
 * @enum {string}
 */
const ReadDbOperations = {
  GET_VALUE: 'GET_VALUE',
  GET_FUNCTION: 'GET_FUNCTION',
  GET_RULE: 'GET_RULE',
  GET_OWNER: 'GET_OWNER',
  MATCH_FUNCTION: 'MATCH_FUNCTION',
  MATCH_RULE: 'MATCH_RULE',
  MATCH_OWNER: 'MATCH_OWNER',
  EVAL_RULE: 'EVAL_RULE',
  EVAL_OWNER: 'EVAL_OWNER',
  GET: 'GET',
};

/**
 * Types of write database operations.
 *
 * @enum {string}
 */
const WriteDbOperations = {
  SET_VALUE: 'SET_VALUE',
  INC_VALUE: 'INC_VALUE',
  DEC_VALUE: 'DEC_VALUE',
  SET_FUNCTION: 'SET_FUNCTION',
  SET_RULE: 'SET_RULE',
  SET_OWNER: 'SET_OWNER',
  SET: 'SET',
};

/**
 * Transaction states.
 *
 * @enum {string}
 */
const TransactionStates = {
  FINALIZED: 'FINALIZED',
  EXECUTED: 'EXECUTED',
  FAILED: 'FAILED',
  PENDING: 'PENDING',
  TIMED_OUT: 'TIMED_OUT',
};

/**
 * State versions.
 *
 * @enum {string}
 */
const StateVersions = {
  BACKUP: 'BACKUP',
  CONSENSUS_CREATE: 'CONSENSUS_CREATE',
  CONSENSUS_PROPOSE: 'CONSENSUS_PROPOSE',
  CONSENSUS_VOTE: 'CONSENSUS_VOTE',
  EMPTY: 'EMPTY',
  FINAL: 'FINAL',
  NODE: 'NODE',
  POOL: 'POOL',
  SEGMENT: 'SEGMENT',
  LOAD: 'LOAD',
  SNAP: 'SNAP',
  START: 'START',
  TX_POOL: 'TX_POOL',
};

/**
 * Sync mode options.
 *
 * @enum {string}
 */
const SyncModeOptions = {
  FULL: 'full',
  FAST: 'fast',
};

const TrafficEventTypes = {
  // JSON-RPC APIs
  JSON_RPC_GET: 'json_rpc_get',
  JSON_RPC_SET: 'json_rpc_set',
  // P2P messages
  P2P_MESSAGE_CLIENT: 'p2p_message_client',
  P2P_MESSAGE_SERVER: 'p2p_message_server',
  P2P_TAG_CONSENSUS_LENGTH: 'p2p_tag_consensus_length',
  P2P_TAG_CONSENSUS_MAX_OCCUR: 'p2p_tag_consensus_max_occur',
  P2P_TAG_TX_LENGTH: 'p2p_tag_tx_length',
  P2P_TAG_TX_MAX_OCCUR: 'p2p_tag_tx_max_occur',
  // Access control
  ACCESS_CONTROL_GET: 'access_control_get',
  ACCESS_CONTROL_SET: 'access_control_set',
  // Client APIs
  CLIENT_API_GET: 'client_api_get',
  CLIENT_API_SET: 'client_api_set',
  // Blocks
  BLOCK_EVIDENCE: 'block_evidence',
  BLOCK_FINALIZED: 'block_finalized',
  BLOCK_GAS_AMOUNT: 'block_gas_amount',
  BLOCK_GAS_COST: 'block_gas_cost',
  BLOCK_LAST_VOTES: 'block_last_votes',
  BLOCK_SIZE: 'block_size',
  BLOCK_TXS: 'block_txs',
  // Consensus & block producing
  PROPOSE_BEFORE_BLOCK: 'propose_before_block',
  VOTE_BEFORE_BLOCK: 'vote_before_block',
  VOTE_AFTER_PROPOSE: 'vote_after_propose',
  PROPOSE_P2P_MESSAGE: 'propose_p2p_message',
  VOTE_P2P_MESSAGE: 'vote_p2p_message',
  // Txs
  TX_BYTES: 'tx_bytes',
  TX_GAS_AMOUNT: 'tx_gas_amount',
  TX_GAS_COST: 'tx_gas_cost',
  TX_OP_SIZE: 'tx_op_size',
};

const BlockchainEventTypes = {
  BLOCK_FINALIZED: 'BLOCK_FINALIZED',
  VALUE_CHANGED: 'VALUE_CHANGED',
};

const BlockchainEventMessageTypes = {
  REGISTER_FILTER: 'REGISTER_FILTER',
  DEREGISTER_FILTER: 'DEREGISTER_FILTER',
  EMIT_EVENT: 'EMIT_EVENT',
};

// ** Lists **

/**
 * Root labels of service paths.
 */
const SERVICE_TYPES = [
  PredefinedDbPaths.ACCOUNTS,
  PredefinedDbPaths.CHECKIN,
  PredefinedDbPaths.CHECKOUT,
  PredefinedDbPaths.ESCROW,
  PredefinedDbPaths.GAS_FEE,
  PredefinedDbPaths.MANAGE_APP,
  PredefinedDbPaths.PAYMENTS,
  PredefinedDbPaths.SERVICE_ACCOUNTS,
  PredefinedDbPaths.SHARDING,
  PredefinedDbPaths.STAKING,
  PredefinedDbPaths.TRANSFER,
];

function isServiceType(type) {
  return SERVICE_TYPES.includes(type);
}

/**
 * Service types allowed to create service accounts.
 */
const SERVICE_ACCOUNT_SERVICE_TYPES = [
  PredefinedDbPaths.GAS_FEE_BILLING,
  PredefinedDbPaths.ESCROW,
  PredefinedDbPaths.GAS_FEE,
  PredefinedDbPaths.PAYMENTS,
  PredefinedDbPaths.STAKING,
];

function isServiceAccountServiceType(type) {
  return SERVICE_ACCOUNT_SERVICE_TYPES.includes(type);
}

/**
 * Service types that are app-dependent.
 */
const APP_DEPENDENT_SERVICE_TYPES = [
  PredefinedDbPaths.MANAGE_APP,
  PredefinedDbPaths.PAYMENTS,
  PredefinedDbPaths.STAKING,
];

function isAppDependentServiceType(type) {
  return APP_DEPENDENT_SERVICE_TYPES.includes(type);
}

function getBlockchainConfig(filename) {
  let config = null;
  if (process.env.BLOCKCHAIN_CONFIGS_DIR) {
    const configPath = path.resolve(__dirname, '..', process.env.BLOCKCHAIN_CONFIGS_DIR, filename);
    if (fs.existsSync(configPath)) {
      config = JSON.parse(fs.readFileSync(configPath));
    }
  }
  if (!config) {
    const defaultConfigPath = path.resolve(
        __dirname, '..', BlockchainConsts.BASE_BLOCKCHAIN_CONFIGS_DIR, filename);
    if (fs.existsSync(defaultConfigPath)) {
      config = JSON.parse(fs.readFileSync(defaultConfigPath));
    } else {
      throw Error(`Missing blockchain config file: ${defaultConfigPath}`);
    }
  }
  return config;
}

function buildOwnerPermissions(branchOwner, writeFunction, writeOwner, writeRule) {
  return {
    [OwnerProperties.BRANCH_OWNER]: branchOwner,
    [OwnerProperties.WRITE_FUNCTION]: writeFunction,
    [OwnerProperties.WRITE_OWNER]: writeOwner,
    [OwnerProperties.WRITE_RULE]: writeRule
  };
}

function buildRulePermission(rule) {
  return {
    [PredefinedDbPaths.DOT_RULE]: {
      [RuleProperties.WRITE]: rule
    }
  };
}

const trafficStatsManager = new TrafficStatsManager(
    NodeConfigs.TRAFFIC_DB_INTERVAL_MS, NodeConfigs.TRAFFIC_DB_MAX_INTERVALS, DevFlags.enableTrafficMonitoring);

module.exports = {
  DevFlags,
  BlockchainConsts,
  NodeConfigs,
  MessageTypes,
  BlockchainNodeStates,
  P2pNetworkStates,
  PredefinedDbPaths,
  AccountProperties,
  OwnerProperties,
  RuleProperties,
  FunctionProperties,
  FunctionTypes,
  StateLabelProperties,
  BlockchainSnapshotProperties,
  NativeFunctionIds,
  isNativeFunctionId,
  ShardingProperties,
  ShardingProtocols,
  TokenExchangeSchemes,
  ReadDbOperations,
  WriteDbOperations,
  TransactionStates,
  StateVersions,
  getBlockchainConfig,
  SyncModeOptions,
  TrafficEventTypes,
  BlockchainEventTypes,
  BlockchainEventMessageTypes,
  isServiceType,
  isServiceAccountServiceType,
  isAppDependentServiceType,
  buildOwnerPermissions,
  buildRulePermission,
  BlockchainParams,
  trafficStatsManager,
};<|MERGE_RESOLUTION|>--- conflicted
+++ resolved
@@ -20,20 +20,9 @@
   enableTrafficMonitoring: true,
   // Enables winston logger. (default = bunyan)
   enableWinstonLogger: false,
-<<<<<<< HEAD
-  // Enables p2p message tagging.
-  enableP2pMessageTags: true,
-  // Enables p2p message tags checking.
-  enableP2pMessageTagsChecking: true,
-  // Enables ws compression.
-  enableWsCompression: false,
-  // Enables limits on tx broadcasting (max = 2).
-  enableTxBroadcastLimit: false,
-=======
   // Enables p2p message tags checking.
   // TODO(liayoo): Add some security measures before turning this flag on.
   enableP2pMessageTagsChecking: false,
->>>>>>> a136b066
 };
 
 // ** Blockchain configs **
