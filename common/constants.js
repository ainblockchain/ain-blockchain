--- conflicted
+++ resolved
@@ -557,16 +557,13 @@
   // P2P messages
   P2P_MESSAGE_CLIENT: 'p2p_message_client',
   P2P_MESSAGE_SERVER: 'p2p_message_server',
-<<<<<<< HEAD
-  // Access control messages
-  ACCESS_CONTROL_GET: 'access_control_get',
-  ACCESS_CONTROL_SET: 'access_control_set',
-=======
   P2P_TAG_CONSENSUS_LENGTH: 'p2p_tag_consensus_length',
   P2P_TAG_CONSENSUS_MAX_OCCUR: 'p2p_tag_consensus_max_occur',
   P2P_TAG_TX_LENGTH: 'p2p_tag_tx_length',
   P2P_TAG_TX_MAX_OCCUR: 'p2p_tag_tx_max_occur',
->>>>>>> 1cd1b377
+  // Access control
+  ACCESS_CONTROL_GET: 'access_control_get',
+  ACCESS_CONTROL_SET: 'access_control_set',
   // Client APIs
   CLIENT_API_GET: 'client_api_get',
   CLIENT_API_SET: 'client_api_set',
