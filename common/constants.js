const fs = require('fs');
const path = require('path');
const semver = require('semver');
const CommonUtil = require('./common-util');
const TrafficStatsManager = require('../traffic/traffic-stats-manager');

// ** Genesis configs **
const DEFAULT_GENESIS_CONFIGS_DIR = 'genesis-configs/base';
const CUSTOM_GENESIS_CONFIGS_DIR = process.env.GENESIS_CONFIGS_DIR ?
    process.env.GENESIS_CONFIGS_DIR : null;
const GenesisParams = getGenesisConfig('genesis_params.json');
const GenesisToken = getGenesisConfig('genesis_token.json');
const GenesisAccounts = getGenesisConfig('genesis_accounts.json');

// ** Feature flags **
// NOTE(platfowner): If there is a corresponding env variable (e.g. force... flags),
//                   the flag value will be OR-ed to the value.
const FeatureFlags = {
  // Enables rich logging for functions.
  enableRichFunctionLogging: false,
  // Enables rich logging for transactions.
  enableRichTransactionLogging: false,
  // Enables rich logging for p2p communication.
  enableRichP2pCommunicationLogging: false,
  // Enables rich logging for tx selection in tx pool.
  enableRichTxSelectionLogging: false,
  // Enables state tree transfer.
  enableStateTreeTransfer: false,
  // Enables receipts recording to the state.
  enableReceiptsRecording: true,  // Some test cases assume this value true.
  // Enables ntp-sync for global time syncing.
  enableNtpSync: true,
  // Enables traffic monitoring.
  enableTrafficMonitoring: true,
  // Enables state info updates.
  enableStateInfoUpdates: true,
  // Enables radix level snapshots.
  enableRadixLevelSnapshots: true,
};

// ** Environment variables **
const DEBUG = CommonUtil.convertEnvVarInputToBool(process.env.DEBUG);
const CONSOLE_LOG = CommonUtil.convertEnvVarInputToBool(process.env.CONSOLE_LOG);
const ENABLE_DEV_SET_CLIENT_API = CommonUtil.convertEnvVarInputToBool(process.env.ENABLE_DEV_SET_CLIENT_API);
const ENABLE_TX_SIG_VERIF_WORKAROUND =
    CommonUtil.convertEnvVarInputToBool(process.env.ENABLE_TX_SIG_VERIF_WORKAROUND);
const ENABLE_GAS_FEE_WORKAROUND =
    CommonUtil.convertEnvVarInputToBool(process.env.ENABLE_GAS_FEE_WORKAROUND, true);
const ENABLE_REST_FUNCTION_CALL =
    CommonUtil.convertEnvVarInputToBool(process.env.ENABLE_REST_FUNCTION_CALL, true);
const ACCOUNT_INDEX = process.env.ACCOUNT_INDEX || null;
const PORT = process.env.PORT || getPortNumber(8080, 8080);
const P2P_PORT = process.env.P2P_PORT || getPortNumber(5000, 5000);
const LIGHTWEIGHT = CommonUtil.convertEnvVarInputToBool(process.env.LIGHTWEIGHT);
const SYNC_MODE = process.env.SYNC_MODE || 'full';
const MAX_BLOCK_NUMBERS_FOR_RECEIPTS = process.env.MAX_BLOCK_NUMBERS_FOR_RECEIPTS ?
    Number(process.env.MAX_BLOCK_NUMBERS_FOR_RECEIPTS) : 1000;
const ACCOUNT_INJECTION_OPTION = process.env.ACCOUNT_INJECTION_OPTION || null;
const KEYSTORE_FILE_PATH = process.env.KEYSTORE_FILE_PATH || null;
<<<<<<< HEAD
const ENABLE_TRACKER_REPORT =
    CommonUtil.convertEnvVarInputToBool(process.env.ENABLE_TRACKER_REPORT, true);
=======
const DEFAULT_CORS_WHITELIST = ['https://ainetwork.ai', 'https://ainize.ai', 'https://afan.ai',
    /\.ainetwork\.ai$/, /\.ainize\.ai$/, /\.afan\.ai$/, 'http://localhost:3000'];
// NOTE(liayoo): CORS_WHITELIST env var is a comma-separated list of cors-allowed domains.
// Note that if it includes '*', it will be set to allow all domains.
const CORS_WHITELIST = CommonUtil.getCorsWhitelist(process.env.CORS_WHITELIST) || DEFAULT_CORS_WHITELIST;
>>>>>>> 22e2a6b2

// ** Constants **
const CURRENT_PROTOCOL_VERSION = require('../package.json').version;
if (!semver.valid(CURRENT_PROTOCOL_VERSION)) {
  throw Error('Wrong version format is specified in package.json');
}
const PROTOCOL_VERSIONS = path.resolve(__dirname, '../client/protocol_versions.json');
if (!fs.existsSync(PROTOCOL_VERSIONS)) {
  throw Error('Missing protocol versions file: ' + PROTOCOL_VERSIONS);
}
const PROTOCOL_VERSION_MAP = JSON.parse(fs.readFileSync(PROTOCOL_VERSIONS));
const DATA_PROTOCOL_VERSION = "1.0.0";
if (!semver.valid(DATA_PROTOCOL_VERSION)) {
  throw Error('Wrong data version format is specified for DATA_PROTOCOL_VERSION');
}
const CONSENSUS_PROTOCOL_VERSION = "1.0.0";
if (!semver.valid(CONSENSUS_PROTOCOL_VERSION)) {
  throw Error('Wrong data version format is specified for CONSENSUS_PROTOCOL_VERSION');
}
const LOGS_DIR = path.resolve(__dirname, '../logs');
const BLOCKCHAIN_DATA_DIR = process.env.BLOCKCHAIN_DATA_DIR || path.resolve(__dirname, '../ain_blockchain_data');
if (!fs.existsSync(BLOCKCHAIN_DATA_DIR)) {
  fs.mkdirSync(BLOCKCHAIN_DATA_DIR, { recursive: true });
}
const CHAINS_DIR = path.resolve(BLOCKCHAIN_DATA_DIR, 'chains');
const CHAINS_N2B_DIR_NAME = 'n2b'; // Number-to-block directory name.
const CHAINS_H2N_DIR_NAME = 'h2n'; // Hash-to-number directory name.
const CHAINS_N2B_MAX_NUM_FILES = 100000;
const CHAINS_H2N_HASH_PREFIX_LENGTH = 5;
const CHAIN_SEGMENT_LENGTH = 20;
const ON_MEMORY_CHAIN_LENGTH = 10;
const SNAPSHOTS_ROOT_DIR = path.resolve(BLOCKCHAIN_DATA_DIR, 'snapshots');
const SNAPSHOTS_N2S_DIR_NAME = 'n2s'; // Number-to-snapshot directory name.
const DEBUG_SNAPSHOT_FILE_PREFIX = 'debug_'; // Prefix for debug snapshot files.
// NOTE(platfowner): Should have a value bigger than ON_MEMORY_CHAIN_LENGTH.
const SNAPSHOTS_INTERVAL_BLOCK_NUMBER = 1000; // How often the snapshot is generated.
const MAX_NUM_SNAPSHOTS = 10; // Maximum number of snapshots to be kept.
const KEYS_ROOT_DIR = path.resolve(BLOCKCHAIN_DATA_DIR, 'keys');
const HASH_DELIMITER = '#';
const STATE_INFO_PREFIX = '#';
const TX_NONCE_ERROR_CODE = 900;
const TX_TIMESTAMP_ERROR_CODE = 901;
const MILLI_AIN = 10**-3; // 1,000 milliain = 1 ain
const MICRO_AIN = 10**-6; // 1,000,000 microain = 1 ain
const SERVICE_BANDWIDTH_BUDGET_RATIO = 0.5;
const APPS_BANDWIDTH_BUDGET_RATIO = 0.45;
const FREE_BANDWIDTH_BUDGET_RATIO = 0.05;
const SERVICE_STATE_BUDGET_RATIO = 0.5;
const APPS_STATE_BUDGET_RATIO = 0.45;
const FREE_STATE_BUDGET_RATIO = 0.05;
const bandwidthBudgetPerBlock = GenesisParams.resource.BANDWIDTH_BUDGET_PER_BLOCK;
const stateTreeBytesLimit = process.env.STATE_TREE_BYTES_LIMIT ?
    process.env.STATE_TREE_BYTES_LIMIT : GenesisParams.resource.STATE_TREE_BYTES_LIMIT; // = Total state budget
const SERVICE_BANDWIDTH_BUDGET_PER_BLOCK = bandwidthBudgetPerBlock * SERVICE_BANDWIDTH_BUDGET_RATIO;
const APPS_BANDWIDTH_BUDGET_PER_BLOCK = bandwidthBudgetPerBlock * APPS_BANDWIDTH_BUDGET_RATIO;
const FREE_BANDWIDTH_BUDGET_PER_BLOCK = bandwidthBudgetPerBlock * FREE_BANDWIDTH_BUDGET_RATIO;
const SERVICE_STATE_BUDGET = stateTreeBytesLimit * SERVICE_STATE_BUDGET_RATIO;
const APPS_STATE_BUDGET = stateTreeBytesLimit * APPS_STATE_BUDGET_RATIO;
const FREE_STATE_BUDGET = stateTreeBytesLimit * FREE_STATE_BUDGET_RATIO;
const MAX_STATE_TREE_SIZE_PER_BYTE = 0.01;
const TREE_SIZE_BUDGET = stateTreeBytesLimit * MAX_STATE_TREE_SIZE_PER_BYTE;
const SERVICE_TREE_SIZE_BUDGET = SERVICE_STATE_BUDGET * MAX_STATE_TREE_SIZE_PER_BYTE;
const APPS_TREE_SIZE_BUDGET = APPS_STATE_BUDGET * MAX_STATE_TREE_SIZE_PER_BYTE;
const FREE_TREE_SIZE_BUDGET = FREE_STATE_BUDGET * MAX_STATE_TREE_SIZE_PER_BYTE;
const STATE_GAS_COEFFICIENT = 1;
const TRAFFIC_DB_INTERVAL_MS = 60000;  // 1 min
const TRAFFIC_DB_MAX_INTERVALS = 180;  // 3 hours
const DEFAULT_REQUEST_BODY_SIZE_LIMIT = '100mb';
const DEFAULT_DEVELOPERS_URL_WHITELIST = [
  'https://*.ainetwork.ai',
  'https://*.ainize.ai',
  'https://*.afan.ai',
  'http://localhost:3000'
];

// ** Enums **
/**
 * Message types for communication between nodes.
 *
 * @enum {string}
 */
const MessageTypes = {
  ADDRESS_REQUEST: 'ADDRESS_REQUEST',
  ADDRESS_RESPONSE: 'ADDRESS_RESPONSE',
  CHAIN_SEGMENT_REQUEST: 'CHAIN_SEGMENT_REQUEST',
  CHAIN_SEGMENT_RESPONSE: 'CHAIN_SEGMENT_RESPONSE',
  TRANSACTION: 'TRANSACTION',
  CONSENSUS: 'CONSENSUS',
  PEER_INFO_UPDATE: 'PEER_INFO_UPDATE'
};

/**
 * Message types for communication between tracker and node.
 *
 * @enum {string}
 */
const TrackerMessageTypes = {
  PEER_INFO_UPDATE: 'PEER_INFO_UPDATE'
};

/**
 * States of blockchain nodes.
 *
 * @enum {string}
 */
const BlockchainNodeStates = {
  STARTING: 'STARTING',
  SYNCING: 'SYNCING',
  SERVING: 'SERVING',
  STOPPED: 'STOPPED',
};

/**
 * States of p2p network.
 *
 * @enum {string}
 */
const P2pNetworkStates = {
  STARTING: 'STARTING',
  EXPANDING: 'EXPANDING',
  STEADY: 'STEADY'
};

/**
 * Predefined database paths.
 * @enum {string}
 */
// TODO(platfowner): Move '.something' paths to here from '[Owner|Function|Rule|Value]Properties'.
const PredefinedDbPaths = {
  // Roots
  OWNERS_ROOT: 'owners',
  RULES_ROOT: 'rules',
  FUNCTIONS_ROOT: 'functions',
  VALUES_ROOT: 'values',
  // Entry point labels (.*)
  DOT_RULE: '.rule',
  DOT_FUNCTION: '.function',
  DOT_OWNER: '.owner',
  DOT_SHARD: '.shard',
  // Consensus
  CONSENSUS: 'consensus',
  CONSENSUS_BLOCK_HASH: 'block_hash',
  CONSENSUS_IS_AGAINST: 'is_against',
  CONSENSUS_NUMBER: 'number',
  CONSENSUS_OFFENSE_RECORDS: 'offense_records',
  CONSENSUS_OFFENSE_TYPE: 'offense_type',
  CONSENSUS_PROPOSAL_RIGHT: 'proposal_right',
  CONSENSUS_PROPOSE: 'propose',
  CONSENSUS_PROPOSER: 'proposer',
  CONSENSUS_REWARDS: 'rewards',
  CONSENSUS_REWARDS_UNCLAIMED: 'unclaimed',
  CONSENSUS_REWARDS_CUMULATIVE: 'cumulative',
  CONSENSUS_STAKE: 'stake',
  CONSENSUS_TOTAL_AT_STAKE: 'total_at_stake',
  CONSENSUS_VALIDATORS: 'validators',
  CONSENSUS_VOTE: 'vote',
  CONSENSUS_WHITELIST: 'whitelist',
  // Developers
  DEVELOPERS: 'developers',
  DEVELOPERS_REST_FUNCTIONS: 'rest_functions',
  DEVELOPERS_REST_FUNCTIONS_PARAMS: 'params',
  DEVELOPERS_REST_FUNCTIONS_MAX_URLS_PER_DEVELOPER: 'max_urls_per_developer',
  DEVELOPERS_REST_FUNCTIONS_USER_WHITELIST: 'user_whitelist',
  DEVELOPERS_REST_FUNCTIONS_URL_WHITELIST: 'url_whitelist',
  // Receipts
  RECEIPTS: 'receipts',
  RECEIPTS_ADDRESS: 'address',
  RECEIPTS_BILLING: 'billing',
  RECEIPTS_BLOCK_NUMBER: 'block_number',
  RECEIPTS_EXEC_RESULT: 'exec_result',
  RECEIPTS_EXEC_RESULT_CODE: 'code',
  RECEIPTS_EXEC_RESULT_ERROR_MESSAGE: 'error_message',
  RECEIPTS_EXEC_RESULT_GAS_AMOUNT_CHARGED: 'gas_amount_charged',
  RECEIPTS_EXEC_RESULT_GAS_COST_TOTAL: 'gas_cost_total',
  RECEIPTS_EXEC_RESULT_RESULT_LIST: 'result_list',
  // Gas fee
  GAS_FEE: 'gas_fee',
  GAS_FEE_AMOUNT: 'amount',
  GAS_FEE_BILLING: 'billing',
  GAS_FEE_CLAIM: 'claim',
  GAS_FEE_COLLECT: 'collect',
  GAS_FEE_UNCLAIMED: 'unclaimed',
  // Token
  TOKEN: 'token',
  TOKEN_BRIDGE: 'bridge',
  TOKEN_BRIDGE_TOKEN_POOL: 'token_pool',
  TOKEN_NAME: 'name',
  TOKEN_SYMBOL: 'symbol',
  TOKEN_TOTAL_SUPPLY: 'total_supply',
  // Save last tx
  SAVE_LAST_TX_LAST_TX: '.last_tx',
  // Erase value
  ERASE_VALUE_ERASED: 'erased',
  // Accounts & Transfer
  ACCOUNTS: 'accounts',
  ACCOUNTS_NONCE: 'nonce',
  ACCOUNTS_TIMESTAMP: 'timestamp',
  SERVICE_ACCOUNTS: 'service_accounts',
  BALANCE: 'balance',
  TRANSFER: 'transfer',
  TRANSFER_VALUE: 'value',
  TRANSFER_RESULT: 'result',
  // Apps & Manage app
  APPS: 'apps',
  MANAGE_APP: 'manage_app',
  MANAGE_APP_CONFIG: 'config',
  MANAGE_APP_CONFIG_ADMIN: 'admin',
  MANAGE_APP_CONFIG_BILLING: 'billing',
  MANAGE_APP_CONFIG_BILLING_USERS: 'users',
  MANAGE_APP_CONFIG_IS_PUBLIC: 'is_public',
  MANAGE_APP_CONFIG_SERVICE: 'service',
  MANAGE_APP_CREATE: 'create',
  MANAGE_APP_RESULT: 'result',
  // Staking
  STAKING: 'staking',
  STAKING_BALANCE_TOTAL: 'balance_total',
  STAKING_EXPIRE_AT: 'expire_at',
  STAKING_LOCKUP_DURATION: 'lockup_duration',
  STAKING_RESULT: 'result',
  STAKING_STAKE: 'stake',
  STAKING_UNSTAKE: 'unstake',
  STAKING_VALUE: 'value',
  // Payments
  PAYMENTS: 'payments',
  PAYMENTS_ADMIN: 'admin',
  PAYMENTS_CLAIM: 'claim',
  PAYMENTS_CONFIG: 'config',
  PAYMENTS_PAY: 'pay',
  PAYMENTS_RESULT: 'result',
  // Escrow
  ESCROW: 'escrow',
  ESCROW_ADMIN: 'admin',
  ESCROW_HOLD: 'hold',
  ESCROW_OPEN: 'open',
  ESCROW_RELEASE: 'release',
  ESCROW_RESULT: 'result',
  // Sharding
  SHARDING: 'sharding',
  SHARDING_CONFIG: 'config',
  SHARDING_SHARD: 'shard',
  // Check-in & Check-out
  CHECKIN: 'checkin',
  CHECKIN_AMOUNT: 'amount',
  CHECKIN_HISTORY: 'history',
  CHECKIN_REQUESTS: 'requests',
  CHECKIN_STATS: 'stats',
  CHECKIN_STATS_COMPLETE: 'complete',
  CHECKIN_STATS_PENDING: 'pending',
  CHECKIN_STATS_TOTAL: 'total',
  CHECKIN_TOKEN_POOL: 'token_pool',
  CHECKOUT: 'checkout',
  CHECKOUT_HISTORY: 'history',
  CHECKOUT_HISTORY_REFUND: 'refund',
  CHECKOUT_REQUESTS: 'requests',
  CHECKOUT_STATS: 'stats',
  CHECKOUT_STATS_COMPLETE: 'complete',
  CHECKOUT_STATS_PENDING: 'pending',
  CHECKOUT_STATS_TOTAL: 'total',
};

/**
 * Properties of token configs.
 *
 * @enum {string}
 */
const TokenProperties = {
  NAME: 'name',
  SYMBOL: 'symbol',
  TOTAL_SUPPLY: 'total_supply',
  BRIDGE: 'bridge',
};

/**
 * Properties of token bridge configs.
 *
 * @enum {string}
 */
 const TokenBridgeProperties = {
  TOKEN_POOL: 'token_pool',
  MIN_CHECKOUT_PER_REQUEST: 'min_checkout_per_request',
  MAX_CHECKOUT_PER_REQUEST: 'max_checkout_per_request',
  MAX_CHECKOUT_PER_DAY: 'max_checkout_per_day',
  TOKEN_EXCH_RATE: 'token_exchange_rate',
  TOKEN_EXCH_SCHEME: 'token_exchange_scheme',
};

/**
 * Properties of account configs.
 *
 * @enum {string}
 */
const AccountProperties = {
  ADDRESS: 'address',
  OTHERS: 'others',
  OWNER: 'owner',
  PRIVATE_KEY: 'private_key',
  PUBLIC_KEY: 'public_key',
  SHARES: 'shares',
  TIMESTAMP: 'timestamp',
};

/**
 * Properties of owner configs.
 *
 * @enum {string}
 */
const OwnerProperties = {
  ANYONE: '*',
  BRANCH_OWNER: 'branch_owner',
  FID_PREFIX: 'fid:',
  OWNERS: 'owners',
  WRITE_FUNCTION: 'write_function',
  WRITE_OWNER: 'write_owner',
  WRITE_RULE: 'write_rule',
};

/**
 * Properties of rule configs.
 *
 * @enum {string}
 */
const RuleProperties = {
  WRITE: 'write',
  STATE: 'state',
  MAX_CHILDREN: 'max_children',
  GC_MAX_SIBLINGS: 'gc_max_siblings',
  // TODO(liayoo): Add more properties (max_height, max_size, max_bytes)
};

/**
 * Properties of function configs.
 *
 * @enum {string}
 */
const FunctionProperties = {
  FUNCTION_ID: 'function_id',
  FUNCTION_TYPE: 'function_type',
  FUNCTION_URL: 'function_url',
};

/**
 * Types of functions.
 *
 * @enum {string}
 */
const FunctionTypes = {
  NATIVE: 'NATIVE',
  REST: 'REST',
};

/**
 * Properties of state info.
 *
 * @enum {string}
 */
const StateInfoProperties = {
  HAS_PARENT_STATE_NODE: '#has_parent_state_node',
  NEXT_SERIAL: '#next_serial',
  NUM_PARENTS: '#num_parents',
  RADIX_LABEL_PREFIX: '#radix:',
  RADIX_PROOF_HASH: '#radix_ph',
  SERIAL: '#serial',
  STATE_LABEL_PREFIX: '#state:',
  STATE_PROOF_HASH: '#state_ph',
  VERSION: '#version',
  TREE_HEIGHT: '#tree_height',
  TREE_SIZE: '#tree_size',
  TREE_BYTES: '#tree_bytes',
};

/**
 * IDs of native functions.
 *
 * @enum {string}
 */
const NativeFunctionIds = {
  CANCEL_CHECKIN: '_cancelCheckin',
  CLAIM: '_claim',
  CLAIM_REWARD: '_claimReward',
  CLOSE_CHECKIN: '_closeCheckin',
  CLOSE_CHECKOUT: '_closeCheckout',
  COLLECT_FEE: '_collectFee',
  CREATE_APP: '_createApp',
  DISTRIBUTE_FEE: '_distributeFee',
  ERASE_VALUE: '_eraseValue',
  HANDLE_OFFENSES: '_handleOffenses',
  HOLD: '_hold',
  OPEN_CHECKIN: '_openCheckin',
  OPEN_CHECKOUT: '_openCheckout',
  PAY: '_pay',
  RELEASE: '_release',
  SAVE_LAST_TX: '_saveLastTx',
  SET_OWNER_CONFIG: '_setOwnerConfig',
  STAKE: '_stake',
  TRANSFER: '_transfer',
  UNSTAKE: '_unstake',
  UPDATE_LATEST_SHARD_REPORT: '_updateLatestShardReport',
};

function isNativeFunctionId(fid) {
  const fidList = Object.values(NativeFunctionIds);
  return fidList.includes(fid);
}

/**
 * Properties of sharding configs.
 *
 * @enum {string}
 */
const ShardingProperties = {
  LATEST_BLOCK_NUMBER: 'latest_block_number',
  PARENT_CHAIN_POC: 'parent_chain_poc',
  PROOF_HASH: 'proof_hash',
  PROOF_HASH_MAP: 'proof_hash_map',
  REPORTING_PERIOD: 'reporting_period',
  SHARD_OWNER: 'shard_owner',
  SHARD_REPORTER: 'shard_reporter',
  SHARDING_ENABLED: 'sharding_enabled',
  SHARDING_PATH: 'sharding_path',
  SHARDING_PROTOCOL: 'sharding_protocol',
  TOKEN_EXCH_SCHEME: 'token_exchange_scheme',
  TOKEN_EXCH_RATE: 'token_exchange_rate',
};

/**
 * Sharding protocols.
 *
 * @enum {string}
 */
const ShardingProtocols = {
  NONE: 'NONE',
  POA: 'POA',
};

/**
 * Token exchange schemes.
 *
 * @enum {string}
 */
const TokenExchangeSchemes = {
  NONE: 'NONE',
  FIXED: 'FIXED',
};

/**
 * Types of read database operations.
 *
 * @enum {string}
 */
const ReadDbOperations = {
  GET_VALUE: 'GET_VALUE',
  GET_FUNCTION: 'GET_FUNCTION',
  GET_RULE: 'GET_RULE',
  GET_OWNER: 'GET_OWNER',
  MATCH_FUNCTION: 'MATCH_FUNCTION',
  MATCH_RULE: 'MATCH_RULE',
  MATCH_OWNER: 'MATCH_OWNER',
  EVAL_RULE: 'EVAL_RULE',
  EVAL_OWNER: 'EVAL_OWNER',
  GET: 'GET',
};

/**
 * Types of write database operations.
 *
 * @enum {string}
 */
const WriteDbOperations = {
  SET_VALUE: 'SET_VALUE',
  INC_VALUE: 'INC_VALUE',
  DEC_VALUE: 'DEC_VALUE',
  SET_FUNCTION: 'SET_FUNCTION',
  SET_RULE: 'SET_RULE',
  SET_OWNER: 'SET_OWNER',
  SET: 'SET',
};

/**
 * Function result code.
 *
 * @enum {number}
 */
const FunctionResultCode = {
  SUCCESS: 0,
  FAILURE: 1,  // Normal failure
  INTERNAL_ERROR: 2,  // Something went wrong but don't know why
  // Transfer
  INSUFFICIENT_BALANCE: 100,
  // Staking
  IN_LOCKUP_PERIOD: 200,
  // Create app
  INVALID_SERVICE_NAME: 300,
  // Check-in & Check-out
  INVALID_ACCOUNT_NAME: 400,
  INVALID_CHECKOUT_AMOUNT: 401,
  INVALID_RECIPIENT: 402,
  INVALID_TOKEN_BRIDGE_CONFIG: 403,
  INVALID_SENDER: 405,
  UNPROCESSED_REQUEST_EXISTS: 406,
  INVALID_CHECKIN_AMOUNT: 407,
  // Claim reward
  INVALID_AMOUNT: 500,
};

/**
 * Transaction states.
 *
 * @enum {string}
 */
const TransactionStates = {
  IN_BLOCK: 'IN_BLOCK',
  EXECUTED: 'EXECUTED',
  FAILED: 'FAILED',
  PENDING: 'PENDING',
  TIMED_OUT: 'TIMED_OUT',
};

/**
 * State versions.
 *
 * @enum {string}
 */
const StateVersions = {
  BACKUP: 'BACKUP',
  CONSENSUS_CREATE: 'CONSENSUS_CREATE',
  CONSENSUS_PROPOSE: 'CONSENSUS_PROPOSE',
  CONSENSUS_VOTE: 'CONSENSUS_VOTE',
  EMPTY: 'EMPTY',
  FINAL: 'FINAL',
  NODE: 'NODE',
  POOL: 'POOL',
  SEGMENT: 'SEGMENT',
  SNAP: 'SNAP',
  START: 'START',
  TX_POOL: 'TX_POOL',
};

/**
 * Gas fee constants.
 *
 * @enum {number}
 */
const GasFeeConstants = {
  ACCOUNT_REGISTRATION_GAS_AMOUNT: 1000,
  REST_FUNCTION_CALL_GAS_AMOUNT: 10,
};

// ** Lists **

/**
 * Root labels of service paths.
 */
const SERVICE_TYPES = [
  PredefinedDbPaths.ACCOUNTS,
  PredefinedDbPaths.CHECKIN,
  PredefinedDbPaths.CHECKOUT,
  PredefinedDbPaths.ESCROW,
  PredefinedDbPaths.GAS_FEE,
  PredefinedDbPaths.MANAGE_APP,
  PredefinedDbPaths.PAYMENTS,
  PredefinedDbPaths.SERVICE_ACCOUNTS,
  PredefinedDbPaths.SHARDING,
  PredefinedDbPaths.STAKING,
  PredefinedDbPaths.TRANSFER,
];

function isServiceType(type) {
  return SERVICE_TYPES.includes(type);
}

/**
 * Service types allowed to create service accounts.
 */
const SERVICE_ACCOUNT_SERVICE_TYPES = [
  PredefinedDbPaths.GAS_FEE_BILLING,
  PredefinedDbPaths.ESCROW,
  PredefinedDbPaths.GAS_FEE,
  PredefinedDbPaths.PAYMENTS,
  PredefinedDbPaths.STAKING,
];

function isServiceAccountServiceType(type) {
  return SERVICE_ACCOUNT_SERVICE_TYPES.includes(type);
}

/**
 * Service types that are app-dependent.
 */
const APP_DEPENDENT_SERVICE_TYPES = [
  PredefinedDbPaths.MANAGE_APP,
  PredefinedDbPaths.PAYMENTS,
  PredefinedDbPaths.STAKING,
];

function isAppDependentServiceType(type) {
  return APP_DEPENDENT_SERVICE_TYPES.includes(type);
}

/**
 * Sync mode options.
 *
 * @enum {string}
 */
const SyncModeOptions = {
  FULL: 'full',
  FAST: 'fast',
};

const TrafficEventTypes = {
  // JSON-RPC APIs
  JSON_RPC_GET: 'json_rpc_get',
  JSON_RPC_SET: 'json_rpc_set',
  // P2P messages
  P2P_MESSAGE_CLIENT: 'p2p_message_client',
  P2P_MESSAGE_SERVER: 'p2p_message_server',
  // Client APIs
  CLIENT_API_GET: 'client_api_get',
  CLIENT_API_SET: 'client_api_set',
};

const IpAddressRegex = /^(http(s)?:\/\/)((25[0-5]|2[0-4][0-9]|[01]?[0-9][0-9]?)\.){3}(25[0-5]|2[0-4][0-9]|[01]?[0-9][0-9]?)(:(0|[1-9][0-9]{0,3}|[1-5][0-9]{4}|6[0-4][0-9]{3}|65[0-4][0-9]{2}|655[0-2][0-9]|6553[0-5]))?$/;
const localhostRegex = /^(http(s)?:\/\/)localhost(:(0|[1-9][0-9]{0,3}|[1-5][0-9]{4}|6[0-4][0-9]{3}|65[0-4][0-9]{2}|655[0-2][0-9]|6553[0-5]))?$/;
const JSON_RPC_ENDPOINT = '/json-rpc';

const INITIAL_P2P_ROUTER = (() => {
  const hostingEnv = GenesisParams.blockchain.HOSTING_ENV;
  const p2pRouterEnv = process.env.P2P_ROUTER_URL || '';
  const lowerEnv = p2pRouterEnv.toLowerCase();
  let url;
  switch (hostingEnv) {
    case 'local':
      const matchedLocalEnv = lowerEnv.match(localhostRegex);
      if (matchedLocalEnv) {
        url = matchedLocalEnv.input + JSON_RPC_ENDPOINT;
      } else {
        url = `http://localhost:8081${JSON_RPC_ENDPOINT}`;
      }
      break;
    case 'gcp':
      const matchedGcpEnv = lowerEnv.match(IpAddressRegex);
      if (matchedGcpEnv) {
        url = matchedGcpEnv.input + JSON_RPC_ENDPOINT;
      } else {
        url = `https://testnet-api.ainetwork.ai${JSON_RPC_ENDPOINT}`;
      }
      break;
    default:
      throw Error(`Wrong hosting environment(${hostingEnv}) is set. Please try again.`);
  }
  return url;
})();

/**
 * Overwriting environment variables.
 * These parameters are defined in genesis_params.json, but if specified as environment variables,
 * the env vars take precedence.
 * (priority: base params < genesis_params.json in GENESIS_CONFIGS_DIR < env var)
 */
const OVERWRITING_BLOCKCHAIN_PARAMS = ['TRACKER_WS_ADDR', 'HOSTING_ENV'];
const OVERWRITING_CONSENSUS_PARAMS = ['MIN_NUM_VALIDATORS', 'MAX_NUM_VALIDATORS', 'EPOCH_MS'];

function overwriteGenesisParams(overwritingParams, type) {
  for (const key of overwritingParams) {
    if (process.env[key]) {
      GenesisParams[type][key] = process.env[key];
    }
  }

  if (type === 'consensus') {
    const whitelist = {};
    const validators = {};
    for (let i = 0; i < GenesisParams.consensus.MIN_NUM_VALIDATORS; i++) {
      const addr = GenesisAccounts[AccountProperties.OTHERS][i][AccountProperties.ADDRESS];
      CommonUtil.setJsObject(whitelist, [addr], true);
      CommonUtil.setJsObject(validators, [addr], {
          [PredefinedDbPaths.CONSENSUS_STAKE]: GenesisParams.consensus.MIN_STAKE_PER_VALIDATOR,
          [PredefinedDbPaths.CONSENSUS_PROPOSAL_RIGHT]: true
        });
    }
    GenesisParams.consensus.GENESIS_WHITELIST = whitelist;
    GenesisParams.consensus.GENESIS_VALIDATORS = validators;
  }
}

overwriteGenesisParams(OVERWRITING_BLOCKCHAIN_PARAMS, 'blockchain');
overwriteGenesisParams(OVERWRITING_CONSENSUS_PARAMS, 'consensus');

// NOTE(minsulee2): If NETWORK_OPTIMIZATION env is set, it tightly limits the outbound connections.
// The minimum network connections are set based on the MAX_NUM_VALIDATORS otherwise.
function initializeNetworkEnvironments() {
  if (process.env.NETWORK_OPTIMIZATION) {
    return GenesisParams.network;
  } else {
    return {
      P2P_MESSAGE_TIMEOUT_MS: 600000,
      // NOTE(minsulee2): This will be updated, after network extension experiment done.
      // NOTE(liayoo): The following env vars are temporary as well.
      TARGET_NUM_OUTBOUND_CONNECTION: process.env.TARGET_NUM_OUTBOUND_CONNECTION ?
          Number(process.env.TARGET_NUM_OUTBOUND_CONNECTION) : GenesisParams.consensus.MAX_NUM_VALIDATORS - 1,
      MAX_NUM_INBOUND_CONNECTION: process.env.MAX_NUM_INBOUND_CONNECTION ?
          Number(process.env.MAX_NUM_INBOUND_CONNECTION) : GenesisParams.consensus.MAX_NUM_VALIDATORS - 1,
      REQUEST_BODY_SIZE_LIMIT: GenesisParams.network.REQUEST_BODY_SIZE_LIMIT || DEFAULT_REQUEST_BODY_SIZE_LIMIT,
    }
  }
}

const networkEnv = initializeNetworkEnvironments();

/**
 * Port number helper.
 * @param {number} defaultValue
 * @param {number} baseValue
 */
function getPortNumber(defaultValue, baseValue) {
  if (GenesisParams.blockchain.HOSTING_ENV === 'local') {
    return Number(baseValue) + (ACCOUNT_INDEX !== null ? Number(ACCOUNT_INDEX) + 1 : 0);
  }
  return defaultValue;
}

/**
 * Genesis DB & sharding config.
 */
const GenesisSharding = getGenesisSharding();
const GenesisValues = getGenesisValues();
const GenesisFunctions = getGenesisFunctions();
const GenesisRules = getGenesisRules();
const GenesisOwners = getGenesisOwners();

function getGenesisConfig(filename, additionalEnv) {
  let config = null;
  if (CUSTOM_GENESIS_CONFIGS_DIR) {
    const configPath = path.resolve(__dirname, '..', CUSTOM_GENESIS_CONFIGS_DIR, filename);
    if (fs.existsSync(configPath)) {
      config = JSON.parse(fs.readFileSync(configPath));
    }
  }
  if (!config) {
    const configPath = path.resolve(__dirname, '..', DEFAULT_GENESIS_CONFIGS_DIR, filename);
    if (fs.existsSync(configPath)) {
      config = JSON.parse(fs.readFileSync(configPath));
    } else {
      throw Error(`Missing genesis config file: ${configPath}`);
    }
  }
  if (additionalEnv) {
    const parts = additionalEnv.split(':');
    const dbPath = parts[0];
    const additionalFilePath = path.resolve(__dirname, '..', parts[1])
    if (fs.existsSync(additionalFilePath)) {
      const additionalConfig = JSON.parse(fs.readFileSync(additionalFilePath));
      CommonUtil.setJsObject(config, [dbPath], additionalConfig);
    } else {
      throw Error(`Missing additional genesis config file: ${additionalFilePath}`);
    }
  }
  return config;
}

function getGenesisSharding() {
  const config = getGenesisConfig('genesis_sharding.json');
  if (config[ShardingProperties.SHARDING_PROTOCOL] === ShardingProtocols.POA) {
    const ownerAddress = CommonUtil.getJsObject(
        GenesisAccounts, [AccountProperties.OWNER, AccountProperties.ADDRESS]);
    const reporterAddress =
        GenesisAccounts[AccountProperties.OTHERS][0][AccountProperties.ADDRESS];
    CommonUtil.setJsObject(config, [ShardingProperties.SHARD_OWNER], ownerAddress);
    CommonUtil.setJsObject(config, [ShardingProperties.SHARD_REPORTER], reporterAddress);
  }
  return config;
}

function getGenesisValues() {
  const values = {};
  CommonUtil.setJsObject(values, [PredefinedDbPaths.TOKEN], GenesisToken);
  const ownerAddress = CommonUtil.getJsObject(
      GenesisAccounts, [AccountProperties.OWNER, AccountProperties.ADDRESS]);
  CommonUtil.setJsObject(
      values,
      [PredefinedDbPaths.ACCOUNTS, ownerAddress, PredefinedDbPaths.BALANCE],
      GenesisToken[TokenProperties.TOTAL_SUPPLY]);
  CommonUtil.setJsObject(
      values, [PredefinedDbPaths.SHARDING, PredefinedDbPaths.SHARDING_CONFIG], GenesisSharding);
  CommonUtil.setJsObject(
      values, [PredefinedDbPaths.CONSENSUS, PredefinedDbPaths.CONSENSUS_WHITELIST], GenesisParams.consensus.GENESIS_WHITELIST);
  CommonUtil.setJsObject(values, [PredefinedDbPaths.DEVELOPERS], getDevelopersValue());
  return values;
}

function getGenesisFunctions() {
  const functions = getGenesisConfig('genesis_functions.json', process.env.ADDITIONAL_FUNCTIONS);
  return functions;
}

function getGenesisRules() {
  const rules = getGenesisConfig('genesis_rules.json', process.env.ADDITIONAL_RULES);
  if (GenesisSharding[ShardingProperties.SHARDING_PROTOCOL] !== ShardingProtocols.NONE) {
    CommonUtil.setJsObject(
        rules, [PredefinedDbPaths.SHARDING, PredefinedDbPaths.SHARDING_CONFIG], getShardingRule());
  }
  CommonUtil.setJsObject(rules, [PredefinedDbPaths.DEVELOPERS], getDevelopersRule());
  return rules;
}

function getGenesisOwners() {
  const owners = getGenesisConfig('genesis_owners.json', process.env.ADDITIONAL_OWNERS);
  CommonUtil.setJsObject(owners, [], getRootOwner());
  if (GenesisSharding[ShardingProperties.SHARDING_PROTOCOL] !== ShardingProtocols.NONE) {
    CommonUtil.setJsObject(
        owners, [PredefinedDbPaths.SHARDING, PredefinedDbPaths.SHARDING_CONFIG],
        getShardingOwner());
  }
  CommonUtil.setJsObject(
      owners, [PredefinedDbPaths.CONSENSUS, PredefinedDbPaths.CONSENSUS_WHITELIST], getWhitelistOwner());
  CommonUtil.setJsObject(owners, [PredefinedDbPaths.DEVELOPERS], getDevelopersOwner());
  return owners;
}

function getDevelopersValue() {
  const ownerAddress = CommonUtil.getJsObject(
      GenesisAccounts, [AccountProperties.OWNER, AccountProperties.ADDRESS]);
  const maxFunctionUrlsPerDeveloper = GenesisParams.resource.MAX_FUNCTION_URLS_PER_DEVELOPER;
  const defaultFunctionUrlWhitelist = {};
  DEFAULT_DEVELOPERS_URL_WHITELIST.forEach((url, index) => {
    defaultFunctionUrlWhitelist[index] = url;
  })
  return {
    [PredefinedDbPaths.DEVELOPERS_REST_FUNCTIONS]: {
      [PredefinedDbPaths.DEVELOPERS_REST_FUNCTIONS_PARAMS]: {
        [PredefinedDbPaths.DEVELOPERS_REST_FUNCTIONS_MAX_URLS_PER_DEVELOPER]: maxFunctionUrlsPerDeveloper
      },
      [PredefinedDbPaths.DEVELOPERS_REST_FUNCTIONS_USER_WHITELIST]: {
        [ownerAddress]: true
      },
      [PredefinedDbPaths.DEVELOPERS_REST_FUNCTIONS_URL_WHITELIST]: {
        [ownerAddress]: defaultFunctionUrlWhitelist
      }
    }
  };
}

function getShardingRule() {
  const ownerAddress =
      CommonUtil.getJsObject(GenesisAccounts, [AccountProperties.OWNER, AccountProperties.ADDRESS]);
  return {
    [PredefinedDbPaths.DOT_RULE]: {
      [RuleProperties.WRITE]: `auth.addr === '${ownerAddress}'`,
    }
  };
}

function getDevelopersRule() {
  const ownerAddress =
      CommonUtil.getJsObject(GenesisAccounts, [AccountProperties.OWNER, AccountProperties.ADDRESS]);
  return {
    [PredefinedDbPaths.DEVELOPERS_REST_FUNCTIONS]: {
      [PredefinedDbPaths.DOT_RULE]: {
        [RuleProperties.WRITE]: `auth.addr === '${ownerAddress}'`
      },
      [PredefinedDbPaths.DEVELOPERS_REST_FUNCTIONS_URL_WHITELIST]: {
        '$user_addr': {
          '$key': {
            [PredefinedDbPaths.DOT_RULE]: {
              [RuleProperties.WRITE]: `auth.addr === '${ownerAddress}' || (auth.addr === $user_addr && util.validateRestFunctionsUrlWhitelistData(auth.addr, data, newData, getValue) === true)`
            }
          }
        }
      }
    }
  };
}

function getRootOwner() {
  return {
    [PredefinedDbPaths.DOT_OWNER]: {
      [OwnerProperties.OWNERS]: {
        [GenesisAccounts.owner.address]: buildOwnerPermissions(true, true, true, true),
        [OwnerProperties.ANYONE]: buildOwnerPermissions(false, false, false, false),
      }
    }
  };
}

function getShardingOwner() {
  return {
    [PredefinedDbPaths.DOT_OWNER]: {
      [OwnerProperties.OWNERS]: {
        [GenesisAccounts.owner.address]: buildOwnerPermissions(false, true, true, true),
        [OwnerProperties.ANYONE]: buildOwnerPermissions(false, false, false, false),
      }
    }
  };
}

function getWhitelistOwner() {
  return {
    [PredefinedDbPaths.DOT_OWNER]: {
      [OwnerProperties.OWNERS]: {
        [GenesisAccounts.owner.address]: buildOwnerPermissions(false, true, true, true),
        [OwnerProperties.ANYONE]: buildOwnerPermissions(false, false, false, false),
      }
    }
  };
}

function getDevelopersOwner() {
  const ownerAddress =
      CommonUtil.getJsObject(GenesisAccounts, [AccountProperties.OWNER, AccountProperties.ADDRESS]);
  return {
    [PredefinedDbPaths.DEVELOPERS_REST_FUNCTIONS]: {
      [PredefinedDbPaths.DOT_OWNER]: {
        [OwnerProperties.OWNERS]: {
          [ownerAddress]: buildOwnerPermissions(true, true, true, true)
        }
      }
    }
  };
}

function buildOwnerPermissions(branchOwner, writeFunction, writeOwner, writeRule) {
  return {
    [OwnerProperties.BRANCH_OWNER]: branchOwner,
    [OwnerProperties.WRITE_FUNCTION]: writeFunction,
    [OwnerProperties.WRITE_OWNER]: writeOwner,
    [OwnerProperties.WRITE_RULE]: writeRule
  };
}

function buildRulePermission(rule) {
  return {
    [PredefinedDbPaths.DOT_RULE]: {
      [RuleProperties.WRITE]: rule
    }
  };
}

const trafficStatsManager = new TrafficStatsManager(
    TRAFFIC_DB_INTERVAL_MS, TRAFFIC_DB_MAX_INTERVALS, FeatureFlags.enableTrafficMonitoring);

module.exports = {
  FeatureFlags,
  CURRENT_PROTOCOL_VERSION,
  PROTOCOL_VERSION_MAP,
  DATA_PROTOCOL_VERSION,
  CONSENSUS_PROTOCOL_VERSION,
  LOGS_DIR,
  CHAINS_DIR,
  CHAINS_N2B_DIR_NAME,
  CHAINS_H2N_DIR_NAME,
  CHAINS_N2B_MAX_NUM_FILES,
  CHAINS_H2N_HASH_PREFIX_LENGTH,
  CHAIN_SEGMENT_LENGTH,
  ON_MEMORY_CHAIN_LENGTH,
  SNAPSHOTS_ROOT_DIR,
  SNAPSHOTS_N2S_DIR_NAME,
  DEBUG_SNAPSHOT_FILE_PREFIX,
  SNAPSHOTS_INTERVAL_BLOCK_NUMBER,
  MAX_NUM_SNAPSHOTS,
  MAX_BLOCK_NUMBERS_FOR_RECEIPTS,
  KEYS_ROOT_DIR,
  DEBUG,
  CONSOLE_LOG,
  ENABLE_DEV_SET_CLIENT_API,
  ENABLE_TX_SIG_VERIF_WORKAROUND,
  ENABLE_GAS_FEE_WORKAROUND,
  ENABLE_REST_FUNCTION_CALL,
  ACCOUNT_INDEX,
  ACCOUNT_INJECTION_OPTION,
  KEYSTORE_FILE_PATH,
<<<<<<< HEAD
  ENABLE_TRACKER_REPORT,
=======
  CORS_WHITELIST,
>>>>>>> 22e2a6b2
  PORT,
  P2P_PORT,
  LIGHTWEIGHT,
  SYNC_MODE,
  HASH_DELIMITER,
  STATE_INFO_PREFIX,
  TX_NONCE_ERROR_CODE,
  TX_TIMESTAMP_ERROR_CODE,
  MICRO_AIN,
  MILLI_AIN,
  SERVICE_BANDWIDTH_BUDGET_PER_BLOCK,
  APPS_BANDWIDTH_BUDGET_PER_BLOCK,
  FREE_BANDWIDTH_BUDGET_PER_BLOCK,
  SERVICE_STATE_BUDGET,
  APPS_STATE_BUDGET,
  FREE_STATE_BUDGET,
  TREE_SIZE_BUDGET,
  SERVICE_TREE_SIZE_BUDGET,
  APPS_TREE_SIZE_BUDGET,
  FREE_TREE_SIZE_BUDGET,
  STATE_GAS_COEFFICIENT,
  TRAFFIC_DB_INTERVAL_MS,
  TRAFFIC_DB_MAX_INTERVALS,
  MessageTypes,
  TrackerMessageTypes,
  BlockchainNodeStates,
  P2pNetworkStates,
  INITIAL_P2P_ROUTER,
  PredefinedDbPaths,
  TokenProperties,
  TokenBridgeProperties,
  AccountProperties,
  OwnerProperties,
  RuleProperties,
  FunctionProperties,
  FunctionTypes,
  FunctionResultCode,
  StateInfoProperties,
  NativeFunctionIds,
  isNativeFunctionId,
  ShardingProperties,
  ShardingProtocols,
  TokenExchangeSchemes,
  ReadDbOperations,
  WriteDbOperations,
  TransactionStates,
  StateVersions,
  GenesisToken,
  GenesisAccounts,
  GenesisSharding,
  GenesisValues,
  GenesisFunctions,
  GenesisRules,
  GenesisOwners,
  GasFeeConstants,
  SyncModeOptions,
  TrafficEventTypes,
  isServiceType,
  isServiceAccountServiceType,
  isAppDependentServiceType,
  buildOwnerPermissions,
  buildRulePermission,
  ...GenesisParams.blockchain,
  ...GenesisParams.consensus,
  ...GenesisParams.resource,
  ...networkEnv,
  GenesisParams,
  trafficStatsManager,
};<|MERGE_RESOLUTION|>--- conflicted
+++ resolved
@@ -57,16 +57,13 @@
     Number(process.env.MAX_BLOCK_NUMBERS_FOR_RECEIPTS) : 1000;
 const ACCOUNT_INJECTION_OPTION = process.env.ACCOUNT_INJECTION_OPTION || null;
 const KEYSTORE_FILE_PATH = process.env.KEYSTORE_FILE_PATH || null;
-<<<<<<< HEAD
 const ENABLE_TRACKER_REPORT =
     CommonUtil.convertEnvVarInputToBool(process.env.ENABLE_TRACKER_REPORT, true);
-=======
 const DEFAULT_CORS_WHITELIST = ['https://ainetwork.ai', 'https://ainize.ai', 'https://afan.ai',
     /\.ainetwork\.ai$/, /\.ainize\.ai$/, /\.afan\.ai$/, 'http://localhost:3000'];
 // NOTE(liayoo): CORS_WHITELIST env var is a comma-separated list of cors-allowed domains.
 // Note that if it includes '*', it will be set to allow all domains.
 const CORS_WHITELIST = CommonUtil.getCorsWhitelist(process.env.CORS_WHITELIST) || DEFAULT_CORS_WHITELIST;
->>>>>>> 22e2a6b2
 
 // ** Constants **
 const CURRENT_PROTOCOL_VERSION = require('../package.json').version;
@@ -1036,11 +1033,8 @@
   ACCOUNT_INDEX,
   ACCOUNT_INJECTION_OPTION,
   KEYSTORE_FILE_PATH,
-<<<<<<< HEAD
   ENABLE_TRACKER_REPORT,
-=======
   CORS_WHITELIST,
->>>>>>> 22e2a6b2
   PORT,
   P2P_PORT,
   LIGHTWEIGHT,
