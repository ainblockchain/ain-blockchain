const fs = require('fs');
const path = require('path');
const semver = require('semver');
const ChainUtil = require('./chain-util');

// ** Genesis configs **
const DEFAULT_GENESIS_CONFIGS_DIR = 'genesis-configs/base';
const CUSTOM_GENESIS_CONFIGS_DIR = process.env.GENESIS_CONFIGS_DIR ?
    process.env.GENESIS_CONFIGS_DIR : null;
const GenesisParams = getGenesisConfig('genesis_params.json');
const GenesisToken = getGenesisConfig('genesis_token.json');
const GenesisAccounts = getGenesisConfig('genesis_accounts.json');

// ** Feature flags **
// NOTE(platfowner): If there is a corresponding env variable (e.g. force... flags),
//                   the flag value will be OR-ed to the value.
const FeatureFlags = {
  // Enables state version optimization.
  enableStateVersionOpt: true,
  // Enables state tree transfer.
  enableStateTreeTransfer: true,
  // Enables rich logging for functions.
  enableRichFunctionLogging: false,
  // Enables rich logging for transactions.
  enableRichTransactionLogging: false,
  // Enables rich logging for p2p communication.
  enableRichP2pCommunicationLogging: false,
  // Enables rich logging for tx selection in tx pool.
  enableRichTxSelectionLogging: false,
};

// ** Environment variables **
const DEBUG = ChainUtil.convertEnvVarInputToBool(process.env.DEBUG);
const CONSOLE_LOG = ChainUtil.convertEnvVarInputToBool(process.env.CONSOLE_LOG);
const ENABLE_DEV_SET_CLIENT_API = ChainUtil.convertEnvVarInputToBool(process.env.ENABLE_DEV_SET_CLIENT_API);
const ENABLE_TX_SIG_VERIF_WORKAROUND =
    ChainUtil.convertEnvVarInputToBool(process.env.ENABLE_TX_SIG_VERIF_WORKAROUND);
const ENABLE_GAS_FEE_WORKAROUND =
    ChainUtil.convertEnvVarInputToBool(process.env.ENABLE_GAS_FEE_WORKAROUND, true);
const COMCOM_HOST_EXTERNAL_IP = process.env.COMCOM_HOST_EXTERNAL_IP ?
    process.env.COMCOM_HOST_EXTERNAL_IP : '';
const ACCOUNT_INDEX = process.env.ACCOUNT_INDEX || null;
const PORT = process.env.PORT || getPortNumber(8080, 8080);
const P2P_PORT = process.env.P2P_PORT || getPortNumber(5000, 5000);
const LIGHTWEIGHT = ChainUtil.convertEnvVarInputToBool(process.env.LIGHTWEIGHT);
const SYNC_MODE = process.env.SYNC_MODE || 'full';

// ** Constants **
const CURRENT_PROTOCOL_VERSION = require('../package.json').version;
if (!semver.valid(CURRENT_PROTOCOL_VERSION)) {
  throw Error('Wrong version format is specified in package.json');
}
const PROTOCOL_VERSIONS = path.resolve(__dirname, '../client/protocol_versions.json');
if (!fs.existsSync(PROTOCOL_VERSIONS)) {
  throw Error('Missing protocol versions file: ' + PROTOCOL_VERSIONS);
}
const PROTOCOL_VERSION_MAP = JSON.parse(fs.readFileSync(PROTOCOL_VERSIONS));
const DATA_PROTOCOL_VERSION = "1.0.0";
if (!semver.valid(DATA_PROTOCOL_VERSION)) {
  throw Error('Wrong data version format is specified for DATA_PROTOCOL_VERSION');
}
const CONSENSUS_PROTOCOL_VERSION = "1.0.0";
if (!semver.valid(CONSENSUS_PROTOCOL_VERSION)) {
  throw Error('Wrong data version format is specified for CONSENSUS_PROTOCOL_VERSION');
}
const LOGS_DIR = path.resolve(__dirname, '../logs');
const BLOCKCHAIN_DATA_DIR = process.env.BLOCKCHAIN_DATA_DIR || path.resolve(__dirname, '../ain_blockchain_data');
if (!fs.existsSync(BLOCKCHAIN_DATA_DIR)) {
  fs.mkdirSync(BLOCKCHAIN_DATA_DIR, { recursive: true });
}
const CHAINS_DIR = path.resolve(BLOCKCHAIN_DATA_DIR, 'chains');
const CHAINS_N2B_DIR_NAME = 'n2b'; // NOTE: Block number to block.
const CHAINS_H2N_DIR_NAME = 'h2n'; // NOTE: Block hash to block number.
const SNAPSHOTS_DIR = path.resolve(BLOCKCHAIN_DATA_DIR, 'snapshots');
const SNAPSHOTS_N2S_DIR_NAME = 'n2s'; // NOTE: Block number to snapshot.
const SNAPSHOTS_INTERVAL_BLOCK_NUMBER = 1000; // NOTE: How often the snapshot is made
const MAX_NUM_SNAPSHOTS = 10; // NOTE: max number of snapshots to keep
const HASH_DELIMITER = '#';
const TX_NONCE_ERROR_CODE = 900;
const TX_TIMESTAMP_ERROR_CODE = 901;
const MILLI_AIN = 10**-3; // 1,000 milliain = 1 ain
const MICRO_AIN = 10**-6; // 1,000,000 microain = 1 ain

// ** Enums **
/**
 * Message types for communication between nodes.
 *
 * @enum {string}
 */
const MessageTypes = {
  ADDRESS_REQUEST: 'ADDRESS_REQUEST',
  ADDRESS_RESPONSE: 'ADDRESS_RESPONSE',
  CHAIN_SEGMENT_REQUEST: 'CHAIN_SEGMENT_REQUEST',
  CHAIN_SEGMENT_RESPONSE: 'CHAIN_SEGMENT_RESPONSE',
  TRANSACTION: 'TRANSACTION',
  CONSENSUS: 'CONSENSUS',
  HEARTBEAT: 'HEARTBEAT'
};

/**
 * Status of blockchain nodes.
 *
 * @enum {string}
 */
const BlockchainNodeStates = {
  STARTING: 'STARTING',
  SYNCING: 'SYNCING',
  SERVING: 'SERVING',
};

/**
 * Predefined database paths.
 * @enum {string}
 */
// TODO(platfowner): Move '.something' paths to here from '[Owner|Function|Rule|Value]Properties'.
const PredefinedDbPaths = {
  // Roots
  OWNERS_ROOT: 'owners',
  RULES_ROOT: 'rules',
  FUNCTIONS_ROOT: 'functions',
  VALUES_ROOT: 'values',
  // Consensus
  CONSENSUS: 'consensus',
  WHITELIST: 'whitelist',
  NUMBER: 'number',
  PROPOSE: 'propose',
  PROPOSER: 'proposer',
  VALIDATORS: 'validators',
  TOTAL_AT_STAKE: 'total_at_stake',
  VOTE: 'vote',
  BLOCK_HASH: 'block_hash',
  STAKE: 'stake',
  // Gas fee
  GAS_FEE: 'gas_fee',
  COLLECT: 'collect',
  // Token
  TOKEN: 'token',
  TOKEN_NAME: 'name',
  TOKEN_SYMBOL: 'symbol',
  TOKEN_TOTAL_SUPPLY: 'total_supply',
  // Save last tx
  SAVE_LAST_TX_LAST_TX: '.last_tx',
  // Erase value
  ERASE_VALUE_ERASED: 'erased',
  // Accounts & Transfer
  ACCOUNTS: 'accounts',
  ACCOUNTS_NONCE: 'nonce',
  ACCOUNTS_TIMESTAMP: 'timestamp',
  SERVICE_ACCOUNTS: 'service_accounts',
  BALANCE: 'balance',
  TRANSFER: 'transfer',
  TRANSFER_VALUE: 'value',
  TRANSFER_RESULT: 'result',
  // Apps & Manage app
  APPS: 'apps',
  MANAGE_APP: 'manage_app',
  MANAGE_APP_CONFIG: 'config',
  MANAGE_APP_CONFIG_ADMIN: 'admin',
  MANAGE_APP_CONFIG_BILLING: 'billing',
  MANAGE_APP_CONFIG_BILLING_USERS: 'users',
  MANAGE_APP_CONFIG_SERVICE: 'service',
  MANAGE_APP_CREATE: 'create',
  MANAGE_APP_RESULT: 'result',
  // Staking
  STAKING: 'staking',
  STAKING_BALANCE_TOTAL: 'balance_total',
  STAKING_EXPIRE_AT: 'expire_at',
  STAKING_LOCKUP_DURATION: 'lockup_duration',
  STAKING_RESULT: 'result',
  STAKING_STAKE: 'stake',
  STAKING_UNSTAKE: 'unstake',
  STAKING_VALUE: 'value',
  // Payments
  PAYMENTS: 'payments',
  PAYMENTS_ADMIN: 'admin',
  PAYMENTS_CLAIM: 'claim',
  PAYMENTS_CONFIG: 'config',
  PAYMENTS_PAY: 'pay',
  PAYMENTS_RESULT: 'result',
  // Escrow
  ESCROW: 'escrow',
  ESCROW_ADMIN: 'admin',
  ESCROW_HOLD: 'hold',
  ESCROW_OPEN: 'open',
  ESCROW_RELEASE: 'release',
  ESCROW_RESULT: 'result',
  // Remote transaction action
  REMOTE_TX_ACTION_RESULT: 'result',
  // Sharding
  SHARDING: 'sharding',
  SHARDING_CONFIG: 'config',
  SHARDING_SHARD: 'shard',
  // Check-in & Check-out
  CHECKIN: 'checkin',
  CHECKIN_REQUEST: 'request',
  CHECKIN_PAYLOAD: 'payload',
  CHECKIN_PARENT_FINALIZE: 'parent_finalize',
  CHECKOUT: 'checkout',
};

/**
 * Properties of token configs.
 *
 * @enum {string}
 */
const TokenProperties = {
  NAME: 'name',
  SYMBOL: 'symbol',
  TOTAL_SUPPLY: 'total_supply',
};

/**
 * Properties of account configs.
 *
 * @enum {string}
 */
const AccountProperties = {
  ADDRESS: 'address',
  OTHERS: 'others',
  OWNER: 'owner',
  PRIVATE_KEY: 'private_key',
  PUBLIC_KEY: 'public_key',
  SHARES: 'shares',
  TIMESTAMP: 'timestamp',
};

/**
 * Properties of owner configs.
 *
 * @enum {string}
 */
const OwnerProperties = {
  ANYONE: '*',
  BRANCH_OWNER: 'branch_owner',
  FID_PREFIX: 'fid:',
  OWNER: '.owner',
  OWNERS: 'owners',
  WRITE_FUNCTION: 'write_function',
  WRITE_OWNER: 'write_owner',
  WRITE_RULE: 'write_rule',
};

/**
 * Properties of rule configs.
 *
 * @enum {string}
 */
const RuleProperties = {
  WRITE: '.write',
};

/**
 * Properties of function configs.
 *
 * @enum {string}
 */
const FunctionProperties = {
  EVENT_LISTENER: 'event_listener',
  FUNCTION: '.function',
  FUNCTION_ID: 'function_id',
  FUNCTION_TYPE: 'function_type',
  SERVICE_NAME: 'service_name',
};

/**
 * Types of functions.
 *
 * @enum {string}
 */
const FunctionTypes = {
  NATIVE: 'NATIVE',
  REST: 'REST',
};

/**
 * Properties of state proof.
 *
 * @enum {string}
 */
const ProofProperties = {
  PROOF_HASH: '.proof_hash',
};

/**
 * Properties of state info.
 *
 * @enum {string}
 */
const StateInfoProperties = {
  TREE_HEIGHT: 'tree_height',
  TREE_SIZE: 'tree_size',
};

/**
 * IDs of native functions.
 *
 * @enum {string}
 */
const NativeFunctionIds = {
  CLAIM: '_claim',
  CLOSE_CHECKIN: '_closeCheckin',
  COLLECT_FEE: '_collectFee',
  CREATE_APP: '_createApp',
  DISTRIBUTE_FEE: '_distributeFee',
  ERASE_VALUE: '_eraseValue',
  HOLD: '_hold',
  OPEN_CHECKIN: '_openCheckin',
  PAY: '_pay',
  RELEASE: '_release',
  SAVE_LAST_TX: '_saveLastTx',
  SET_OWNER_CONFIG: '_setOwnerConfig',
  STAKE: '_stake',
  TRANSFER: '_transfer',
  UNSTAKE: '_unstake',
  UPDATE_LATEST_SHARD_REPORT: '_updateLatestShardReport',
};

function isNativeFunctionId(fid) {
  const fidList = Object.values(NativeFunctionIds);
  return fidList.includes(fid);
}

/**
 * Properties of sharding configs.
 *
 * @enum {string}
 */
const ShardingProperties = {
  LATEST: 'latest',
  LATEST_BLOCK_NUMBER: 'latest_block_number',
  PARENT_CHAIN_POC: 'parent_chain_poc',
  PROOF_HASH: 'proof_hash',
  PROOF_HASH_MAP: 'proof_hash_map',
  REPORTING_PERIOD: 'reporting_period',
  SHARD: '.shard',
  SHARD_OWNER: 'shard_owner',
  SHARD_REPORTER: 'shard_reporter',
  SHARDING_ENABLED: 'sharding_enabled',
  SHARDING_PATH: 'sharding_path',
  SHARDING_PROTOCOL: 'sharding_protocol',
  TOKEN_EXCH_SCHEME: 'token_exchange_scheme',
  TOKEN_EXCH_RATE: 'token_exchange_rate',
};

/**
 * Sharding protocols.
 *
 * @enum {string}
 */
const ShardingProtocols = {
  NONE: 'NONE',
  POA: 'POA',
};

/**
 * Token exchange schemes.
 *
 * @enum {string}
 */
const TokenExchangeSchemes = {
  NONE: 'NONE',
  FIXED: 'FIXED',
};

/**
 * Types of read database operations.
 *
 * @enum {string}
 */
const ReadDbOperations = {
  GET_VALUE: 'GET_VALUE',
  GET_FUNCTION: 'GET_FUNCTION',
  GET_RULE: 'GET_RULE',
  GET_OWNER: 'GET_OWNER',
  MATCH_FUNCTION: 'MATCH_FUNCTION',
  MATCH_RULE: 'MATCH_RULE',
  MATCH_OWNER: 'MATCH_OWNER',
  EVAL_RULE: 'EVAL_RULE',
  EVAL_OWNER: 'EVAL_OWNER',
  GET: 'GET',
};

/**
 * Types of write database operations.
 *
 * @enum {string}
 */
const WriteDbOperations = {
  SET_VALUE: 'SET_VALUE',
  INC_VALUE: 'INC_VALUE',
  DEC_VALUE: 'DEC_VALUE',
  SET_FUNCTION: 'SET_FUNCTION',
  SET_RULE: 'SET_RULE',
  SET_OWNER: 'SET_OWNER',
  SET: 'SET',
};

/**
 * Function result code.
 *
 * @enum {string}
 */
const FunctionResultCode = {
  FAILURE: 'FAILURE',  // Normal failure
  IN_LOCKUP_PERIOD: 'IN_LOCKUP_PERIOD',
  INSUFFICIENT_BALANCE: 'INSUFFICIENT_BALANCE',
  INTERNAL_ERROR: 'INTERNAL_ERROR',  // Something went wrong but don't know why
  INVALID_ACCOUNT_NAME: 'INVALID_ACCOUNT_NAME',
  INVALID_SERVICE_NAME: 'INVALID_SERVICE_NAME',
  SUCCESS: 'SUCCESS',
};

/**
 * Constant values for transactionTracker.
 *
 * @enum {string}
 */
const TransactionStatus = {
  BLOCK_STATUS: 'BLOCK',
  POOL_STATUS: 'POOL',
  TIMEOUT_STATUS: 'TIMEOUT',
  FAIL_STATUS: 'FAIL'
};

/**
 * State versions.
 *
 * @enum {string}
 */
const StateVersions = {
  BACKUP: 'BACKUP',
  CONSENSUS_CREATE: 'CONSENSUS_CREATE',
  CONSENSUS_PROPOSE: 'CONSENSUS_PROPOSE',
  CONSENSUS_VOTE: 'CONSENSUS_VOTE',
  EMPTY: 'EMPTY',
  FINAL: 'FINAL',
  NODE: 'NODE',
  POOL: 'POOL',
  SEGMENT: 'SEGMENT',
  SNAP: 'SNAP',
  START: 'START',
  TX_POOL: 'TX_POOL',
};

/**
 * Gas fee constants.
 *
 * @enum {number}
 */
const GasFeeConstants = {
  ACCOUNT_REGISTRATION_GAS_AMOUNT: 1000,
  REST_FUNCTION_CALL_GAS_AMOUNT: 10,
};

// ** Lists **

/**
 * Root labels of service paths.
 */
const SERVICE_TYPES = [
  PredefinedDbPaths.ACCOUNTS,
  PredefinedDbPaths.CHECKIN,
  PredefinedDbPaths.CONSENSUS,
  PredefinedDbPaths.ESCROW,
  PredefinedDbPaths.GAS_FEE,
  PredefinedDbPaths.MANAGE_APP,
  PredefinedDbPaths.PAYMENTS,
  PredefinedDbPaths.SERVICE_ACCOUNTS,
  PredefinedDbPaths.SHARDING,
  PredefinedDbPaths.STAKING,
  PredefinedDbPaths.TRANSFER,
  'test',  // NOTE(platfowner): A temporary solution for tests.
];

function isServiceType(type) {
  return SERVICE_TYPES.includes(type);
}

/**
 * Service types allowed to create service accounts.
 */
const SERVICE_ACCOUNT_SERVICE_TYPES = [
  PredefinedDbPaths.ESCROW,
  PredefinedDbPaths.GAS_FEE,
  PredefinedDbPaths.PAYMENTS,
  PredefinedDbPaths.STAKING,
];

function isServiceAccountServiceType(type) {
  return SERVICE_ACCOUNT_SERVICE_TYPES.includes(type);
}

/**
 * Sync mode options.
 *
 * @enum {string}
 */
const SyncModeOptions = {
  FULL: 'full',
  FAST: 'fast',
}

/**
 * Overwriting environment variables.
 * These parameters are defined in genesis_params.json, but if specified as environment variables,
 * the env vars take precedence.
 * (priority: base params < genesis_params.json in GENESIS_CONFIGS_DIR < env var)
 */
const OVERWRITING_BLOCKCHAIN_PARAMS = ['TRACKER_WS_ADDR', 'HOSTING_ENV'];
const OVERWRITING_CONSENSUS_PARAMS = ['MIN_NUM_VALIDATORS', 'EPOCH_MS'];

function overwriteGenesisParams(overwritingParams, type) {
  for (const key of overwritingParams) {
    if (process.env[key]) {
      GenesisParams[type][key] = process.env[key];
    }
  }

  if (type === 'consensus') {
    const whitelist = {};
    const validators = {};
    for (let i = 0; i < GenesisParams.consensus.MIN_NUM_VALIDATORS; i++) {
      const addr = GenesisAccounts[AccountProperties.OTHERS][i][AccountProperties.ADDRESS];
      ChainUtil.setJsObject(whitelist, [addr], true);
      ChainUtil.setJsObject(validators, [addr], GenesisParams.consensus.MIN_STAKE_PER_VALIDATOR);
    }
    GenesisParams.consensus.GENESIS_WHITELIST = whitelist;
    GenesisParams.consensus.GENESIS_VALIDATORS = validators;
  }
}

overwriteGenesisParams(OVERWRITING_BLOCKCHAIN_PARAMS, 'blockchain');
overwriteGenesisParams(OVERWRITING_CONSENSUS_PARAMS, 'consensus');

// NOTE(minsulee2): If NETWORK_OPTIMIZATION env is set, it tightly limits the outbound connections.
// The minimum network connections are set based on the MIN_NUM_VALIDATORS otherwise.
function initializeNetworkEnvronments() {
  if (process.env.NETWORK_OPTIMIZATION) {
    return GenesisParams.network;
  } else {
    return {
      // NOTE(minsulee2): Need a discussion that MIN_NUM_VALIDATORS and MAX_INBOUND_LIMIT
      // should not be related to one another.
      P2P_MESSAGE_TIMEOUT_MS: 600000,
      MAX_OUTBOUND_LIMIT: GenesisParams.consensus.MIN_NUM_VALIDATORS - 1,
      MAX_INBOUND_LIMIT: GenesisParams.consensus.MIN_NUM_VALIDATORS - 1,
      DEFAULT_MAX_OUTBOUND: GenesisParams.consensus.MIN_NUM_VALIDATORS - 1,
      DEFAULT_MAX_INBOUND: GenesisParams.consensus.MIN_NUM_VALIDATORS - 1
    }
  }
}

const networkEnv = initializeNetworkEnvronments();

/**
 * Port number helper.
 * @param {number} defaultValue
 * @param {number} baseValue
 */
function getPortNumber(defaultValue, baseValue) {
  if (GenesisParams.blockchain.HOSTING_ENV === 'local') {
    return Number(baseValue) + (ACCOUNT_INDEX !== null ? Number(ACCOUNT_INDEX) + 1 : 0);
  }
  return defaultValue;
}

/**
 * Genesis DB & sharding config.
 */
const GenesisSharding = getGenesisSharding();
const GenesisValues = getGenesisValues();
const GenesisFunctions = getGenesisFunctions();
const GenesisRules = getGenesisRules();
const GenesisOwners = getGenesisOwners();

function getGenesisConfig(filename, additionalEnv) {
  let config = null;
  if (CUSTOM_GENESIS_CONFIGS_DIR) {
    const configPath = path.resolve(__dirname, '..', CUSTOM_GENESIS_CONFIGS_DIR, filename);
    if (fs.existsSync(configPath)) {
      config = JSON.parse(fs.readFileSync(configPath));
    }
  }
  if (!config) {
    const configPath = path.resolve(__dirname, '..', DEFAULT_GENESIS_CONFIGS_DIR, filename);
    if (fs.existsSync(configPath)) {
      config = JSON.parse(fs.readFileSync(configPath));
    } else {
      throw Error(`Missing genesis config file: ${configPath}`);
    }
  }
  if (additionalEnv) {
    const parts = additionalEnv.split(':');
    const dbPath = parts[0];
    const additionalFilePath = path.resolve(__dirname, '..', parts[1])
    if (fs.existsSync(additionalFilePath)) {
      const additionalConfig = JSON.parse(fs.readFileSync(additionalFilePath));
      ChainUtil.setJsObject(config, [dbPath], additionalConfig);
    } else {
      throw Error(`Missing additional genesis config file: ${additionalFilePath}`);
    }
  }
  return config;
}

function getGenesisSharding() {
  const config = getGenesisConfig('genesis_sharding.json');
  if (config[ShardingProperties.SHARDING_PROTOCOL] === ShardingProtocols.POA) {
    const ownerAddress = ChainUtil.getJsObject(
        GenesisAccounts, [AccountProperties.OWNER, AccountProperties.ADDRESS]);
    const reporterAddress =
        GenesisAccounts[AccountProperties.OTHERS][0][AccountProperties.ADDRESS];
    ChainUtil.setJsObject(config, [ShardingProperties.SHARD_OWNER], ownerAddress);
    ChainUtil.setJsObject(config, [ShardingProperties.SHARD_REPORTER], reporterAddress);
  }
  return config;
}

function getGenesisValues() {
  const values = {};
  ChainUtil.setJsObject(values, [PredefinedDbPaths.TOKEN], GenesisToken);
  const ownerAddress = ChainUtil.getJsObject(
      GenesisAccounts, [AccountProperties.OWNER, AccountProperties.ADDRESS]);
  ChainUtil.setJsObject(
      values,
      [PredefinedDbPaths.ACCOUNTS, ownerAddress, PredefinedDbPaths.BALANCE],
      GenesisToken[TokenProperties.TOTAL_SUPPLY]);
  ChainUtil.setJsObject(
      values, [PredefinedDbPaths.SHARDING, PredefinedDbPaths.SHARDING_CONFIG], GenesisSharding);
  ChainUtil.setJsObject(
      values, [PredefinedDbPaths.CONSENSUS, PredefinedDbPaths.WHITELIST], GenesisParams.consensus.GENESIS_WHITELIST);
  return values;
}

function getGenesisFunctions() {
  const functions = getGenesisConfig('genesis_functions.json', process.env.ADDITIONAL_FUNCTIONS);
  return functions;
}

function getGenesisRules() {
  const rules = getGenesisConfig('genesis_rules.json', process.env.ADDITIONAL_RULES);
  if (GenesisSharding[ShardingProperties.SHARDING_PROTOCOL] !== ShardingProtocols.NONE) {
    ChainUtil.setJsObject(
        rules, [PredefinedDbPaths.SHARDING, PredefinedDbPaths.SHARDING_CONFIG], getShardingRule());
  }
  return rules;
}

function getGenesisOwners() {
  const owners = getGenesisConfig('genesis_owners.json', process.env.ADDITIONAL_OWNERS);
  if (GenesisSharding[ShardingProperties.SHARDING_PROTOCOL] !== ShardingProtocols.NONE) {
    ChainUtil.setJsObject(
        owners, [PredefinedDbPaths.SHARDING, PredefinedDbPaths.SHARDING_CONFIG],
        getShardingOwner());
  }
  ChainUtil.setJsObject(
      owners, [PredefinedDbPaths.CONSENSUS, PredefinedDbPaths.WHITELIST], getWhitelistOwner());
  return owners;
}

function getShardingRule() {
  const ownerAddress =
      ChainUtil.getJsObject(GenesisAccounts, [AccountProperties.OWNER, AccountProperties.ADDRESS]);
  return {
    [RuleProperties.WRITE]: `auth.addr === '${ownerAddress}'`,
  };
}

function getShardingOwner() {
  return {
    [OwnerProperties.OWNER]: {
      [OwnerProperties.OWNERS]: {
        [GenesisAccounts.owner.address]: buildOwnerPermissions(false, true, true, true),
        [OwnerProperties.ANYONE]: buildOwnerPermissions(false, false, false, false),
      }
    }
  };
}

function getWhitelistOwner() {
  return {
    [OwnerProperties.OWNER]: {
      [OwnerProperties.OWNERS]: {
        [GenesisAccounts.owner.address]: buildOwnerPermissions(false, true, true, true),
        [OwnerProperties.ANYONE]: buildOwnerPermissions(false, false, false, false),
      }
    }
  };
}

function buildOwnerPermissions(branchOwner, writeFunction, writeOwner, writeRule) {
  return {
    [OwnerProperties.BRANCH_OWNER]: branchOwner,
    [OwnerProperties.WRITE_FUNCTION]: writeFunction,
    [OwnerProperties.WRITE_OWNER]: writeOwner,
    [OwnerProperties.WRITE_RULE]: writeRule
  };
}

function buildRulePermission(rule) {
  return { [RuleProperties.WRITE]: rule };
}

module.exports = {
  FeatureFlags,
  CURRENT_PROTOCOL_VERSION,
  PROTOCOL_VERSION_MAP,
  DATA_PROTOCOL_VERSION,
  CONSENSUS_PROTOCOL_VERSION,
  LOGS_DIR,
  CHAINS_DIR,
  CHAINS_N2B_DIR_NAME,
  CHAINS_H2N_DIR_NAME,
  SNAPSHOTS_DIR,
  SNAPSHOTS_N2S_DIR_NAME,
  SNAPSHOTS_INTERVAL_BLOCK_NUMBER,
  MAX_NUM_SNAPSHOTS,
  DEBUG,
  CONSOLE_LOG,
  ENABLE_DEV_SET_CLIENT_API,
  ENABLE_TX_SIG_VERIF_WORKAROUND,
  ENABLE_GAS_FEE_WORKAROUND,
  COMCOM_HOST_EXTERNAL_IP,
  ACCOUNT_INDEX,
  PORT,
  P2P_PORT,
  LIGHTWEIGHT,
  SYNC_MODE,
  HASH_DELIMITER,
  TX_NONCE_ERROR_CODE,
  TX_TIMESTAMP_ERROR_CODE,
  MICRO_AIN,
  MILLI_AIN,
  MessageTypes,
  BlockchainNodeStates,
  PredefinedDbPaths,
  TokenProperties,
  AccountProperties,
  OwnerProperties,
  RuleProperties,
  FunctionProperties,
  FunctionTypes,
  FunctionResultCode,
  ProofProperties,
  StateInfoProperties,
  NativeFunctionIds,
  isNativeFunctionId,
  ShardingProperties,
  ShardingProtocols,
  TokenExchangeSchemes,
  ReadDbOperations,
  WriteDbOperations,
  TransactionStatus,
  StateVersions,
  GenesisToken,
  GenesisAccounts,
  GenesisSharding,
  GenesisValues,
  GenesisFunctions,
  GenesisRules,
  GenesisOwners,
  GasFeeConstants,
<<<<<<< HEAD
  SyncModeOptions,
=======
  isServiceType,
  isServiceAccountServiceType,
>>>>>>> 1736f8d8
  buildOwnerPermissions,
  buildRulePermission,
  ...GenesisParams.blockchain,
  ...GenesisParams.consensus,
  ...GenesisParams.resource,
  ...networkEnv
};<|MERGE_RESOLUTION|>--- conflicted
+++ resolved
@@ -760,12 +760,9 @@
   GenesisRules,
   GenesisOwners,
   GasFeeConstants,
-<<<<<<< HEAD
   SyncModeOptions,
-=======
   isServiceType,
   isServiceAccountServiceType,
->>>>>>> 1736f8d8
   buildOwnerPermissions,
   buildRulePermission,
   ...GenesisParams.blockchain,
