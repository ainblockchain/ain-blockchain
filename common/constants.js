const fs = require('fs');
const path = require('path');
const semver = require('semver');
const ChainUtil = require('./chain-util');

// Genesis configs.
const DEFAULT_GENESIS_CONFIGS_DIR = 'genesis-configs/base';
const CUSTOM_GENESIS_CONFIGS_DIR = process.env.GENESIS_CONFIGS_DIR ?
    process.env.GENESIS_CONFIGS_DIR : null;
const GenesisParams = getGenesisConfig('genesis_params.json');
const GenesisToken = getGenesisConfig('genesis_token.json');
const GenesisAccounts = getGenesisConfig('genesis_accounts.json');

// Feature flags.
// NOTE(platfowner): If there is a corresponding env variable (e.g. force... flags),
//                   the flag value will be OR-ed to the value.
const FeatureFlags = {
  // Forces console logging.
  forceConsoleLogging: false,
  // Enables state version optimization.
  enableStateVersionOpt: true,
  // Enables state tree transfer.
  enableStateTreeTransfer: true,
  // Enables rich logging for functions.
  enableRichFunctionLogging: false,
  // Enables rich logging for transactions.
  enableRichTransactionLogging: false,
  // Enables transaction signature verification workaround.
  enableTxSigVerifWorkaround: false,
  // Enables develop client API.
  forceDevClientApi: false,
<<<<<<< HEAD
  // Enables gas fee related feature workaround.
  forceGasFeeWorkaround: false,
=======
  // Enables rich logging for p2p communication.
  enableRichP2pCommunicationLogging: false,
>>>>>>> 9b0663d2
};

// Environment variables.
const DEBUG = process.env.DEBUG ? ChainUtil.convertEnvVarInputToBool(process.env.DEBUG) : false;
const CONSOLE_LOG = FeatureFlags.forceConsoleLogging || (process.env.CONSOLE_LOG ?
    ChainUtil.convertEnvVarInputToBool(process.env.CONSOLE_LOG) : false);
const ENABLE_DEV_CLIENT_API = FeatureFlags.forceDevClientApi || (process.env.ENABLE_DEV_CLIENT_API ?
    ChainUtil.convertEnvVarInputToBool(process.env.ENABLE_DEV_CLIENT_API) : false);
const FORCE_GAS_FEE_WORKAROUND = FeatureFlags.forceGasFeeWorkaround ||
    (process.env.FORCE_GAS_FEE_WORKAROUND ? ChainUtil.convertEnvVarInputToBool(process.env.FORCE_GAS_FEE_WORKAROUND) : false);
const COMCOM_HOST_EXTERNAL_IP =
    process.env.COMCOM_HOST_EXTERNAL_IP ? process.env.COMCOM_HOST_EXTERNAL_IP : '';
const ACCOUNT_INDEX = process.env.ACCOUNT_INDEX || null;
const PORT = process.env.PORT || getPortNumber(8080, 8080);
const P2P_PORT = process.env.P2P_PORT || getPortNumber(5000, 5000);
const LIGHTWEIGHT = process.env.LIGHTWEIGHT ?
    ChainUtil.convertEnvVarInputToBool(process.env.LIGHTWEIGHT) : false;

// Constants
const CURRENT_PROTOCOL_VERSION = require('../package.json').version;
if (!semver.valid(CURRENT_PROTOCOL_VERSION)) {
  throw Error('Wrong version format is specified in package.json');
}
const PROTOCOL_VERSIONS = path.resolve(__dirname, '../client/protocol_versions.json');
if (!fs.existsSync(PROTOCOL_VERSIONS)) {
  throw Error('Missing protocol versions file: ' + PROTOCOL_VERSIONS);
}
const PROTOCOL_VERSION_MAP = JSON.parse(fs.readFileSync(PROTOCOL_VERSIONS));
const DATA_PROTOCOL_VERSION = "1.0.0";
if (!semver.valid(DATA_PROTOCOL_VERSION)) {
  throw Error('Wrong data version format is specified in GenesisParams.network');
}
const LOGS_DIR = path.resolve(__dirname, '../logs');
const CHAINS_DIR = path.resolve(__dirname, '../chains');
const CHAINS_N2B_DIR_NAME = 'n2b'; // Note: Block number to block
const CHAINS_H2N_DIR_NAME = 'h2n'; // Note: Block hash to block number
const HASH_DELIMITER = '#';
const TX_NONCE_ERROR_CODE = 900;
const TX_TIMESTAMP_ERROR_CODE = 901;

// Enums
/**
 * Message types for communication between nodes.
 *
 * @enum {string}
 */
const MessageTypes = {
  ADDRESS_REQUEST: 'ADDRESS_REQUEST',
  ADDRESS_RESPONSE: 'ADDRESS_RESPONSE',
  CHAIN_SEGMENT_REQUEST: 'CHAIN_SEGMENT_REQUEST',
  CHAIN_SEGMENT_RESPONSE: 'CHAIN_SEGMENT_RESPONSE',
  TRANSACTION: 'TRANSACTION',
  CONSENSUS: 'CONSENSUS',
  HEARTBEAT: 'HEARTBEAT'
};

/**
 * Status of blockchain nodes.
 *
 * @enum {string}
 */
const BlockchainNodeStates = {
  STARTING: 'STARTING',
  SYNCING: 'SYNCING',
  SERVING: 'SERVING',
};

/**
 * Predefined database paths.
 * @enum {string}
 */
// TODO(platfowner): Move '.something' paths to here from '[Owner|Function|Rule|Value]Properties'.
const PredefinedDbPaths = {
  // Roots
  OWNERS_ROOT: 'owners',
  RULES_ROOT: 'rules',
  FUNCTIONS_ROOT: 'functions',
  VALUES_ROOT: 'values',
  // Consensus
  CONSENSUS: 'consensus',
  WHITELIST: 'whitelist',
  NUMBER: 'number',
  PROPOSE: 'propose',
  PROPOSER: 'proposer',
  VALIDATORS: 'validators',
  TOTAL_AT_STAKE: 'total_at_stake',
  VOTE: 'vote',
  BLOCK_HASH: 'block_hash',
  STAKE: 'stake',
  // Token
  TOKEN: 'token',
  TOKEN_NAME: 'name',
  TOKEN_SYMBOL: 'symbol',
  TOKEN_TOTAL_SUPPLY: 'total_supply',
  // Save last tx
  SAVE_LAST_TX_LAST_TX: '.last_tx',
  // Accounts & Transfer
  ACCOUNTS: 'accounts',
  ACCOUNTS_NONCE: 'nonce',
  ACCOUNTS_TIMESTAMP: 'timestamp',
  SERVICE_ACCOUNTS: 'service_accounts',
  BALANCE: 'balance',
  TRANSFER: 'transfer',
  TRANSFER_VALUE: 'value',
  TRANSFER_RESULT: 'result',
  // Apps & Manage app
  APPS: 'apps',
  MANAGE_APP: 'manage_app',
  MANAGE_APP_CONFIG: 'config',
  MANAGE_APP_CONFIG_ADMIN: 'admin',
  MANAGE_APP_CONFIG_BILLING: 'billing',
  MANAGE_APP_CONFIG_BILLING_USERS: 'users',
  MANAGE_APP_CONFIG_SERVICE: 'service',
  MANAGE_APP_CREATE: 'create',
  MANAGE_APP_RESULT: 'result',
  // Staking
  STAKING: 'staking',
  STAKING_BALANCE_TOTAL: 'balance_total',
  STAKING_EXPIRE_AT: 'expire_at',
  STAKING_LOCKUP_DURATION: 'lockup_duration',
  STAKING_RESULT: 'result',
  STAKING_STAKE: 'stake',
  STAKING_UNSTAKE: 'unstake',
  STAKING_VALUE: 'value',
  // Payments
  PAYMENTS: 'payments',
  PAYMENTS_ADMIN: 'admin',
  PAYMENTS_CLAIM: 'claim',
  PAYMENTS_CONFIG: 'config',
  PAYMENTS_PAY: 'pay',
  PAYMENTS_RESULT: 'result',
  // Escrow
  ESCROW: 'escrow',
  ESCROW_ADMIN: 'admin',
  ESCROW_HOLD: 'hold',
  ESCROW_OPEN: 'open',
  ESCROW_RELEASE: 'release',
  ESCROW_RESULT: 'result',
  // Remote transaction action
  REMOTE_TX_ACTION_RESULT: 'result',
  // Sharding
  SHARDING: 'sharding',
  SHARDING_CONFIG: 'config',
  SHARDING_SHARD: 'shard',
  // Check-in & Check-out
  CHECKIN: 'checkin',
  CHECKIN_REQUEST: 'request',
  CHECKIN_PAYLOAD: 'payload',
  CHECKIN_PARENT_FINALIZE: 'parent_finalize',
  CHECKOUT: 'checkout',
};

/**
 * Properties of token configs.
 *
 * @enum {string}
 */
const TokenProperties = {
  NAME: 'name',
  SYMBOL: 'symbol',
  TOTAL_SUPPLY: 'total_supply',
};

/**
 * Properties of account configs.
 *
 * @enum {string}
 */
const AccountProperties = {
  ADDRESS: 'address',
  OTHERS: 'others',
  OWNER: 'owner',
  PRIVATE_KEY: 'private_key',
  PUBLIC_KEY: 'public_key',
  SHARES: 'shares',
  TIMESTAMP: 'timestamp',
};

/**
 * Properties of owner configs.
 *
 * @enum {string}
 */
const OwnerProperties = {
  ANYONE: '*',
  BRANCH_OWNER: 'branch_owner',
  OWNER: '.owner',
  OWNERS: 'owners',
  WRITE_FUNCTION: 'write_function',
  WRITE_OWNER: 'write_owner',
  WRITE_RULE: 'write_rule',
};

/**
 * Properties of rule configs.
 *
 * @enum {string}
 */
const RuleProperties = {
  WRITE: '.write',
};

/**
 * Properties of function configs.
 *
 * @enum {string}
 */
const FunctionProperties = {
  EVENT_LISTENER: 'event_listener',
  FUNCTION: '.function',
  FUNCTION_ID: 'function_id',
  FUNCTION_TYPE: 'function_type',
  SERVICE_NAME: 'service_name',
};

/**
 * Types of functions.
 *
 * @enum {string}
 */
const FunctionTypes = {
  NATIVE: 'NATIVE',
  REST: 'REST',
};

/**
 * Properties of state proof.
 *
 * @enum {string}
 */
const ProofProperties = {
  PROOF_HASH: '.proof_hash',
};

/**
 * Properties of state info.
 *
 * @enum {string}
 */
const StateInfoProperties = {
  TREE_HEIGHT: 'tree_height',
  TREE_SIZE: 'tree_size',
};

/**
 * IDs of native functions.
 *
 * @enum {string}
 */
const NativeFunctionIds = {
  CLAIM: '_claim',
  CLOSE_CHECKIN: '_closeCheckin',
  CREATE_APP: '_createApp',
  HOLD: '_hold',
  OPEN_CHECKIN: '_openCheckin',
  PAY: '_pay',
  RELEASE: '_release',
  SAVE_LAST_TX: '_saveLastTx',
  STAKE: '_stake',
  TRANSFER: '_transfer',
  UNSTAKE: '_unstake',
  UPDATE_LATEST_SHARD_REPORT: '_updateLatestShardReport',
};

/**
 * Properties of sharding configs.
 *
 * @enum {string}
 */
const ShardingProperties = {
  LATEST: 'latest',
  LATEST_BLOCK_NUMBER: 'latest_block_number',
  PARENT_CHAIN_POC: 'parent_chain_poc',
  PROOF_HASH: 'proof_hash',
  PROOF_HASH_MAP: 'proof_hash_map',
  REPORTING_PERIOD: 'reporting_period',
  SHARD: '.shard',
  SHARD_OWNER: 'shard_owner',
  SHARD_REPORTER: 'shard_reporter',
  SHARDING_ENABLED: 'sharding_enabled',
  SHARDING_PATH: 'sharding_path',
  SHARDING_PROTOCOL: 'sharding_protocol',
  TOKEN_EXCH_SCHEME: 'token_exchange_scheme',
  TOKEN_EXCH_RATE: 'token_exchange_rate',
};

/**
 * Sharding protocols.
 *
 * @enum {string}
 */
const ShardingProtocols = {
  NONE: 'NONE',
  POA: 'POA',
};

/**
 * Token exchange schemes.
 *
 * @enum {string}
 */
const TokenExchangeSchemes = {
  NONE: 'NONE',
  FIXED: 'FIXED',
};

/**
 * Types of read database operations.
 *
 * @enum {string}
 */
const ReadDbOperations = {
  GET_VALUE: 'GET_VALUE',
  GET_FUNCTION: 'GET_FUNCTION',
  GET_RULE: 'GET_RULE',
  GET_OWNER: 'GET_OWNER',
  MATCH_FUNCTION: 'MATCH_FUNCTION',
  MATCH_RULE: 'MATCH_RULE',
  MATCH_OWNER: 'MATCH_OWNER',
  EVAL_RULE: 'EVAL_RULE',
  EVAL_OWNER: 'EVAL_OWNER',
  GET: 'GET',
};

/**
 * Types of write database operations.
 *
 * @enum {string}
 */
const WriteDbOperations = {
  SET_VALUE: 'SET_VALUE',
  INC_VALUE: 'INC_VALUE',
  DEC_VALUE: 'DEC_VALUE',
  SET_FUNCTION: 'SET_FUNCTION',
  SET_RULE: 'SET_RULE',
  SET_OWNER: 'SET_OWNER',
  SET: 'SET',
};

/**
 * Function result code.
 *
 * @enum {string}
 */
const FunctionResultCode = {
  FAILURE: 'FAILURE',  // Normal failure
  IN_LOCKUP_PERIOD: 'IN_LOCKUP_PERIOD',
  INSUFFICIENT_BALANCE: 'INSUFFICIENT_BALANCE',
  INTERNAL_ERROR: 'INTERNAL_ERROR',  // Something went wrong but don't know why
  SUCCESS: 'SUCCESS',
};

/**
 * Constant values for transactionTracker.
 *
 * @enum {string}
 */
const TransactionStatus = {
  BLOCK_STATUS: 'BLOCK',
  POOL_STATUS: 'POOL',
  TIMEOUT_STATUS: 'TIMEOUT',
  FAIL_STATUS: 'FAIL'
};

/**
 * State versions.
 *
 * @enum {string}
 */
const StateVersions = {
  BACKUP: 'BACKUP',
  CONSENSUS_CREATE: 'CONSENSUS_CREATE',
  CONSENSUS_PROPOSE: 'CONSENSUS_PROPOSE',
  CONSENSUS_VOTE: 'CONSENSUS_VOTE',
  EMPTY: 'EMPTY',
  FINAL: 'FINAL',
  NODE: 'NODE',
  POOL: 'POOL',
  SEGMENT: 'SEGMENT',
  SNAP: 'SNAP',
  START: 'START',
};

/**
 * Gas fee constants.
 *
 * @enum {number}
 */
const GasFeeConstants = {
  EXTERNAL_RPC_CALL_GAS_AMOUNT: 10,
};

/**
 * Overwriting environment variables.
 * These parameters are defined in genesis_params.json, but if specified as environment variables,
 * the env vars take precedence.
 * (priority: base params < genesis_params.json in GENESIS_CONFIGS_DIR < env var)
 */
const OVERWRITING_BLOCKCHAIN_PARAMS = ['TRACKER_WS_ADDR', 'HOSTING_ENV'];
const OVERWRITING_CONSENSUS_PARAMS = ['MIN_NUM_VALIDATORS', 'EPOCH_MS'];

function overwriteGenesisParams(overwritingParams, type) {
  for (const key of overwritingParams) {
    if (process.env[key]) {
      GenesisParams[type][key] = process.env[key];
    }
  }

  if (type === 'consensus') {
    const whitelist = {};
    const validators = {};
    for (let i = 0; i < GenesisParams.consensus.MIN_NUM_VALIDATORS; i++) {
      const addr = GenesisAccounts[AccountProperties.OTHERS][i][AccountProperties.ADDRESS];
      ChainUtil.setJsObject(whitelist, [addr], true);
      ChainUtil.setJsObject(validators, [addr], GenesisParams.consensus.MIN_STAKE_PER_VALIDATOR);
    }
    GenesisParams.consensus.GENESIS_WHITELIST = whitelist;
    GenesisParams.consensus.GENESIS_VALIDATORS = validators;
  }
}

overwriteGenesisParams(OVERWRITING_BLOCKCHAIN_PARAMS, 'blockchain');
overwriteGenesisParams(OVERWRITING_CONSENSUS_PARAMS, 'consensus');

// Note(minsu): If NETWORK_OPTIMIZATION env is set, it tightly limits the outbound connections.
// The minimum network connections are set based on the MIN_NUM_VALIDATORS otherwise.
function initializeNetworkEnvronments() {
  if (process.env.NETWORK_OPTIMIZATION) {
    return GenesisParams.network;
  } else {
    return {
      MAX_OUTBOUND_LIMIT: GenesisParams.consensus.MIN_NUM_VALIDATORS,
      MAX_INBOUND_LIMIT: GenesisParams.consensus.MIN_NUM_VALIDATORS,
      DEFAULT_MAX_OUTBOUND: GenesisParams.consensus.MIN_NUM_VALIDATORS,
      DEFAULT_MAX_INBOUND: GenesisParams.consensus.MIN_NUM_VALIDATORS
    }
  }
}

const networkEnv = initializeNetworkEnvronments();

/**
 * Port number helper.
 * @param {number} defaultValue
 * @param {number} baseValue
 */
function getPortNumber(defaultValue, baseValue) {
  if (GenesisParams.blockchain.HOSTING_ENV === 'local') {
    return Number(baseValue) + (ACCOUNT_INDEX !== null ? Number(ACCOUNT_INDEX) + 1 : 0);
  }
  return defaultValue;
}

/**
 * Genesis DB & sharding config.
 */
const GenesisSharding = getGenesisSharding();
const GenesisValues = getGenesisValues();
const GenesisFunctions = getGenesisFunctions();
const GenesisRules = getGenesisRules();
const GenesisOwners = getGenesisOwners();

function getGenesisConfig(filename, additionalEnv) {
  let config = null;
  if (CUSTOM_GENESIS_CONFIGS_DIR) {
    const configPath = path.resolve(__dirname, '..', CUSTOM_GENESIS_CONFIGS_DIR, filename);
    if (fs.existsSync(configPath)) {
      config = JSON.parse(fs.readFileSync(configPath));
    }
  }
  if (!config) {
    const configPath = path.resolve(__dirname, '..', DEFAULT_GENESIS_CONFIGS_DIR, filename);
    if (fs.existsSync(configPath)) {
      config = JSON.parse(fs.readFileSync(configPath));
    } else {
      throw Error(`Missing genesis config file: ${configPath}`);
    }
  }
  if (additionalEnv) {
    const parts = additionalEnv.split(':');
    const dbPath = parts[0];
    const additionalFilePath = path.resolve(__dirname, '..', parts[1])
    if (fs.existsSync(additionalFilePath)) {
      const additionalConfig = JSON.parse(fs.readFileSync(additionalFilePath));
      ChainUtil.setJsObject(config, [dbPath], additionalConfig);
    } else {
      throw Error(`Missing additional genesis config file: ${additionalFilePath}`);
    }
  }
  return config;
}

function getGenesisSharding() {
  const config = getGenesisConfig('genesis_sharding.json');
  if (config[ShardingProperties.SHARDING_PROTOCOL] === ShardingProtocols.POA) {
    const ownerAddress = ChainUtil.getJsObject(
        GenesisAccounts, [AccountProperties.OWNER, AccountProperties.ADDRESS]);
    const reporterAddress =
        GenesisAccounts[AccountProperties.OTHERS][0][AccountProperties.ADDRESS];
    ChainUtil.setJsObject(config, [ShardingProperties.SHARD_OWNER], ownerAddress);
    ChainUtil.setJsObject(config, [ShardingProperties.SHARD_REPORTER], reporterAddress);
  }
  return config;
}

function getGenesisValues() {
  const values = {};
  ChainUtil.setJsObject(values, [PredefinedDbPaths.TOKEN], GenesisToken);
  const ownerAddress = ChainUtil.getJsObject(
      GenesisAccounts, [AccountProperties.OWNER, AccountProperties.ADDRESS]);
  ChainUtil.setJsObject(
      values,
      [PredefinedDbPaths.ACCOUNTS, ownerAddress, PredefinedDbPaths.BALANCE],
      GenesisToken[TokenProperties.TOTAL_SUPPLY]);
  ChainUtil.setJsObject(
      values, [PredefinedDbPaths.SHARDING, PredefinedDbPaths.SHARDING_CONFIG], GenesisSharding);
  ChainUtil.setJsObject(
      values, [PredefinedDbPaths.CONSENSUS, PredefinedDbPaths.WHITELIST], GenesisParams.consensus.GENESIS_WHITELIST);
  return values;
}

function getGenesisFunctions() {
  const functions = getGenesisConfig('genesis_functions.json', process.env.ADDITIONAL_FUNCTIONS);
  return functions;
}

function getGenesisRules() {
  const rules = getGenesisConfig('genesis_rules.json', process.env.ADDITIONAL_RULES);
  if (GenesisSharding[ShardingProperties.SHARDING_PROTOCOL] !== ShardingProtocols.NONE) {
    ChainUtil.setJsObject(
        rules, [PredefinedDbPaths.SHARDING, PredefinedDbPaths.SHARDING_CONFIG], getShardingRule());
  }
  return rules;
}

function getGenesisOwners() {
  const owners = getGenesisConfig('genesis_owners.json', process.env.ADDITIONAL_OWNERS);
  if (GenesisSharding[ShardingProperties.SHARDING_PROTOCOL] !== ShardingProtocols.NONE) {
    ChainUtil.setJsObject(
        owners, [PredefinedDbPaths.SHARDING, PredefinedDbPaths.SHARDING_CONFIG],
        getShardingOwner());
  }
  ChainUtil.setJsObject(
      owners, [PredefinedDbPaths.CONSENSUS, PredefinedDbPaths.WHITELIST], getWhitelistOwner());
  return owners;
}

function getShardingRule() {
  const ownerAddress =
      ChainUtil.getJsObject(GenesisAccounts, [AccountProperties.OWNER, AccountProperties.ADDRESS]);
  return {
    [RuleProperties.WRITE]: `auth.addr === '${ownerAddress}'`,
  };
}

function getShardingOwner() {
  return {
    [OwnerProperties.OWNER]: {
      [OwnerProperties.OWNERS]: {
        [GenesisAccounts.owner.address]: buildOwnerPermissions(false, true, true, true),
        [OwnerProperties.ANYONE]: buildOwnerPermissions(false, false, false, false),
      }
    }
  };
}

function getWhitelistOwner() {
  return {
    [OwnerProperties.OWNER]: {
      [OwnerProperties.OWNERS]: {
        [GenesisAccounts.owner.address]: buildOwnerPermissions(false, true, true, true),
        [OwnerProperties.ANYONE]: buildOwnerPermissions(false, false, false, false),
      }
    }
  };
}

function buildOwnerPermissions(branchOwner, writeFunction, writeOwner, writeRule) {
  return {
    [OwnerProperties.BRANCH_OWNER]: branchOwner,
    [OwnerProperties.WRITE_FUNCTION]: writeFunction,
    [OwnerProperties.WRITE_OWNER]: writeOwner,
    [OwnerProperties.WRITE_RULE]: writeRule
  };
}

module.exports = {
  CURRENT_PROTOCOL_VERSION,
  PROTOCOL_VERSION_MAP,
  DATA_PROTOCOL_VERSION,
  LOGS_DIR,
  CHAINS_DIR,
  CHAINS_N2B_DIR_NAME,
  CHAINS_H2N_DIR_NAME,
  DEBUG,
  CONSOLE_LOG,
  ENABLE_DEV_CLIENT_API,
  COMCOM_HOST_EXTERNAL_IP,
  ACCOUNT_INDEX,
  PORT,
  P2P_PORT,
  LIGHTWEIGHT,
  HASH_DELIMITER,
  TX_NONCE_ERROR_CODE,
  TX_TIMESTAMP_ERROR_CODE,
  FORCE_GAS_FEE_WORKAROUND,
  MessageTypes,
  BlockchainNodeStates,
  PredefinedDbPaths,
  TokenProperties,
  AccountProperties,
  OwnerProperties,
  RuleProperties,
  FunctionProperties,
  FunctionTypes,
  FunctionResultCode,
  ProofProperties,
  StateInfoProperties,
  NativeFunctionIds,
  ShardingProperties,
  ShardingProtocols,
  TokenExchangeSchemes,
  ReadDbOperations,
  WriteDbOperations,
  TransactionStatus,
  StateVersions,
  FeatureFlags,
  GenesisToken,
  GenesisAccounts,
  GenesisSharding,
  GenesisValues,
  GenesisFunctions,
  GenesisRules,
  GenesisOwners,
  GasFeeConstants,
  buildOwnerPermissions,
  ...GenesisParams.blockchain,
  ...GenesisParams.consensus,
  ...GenesisParams.resource,
  ...networkEnv
};<|MERGE_RESOLUTION|>--- conflicted
+++ resolved
@@ -29,13 +29,10 @@
   enableTxSigVerifWorkaround: false,
   // Enables develop client API.
   forceDevClientApi: false,
-<<<<<<< HEAD
   // Enables gas fee related feature workaround.
   forceGasFeeWorkaround: false,
-=======
   // Enables rich logging for p2p communication.
   enableRichP2pCommunicationLogging: false,
->>>>>>> 9b0663d2
 };
 
 // Environment variables.
