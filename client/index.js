--- conflicted
+++ resolved
@@ -234,7 +234,6 @@
           db.createTransaction({type: DbOperations.UPDATE, data: trans.data}, isNoncedTransaction);
       break;
     case DbOperations.SET:
-<<<<<<< HEAD
       let data = { type: DbOperations.SET, ref: trans.ref, value: trans.value };
       if (trans.address !== undefined) {
         data.address = trans.address;
@@ -246,13 +245,6 @@
         data.skipVerif = trans.skipVerif;
       }
       transaction = db.createTransaction(data, isNoncedTransaction);
-=======
-      transaction =
-          db.createTransaction({
-            type: DbOperations.SET, ref: trans.ref, value: trans.value, address: trans.address,
-            nonce: trans.nonce, skipVerif: trans.skipVerif,
-          }, isNoncedTransaction);
->>>>>>> bcdfe2f5
       break;
     default:
       throw Error(`Invalid operation ${trans.op}`);
