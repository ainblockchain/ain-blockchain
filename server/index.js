--- conflicted
+++ resolved
@@ -370,28 +370,8 @@
     }
   }
 
-<<<<<<< HEAD
   initiateChain() {
     this.votingUtil.status === VotingStatus.WAIT_FOR_BLOCK;
-    this.stakeAmount();
-    this.votingUtil.registerForNextRound(0);
-    this.executeAndBroadcastTransaction(this.votingUtil.instantiate(this.blockchain));
-=======
-  // Increase node's balance for testing purposes. (To be removed)
-  increaseBalanceForDev() {
-    const transaction = this.db.createTransaction({
-        operation: {
-          type: WriteDbOperations.SET_VALUE,
-          ref: this.votingUtil.resolveDbPath([PredefinedDbPaths.ACCOUNTS, this.db.account.address, PredefinedDbPaths.BALANCE]),
-          value: 1000
-        }
-      });
-    this.executeAndBroadcastTransaction(transaction);
-  }
-
-  initiateChain() {
-    this.votingUtil.status === VotingStatus.WAIT_FOR_BLOCK;
-    this.increaseBalanceForDev();
     this.depositStakes();
     const initChainTx = this.votingUtil.instantiate(this.blockchain);
     if (!initChainTx) {
@@ -399,7 +379,6 @@
     }
     this.executeAndBroadcastTransaction(initChainTx);
     this.executeAndBroadcastTransaction(this.votingUtil.registerForNextRound(1));
->>>>>>> 3bed3321
     this.createAndProposeBlock();
   }
 
