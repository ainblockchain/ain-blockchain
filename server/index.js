const Websocket = require('ws');
const P2P_PORT = process.env.P2P_PORT || 5001;
const ip = require('ip');
const publicIp = require('public-ip');
const trackerWebSocketAddr = process.env.TRACKER_IP || 'ws://localhost:3001';
// Set LOCAL to true if your are running all blockchains in a local environment where all blcokchain nodes
// are being run in the same network (e.g. on your laptop) and will not communicate with external servers.
const LOCAL = process.env.LOCAL || false;
const trackerWebSocket = new Websocket(trackerWebSocketAddr);
const PROTOCOL = 'ws';
const {MessageTypes, VotingStatus, VotingActionTypes, STAKE, PredefinedDbPaths}
    = require('../constants');
const {Block} = require('../blockchain/block');
const Transaction = require('../db/transaction');
const ainUtil = require('@ainblockchain/ain-util');
const VotingUtil = require('./voting-util');
const { WriteDbOperations, DEBUG } = require('../constants');
const BLOCK_CREATION_INTERVAL = 6000;

class P2pServer {
  constructor(db, blockchain, transactionPool) {
    this.db = db;
    this.blockchain = blockchain;
    this.transactionPool = transactionPool;
    this.sockets = [];
    this.votingUtil = new VotingUtil(db);
    this.votingInterval = null;
    this.waitInBlocks = 4;
  }

  async connectTracker() {
    trackerWebSocket.on('message', (message) => {
      const peers = JSON.parse(message);
      this.connectToPeers(peers);
      if (peers.length === 0) {
        this.blockchain.syncedAfterStartup = true;
        this.initiateChain();
      }
    });
    trackerWebSocket.send(JSON.stringify({PROTOCOL, HOST: LOCAL ? ip.address() : (await publicIp.v4()), P2P_PORT, PUBLIC_KEY: this.db.account.address}));
  }

  listen() {
    const server = new Websocket.Server({port: P2P_PORT});
    server.on('connection', (socket) => this.connectSocket(socket));
    trackerWebSocket.on('open', () => this.connectTracker());
    console.log(`Listening for peer-to-peer connections on: ${P2P_PORT}`);
    this.requestChainSubsection(this.blockchain.lastBlock());
  }

  connectToPeers(peers) {
    peers.forEach((peer) => {
      console.log(`[${P2P_PORT}] Connecting to peer ${peer}`);
      const socket = new Websocket(peer);
      socket.on('open', () => this.connectSocket(socket));
    });
  }

  connectSocket(socket) {
    this.sockets.push(socket);
    this.messageHandler(socket);
    this.requestChainSubsection(this.blockchain.lastBlock());
  }

  messageHandler(socket) {
    socket.on('message', (message) => {
      try {
        const data = JSON.parse(message);

        switch (data.type) {
          case MessageTypes.VOTING:
            if (DEBUG) {
              console.log(`RECEIVING: ${JSON.stringify(data.votingAction.transaction)}`);
            }
            this.executeVotingAction(data.votingAction);
            break;
          case MessageTypes.TRANSACTION:
            if (DEBUG) {
              console.log(`RECEIVING: ${JSON.stringify(data.transaction)}`);
            }
            this.executeAndBroadcastTransaction(data.transaction);
            break;
          case MessageTypes.CHAIN_SUBSECTION:
            // Check if chain subsection is valid and can be
            // merged ontop of your local blockchain
            if (this.blockchain.merge(data.chainSubsection)) {
              if (data.number === this.blockchain.height()) {
                // If peeer is new to network and has successfully reached the consensus blockchain height
                // wait the duration of one more voting round before processing transactions.
                if (!this.blockchain.syncedAfterStartup) {
                  setTimeout(() => {
                    try {
                      this.db.reconstruct(this.blockchain, this.transactionPool);
                      this.blockchain.syncedAfterStartup = true;
                    } catch (error) {
                      console.log(`Error in starting:${error.stack}`);
                    }
                  }, BLOCK_CREATION_INTERVAL);
                }
              }
              for (let i=0; i<data.chainSubsection.length; i++) {
                this.transactionPool.removeCommitedTransactions(data.chainSubsection[i]);
              }
              this.db.reconstruct(this.blockchain, this.transactionPool);
              // Continuously request the blockchain in subsections until
              // your local blockchain matches the height of the consensus blockchain.
              this.requestChainSubsection(this.blockchain.lastBlock());
            }
            break;
          case MessageTypes.CHAIN_SUBSECTION_REQUEST:
            if (this.blockchain.chain.length === 0) {
              return;
            }
            // Send a chunk of 20 blocks from  your blockchain to the requester.
            // Requester will continue to request blockchain chunks
            // until their blockchain height matches the consensus blockchain height
            const chainSubsection = this.blockchain.requestBlockchainSection(data.lastBlock);
            if (chainSubsection) {
              this.sendChainSubsection(socket, chainSubsection, this.blockchain.height());
            }
            break;
        }
      } catch (error) {
        console.log(error.stack);
      }
    });

    socket.on('close', () => {
      this.sockets.splice(this.sockets.indexOf(socket), 1);
    });
  }

  sendChainSubsection(socket, chainSubsection, number) {
    socket.send(JSON.stringify({type: MessageTypes.CHAIN_SUBSECTION, chainSubsection, number}));
  }

  requestChainSubsection(lastBlock) {
    this.sockets.forEach((socket) => {
      socket.send(JSON.stringify({type: MessageTypes.CHAIN_SUBSECTION_REQUEST, lastBlock}));
    });
  }

  broadcastChainSubsection(chainSubsection) {
    this.sockets.forEach((socket) => this.sendChainSubsection(socket, chainSubsection));
  }

  broadcastTransaction(transaction) {
    if (DEBUG) {
      console.log(`SENDING: ${JSON.stringify(transaction)}`);
    }
    this.sockets.forEach((socket) => {
      socket.send(JSON.stringify({type: MessageTypes.TRANSACTION, transaction}));
    });
  }

  broadcastBlock(blockHashTransaction) {
    if (DEBUG) {
      console.log(`SENDING: ${JSON.stringify(blockHashTransaction)}`);
    }
    console.log(`Broadcasting new block ${this.votingUtil.block}`);
    this.sockets.forEach((socket) => {
      socket.send(JSON.stringify({type: MessageTypes.VOTING, votingAction:
        {actionType: VotingActionTypes.PROPOSED_BLOCK, block: this.votingUtil.block, transaction: blockHashTransaction}}));
    });
  }

  broadcastVotingAction(votingAction) {
    if (DEBUG) {
      console.log(`SENDING: ${JSON.stringify(votingAction.transaction)}`);
    }
    this.sockets.forEach((socket) => {
      socket.send(JSON.stringify({type: MessageTypes.VOTING, votingAction}));
    });
  }

  /**
   * Adds transaction to the transactionPool and executes the operations specified
   * in the transaction.
   * @param {Object} transactionWithSig An object with a signature and a transaction.
   */
  // TODO(seo): Remove new Transaction() use cases.
  executeTransaction(transactionWithSig) {
    const transaction = transactionWithSig instanceof Transaction ?
        transactionWithSig : new Transaction(transactionWithSig);
    if (DEBUG) {
      console.log(`EXECUTING: ${JSON.stringify(transaction)}`);
    }
    if (this.transactionPool.isNotEligibleTransaction(transaction)) {
      if (DEBUG) {
        console.log(`ALREADY RECEIVED: ${JSON.stringify(transaction)}`);
      }
      console.log('Transaction already received');
      return null;
    }
    if (this.blockchain.syncedAfterStartup === false) {
      this.transactionPool.addTransaction(transaction);
      return [];
    }
    const result = this.db.executeTransaction(transaction);
    if (!this.checkForTransactionResultErrorCode(result)) {
      // Add transaction to pool
      this.transactionPool.addTransaction(transaction);
    } else if (DEBUG) {
      console.log(`FAILED TRANSACTION: ${JSON.stringify(transaction)}\t RESULT:${JSON.stringify(result)}`);
    }
    return result;
  }

  checkForTransactionResultErrorCode(response) {
    return response === null || (response.code !== undefined && response.code !== 0);
  }

  executeAndBroadcastTransaction(transactionWithSig) {
    if (Transaction.isBatchTransaction(transactionWithSig)) {
      const resultList = [];
      const txListSucceeded = [];
      transactionWithSig.tx_list.forEach((tx) => {
        const transaction = tx instanceof Transaction ? tx : new Transaction(tx);
        const response = this.executeTransaction(transaction);
        resultList.push(response);
        if (!this.checkForTransactionResultErrorCode(response)) {
          txListSucceeded.push(tx);
        }
      })
      if (txListSucceeded.length > 0) {
        this.broadcastTransaction({ tx_list: txListSucceeded });
      }
      return resultList;
    } else {
      const transaction = transactionWithSig instanceof Transaction ?
          transactionWithSig : new Transaction(transactionWithSig);
      const response = this.executeTransaction(transaction);
      if (!this.checkForTransactionResultErrorCode(response)) {
        this.broadcastTransaction(transaction);
      }
      return response;
    }
  }

  executeAndBroadcastVotingAction(votingAction) {
    if (DEBUG) {
      console.log(`RECEIVED VOTING ACTION ${votingAction.actionType} FROM USER ${votingAction.transaction.address}`)
    }
    const response = this.executeTransaction(votingAction.transaction);
    if (!this.checkForTransactionResultErrorCode(response)) {
      if ([VotingActionTypes.PRE_VOTE, VotingActionTypes.PRE_COMMIT].indexOf(votingAction.actionType) > -1) {
        this.votingUtil.registerValidatingTransaction(votingAction.transaction);
      }
      this.broadcastVotingAction(votingAction);
    }
    if (DEBUG) {
      if(this.checkForTransactionResultErrorCode(response)) {
          console.log(`PREVIOUSLY EXECUTED VOTING ACTION ${votingAction.actionType} FROM USER ${votingAction.transaction.address}`)
      } else {
          console.log(`NEW VOTING ACTION ${votingAction.actionType} FROM USER ${votingAction.transaction.address} WITH TRANSACTION INFO ${JSON.stringify(votingAction.transaction)}`)
      }
    }
    return response;
  }

  executeVotingAction(votingAction) {
    const response = this.executeAndBroadcastVotingAction(votingAction);
    if (this.checkForTransactionResultErrorCode(response)) {
      return;
    }
    switch (votingAction.actionType) {
      case VotingActionTypes.NEW_VOTING:
        if (!this.votingUtil.isSyncedWithNetwork(this.blockchain)) {
          this.requestChainSubsection(this.blockchain.lastBlock());
        }
        if (this.votingUtil.isStaked() && this.blockchain.syncedAfterStartup) {
          this.executeAndBroadcastTransaction(this.votingUtil.registerForNextRound(this.blockchain.height() + 1));
        }

        this.checkIfProposer();
        break;
      case VotingActionTypes.PROPOSED_BLOCK:
        let invalidTransactions = false;
        for (let i = 0; i < votingAction.block.transactions.length; i++) {
          // First check if the transation has already been received.
          // Next check that the received transaction is valid.
          if (!this.transactionPool.isNotEligibleTransaction(votingAction.block.transactions[i])
            && this.checkForTransactionResultErrorCode(this.executeTransaction(votingAction.block.transactions[i]))) {
            if (DEBUG) {
              console.log(`BLOCK ${votingAction.block} has invalid transaction ${votingAction.block.transactions[i]}`)
            }
            invalidTransactions = true;
            break
          }
        }
        if (invalidTransactions ||
            !Block.validateBlock(votingAction.block, this.blockchain) ||
            votingAction.block === this.votingUtil.block ||
            [VotingStatus.WAIT_FOR_BLOCK, VotingStatus.SYNCING].indexOf(this.votingUtil.status) < 0) {
              if(DEBUG) {
                console.log(`REJECTING BLOCK ${JSON.stringify(votingAction.block)}`)
              }
          break;
        }
        this.votingUtil.setBlock(votingAction.block);
        if(DEBUG) {
          console.log(`ACCEPTING BLOCK ${JSON.stringify(votingAction.block)}`)
        }
        if (this.votingUtil.isValidator()) {
          this.executeAndBroadcastVotingAction({
            transaction: this.votingUtil.preVote(),
            actionType: VotingActionTypes.PRE_VOTE
          });
        }
      case VotingActionTypes.PRE_VOTE:
        if (!this.votingUtil.checkPreVotes()) {
          break;
        }
        const preCommitTransaction = this.votingUtil.preCommit();
        if (preCommitTransaction !== null) {
          this.executeAndBroadcastVotingAction({
            transaction: preCommitTransaction,
            actionType: VotingActionTypes.PRE_COMMIT
          });
        }
      case VotingActionTypes.PRE_COMMIT:
        if (this.votingUtil.isCommit()) {
          this.votingUtil.addValidatorTransactionsToBlock();
          this.addBlockToChain();
          this.cleanupAfterVotingRound();
        }
        break;
    }
  }

  createBlock() {
    const data = this.transactionPool.validTransactions();
    const blockNumber = this.blockchain.height() + 1;
    this.votingUtil.setBlock(
<<<<<<< HEAD
        ForgedBlock.forgeBlock(data, this.db, blockNumber, this.blockchain.lastBlock(),
=======
        Block.createBlock(data, this.db, blockNumber, this.blockchain.lastBlock(),
>>>>>>> 989afdd5
            this.db.account.address,
            Object.keys(this.db.getValue(PredefinedDbPaths.VOTING_ROUND_VALIDATORS)),
            this.db.getValue(PredefinedDbPaths.VOTING_ROUND_THRESHOLD)));
    const ref = PredefinedDbPaths.VOTING_ROUND_BLOCK_HASH;
    const value = this.votingUtil.block.hash;
<<<<<<< HEAD
    console.log(`Forged block with hash ${this.votingUtil.block.hash} and number ${blockNumber}`);
=======
    console.log(`Created a block with hash ${this.votingUtil.block.hash} and number ${blockNumber}`);
>>>>>>> 989afdd5
    const blockHashTransaction = this.db.createTransaction({
      operation: {
        type: WriteDbOperations.SET_VALUE,
        ref, value
      }
    });
    this.executeTransaction(blockHashTransaction);
    this.broadcastBlock(blockHashTransaction);
    if (!Object.keys(this.db.getValue(PredefinedDbPaths.VOTING_ROUND_VALIDATORS)).length) {
      console.log('No validators registered for this round');
      this.addBlockToChain();
      this.cleanupAfterVotingRound();
    }
  }

  // Increase node's balance for testing purposes. (To be removed)
  increaseBalanceForDev() {
    const transaction = this.db.createTransaction({
        operation: {
          type: WriteDbOperations.SET_VALUE,
          ref: this.votingUtil.resolveDbPath([PredefinedDbPaths.ACCOUNTS, this.db.account.address, PredefinedDbPaths.BALANCE]),
          value: 1000

        }
      });
    this.executeAndBroadcastTransaction(transaction);
  }

  initiateChain() {
    this.votingUtil.status === VotingStatus.WAIT_FOR_BLOCK;
    this.increaseBalanceForDev();
    this.stakeAmount();
    this.executeAndBroadcastTransaction(this.votingUtil.instantiate(this.blockchain));
    this.createBlock();
  }

  addBlockToChain() {
    this.blockchain.addNewBlock(this.votingUtil.block);
    this.transactionPool.removeCommitedTransactions(this.votingUtil.block);
    this.votingUtil.reset();
    this.db.reconstruct(this.blockchain, this.transactionPool);
    if (this.waitInBlocks > 0 && /*!this.votingUtil.isStaked()) {*/
        !this.db.getValue(this.votingUtil.resolveDbPath([PredefinedDbPaths.STAKEHOLDER, this.db.account.address]))) {
      this.waitInBlocks = this.waitInBlocks - 1;
      if (this.waitInBlocks === 0) {
        this.stakeAmount();
      }
    }
  }

  cleanupAfterVotingRound() {
    if (this.votingInterval) {
      console.log('Clearing interval after successful voting round');
      clearInterval(this.votingInterval);
      this.votingInterval = null;
    }
    if (ainUtil.areSameAddresses(this.db.account.address,
        this.db.getValue(PredefinedDbPaths.VOTING_ROUND_PROPOSER))) {
      console.log(`Peer ${this.db.account.address} will start next round at height ${this.blockchain.height() + 1} in ${BLOCK_CREATION_INTERVAL}ms`);
      this.executeAndBroadcastTransaction(this.votingUtil.writeSuccessfulBlockCreation());
    }

    if (this.db.getValue(PredefinedDbPaths.RECENT_PROPOSERS).indexOf(this.db.account.address) >= 0) {
      this.votingInterval = setInterval(()=> {
        const newRoundTrans = this.votingUtil.startNewRound(this.blockchain);
        const response = this.executeAndBroadcastVotingAction({transaction: newRoundTrans, actionType: VotingActionTypes.NEW_VOTING});
        if (this.checkForTransactionResultErrorCode(response)) {
          console.log('Not designated proposer');
          return;
        }
        console.log(`User ${this.db.account.address} is starting round ${this.blockchain.height() + 1}`);

        this.executeAndBroadcastTransaction(this.votingUtil.registerForNextRound(this.blockchain.height() + 1));
        this.checkIfProposer();
      }, BLOCK_CREATION_INTERVAL);
    }
    console.log(`New blockchain height is ${this.blockchain.height() + 1}`);
  }

  checkIfProposer() {
    if (this.votingUtil.isProposer()) {
      this.createBlock();
    }
  }

  stakeAmount() {
    if (this.stake !== null) {
      console.log(`Staking amount ${STAKE}`);
      const transaction = this.votingUtil.stake(STAKE);
      this.executeAndBroadcastTransaction(transaction);
    }
  }
}

module.exports = P2pServer;<|MERGE_RESOLUTION|>--- conflicted
+++ resolved
@@ -332,21 +332,13 @@
     const data = this.transactionPool.validTransactions();
     const blockNumber = this.blockchain.height() + 1;
     this.votingUtil.setBlock(
-<<<<<<< HEAD
-        ForgedBlock.forgeBlock(data, this.db, blockNumber, this.blockchain.lastBlock(),
-=======
         Block.createBlock(data, this.db, blockNumber, this.blockchain.lastBlock(),
->>>>>>> 989afdd5
             this.db.account.address,
             Object.keys(this.db.getValue(PredefinedDbPaths.VOTING_ROUND_VALIDATORS)),
             this.db.getValue(PredefinedDbPaths.VOTING_ROUND_THRESHOLD)));
     const ref = PredefinedDbPaths.VOTING_ROUND_BLOCK_HASH;
     const value = this.votingUtil.block.hash;
-<<<<<<< HEAD
-    console.log(`Forged block with hash ${this.votingUtil.block.hash} and number ${blockNumber}`);
-=======
     console.log(`Created a block with hash ${this.votingUtil.block.hash} and number ${blockNumber}`);
->>>>>>> 989afdd5
     const blockHashTransaction = this.db.createTransaction({
       operation: {
         type: WriteDbOperations.SET_VALUE,
