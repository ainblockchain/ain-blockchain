const url = require('url');
const Websocket = require('ws');
const ip = require('ip');
const publicIp = require('public-ip');
const axios = require('axios');
const semver = require('semver');
const disk = require('diskusage');
const os = require('os');
const logger = require('../logger');
const Consensus = require('../consensus');
const { ConsensusStatus } = require('../consensus/constants');
const { Block } = require('../blockchain/block');
const Transaction = require('../tx-pool/transaction');
const { DEBUG, P2P_PORT, TRACKER_WS_ADDR, HOSTING_ENV, MessageTypes } = require('../constants');
const ChainUtil = require('../chain-util');

const GCP_EXTERNAL_IP_URL = 'http://metadata.google.internal/computeMetadata/v1/instance/network-interfaces/0/access-configs/0/external-ip';
const CURRENT_PROTOCOL_VERSION = require('../package.json').version;
const RECONNECT_INTERVAL_MS = 10000;
const UPDATE_TO_TRACKER_INTERVAL_MS = 10000;
const HEARTBEAT_INTERVAL_MS = 1000;
const DISK_USAGE_PATH = os.platform() === 'win32' ? 'c:' : '/';
const P2P_PREFIX = 'P2P';

// A peer-to-peer network server that broadcasts changes in the database.
// TODO(seo): Sign messages to tracker or peer.
class P2pServer {
  constructor(node, minProtocolVersion, maxProtocolVersion) {
    this.isStarting = true;
    this.ipAddress = null;
    this.trackerWebSocket = null;
    this.server = null;
    this.node = node;
    this.managedPeersInfo = {};
    this.sockets = [];
    this.consensus = new Consensus(this, node);
    // XXX(minsu): The comment out will be revoked when next heartbeat updates.
    // this.isAlive = true;
    this.waitInBlocks = 4;
    this.minProtocolVersion = minProtocolVersion;
    this.maxProtocolVersion = maxProtocolVersion;
  }

  listen() {
    this.server = new Websocket.Server({
      port: P2P_PORT,
      // Enables server-side compression. For option details, see
      // https://github.com/websockets/ws/blob/master/doc/ws.md#new-websocketserveroptions-callback
      perMessageDeflate: {
        zlibDeflateOptions: {
          // See zlib defaults.
          chunkSize: 1024,
          memLevel: 7,
          level: 3
        },
        zlibInflateOptions: {
          chunkSize: 10 * 1024
        },
        // Other options settable:
        clientNoContextTakeover: true, // Defaults to negotiated value.
        serverNoContextTakeover: true, // Defaults to negotiated value.
        serverMaxWindowBits: 10, // Defaults to negotiated value.
        // Below options specified as default values.
        concurrencyLimit: 10, // Limits zlib concurrency for perf.
        threshold: 1024 // Size (in bytes) below which messages should not be compressed.
      }
    });
    this.server.on('connection', (socket) => this.setSocket(socket, null));
    logger.info(`[${P2P_PREFIX}] Listening to peer-to-peer connections on: ${P2P_PORT}\n`);
    this.setIntervalForTrackerConnection();
    // XXX(minsu): it won't run before updating p2p network.
    // this.heartbeat();
  }

  stop() {
    logger.info(`[${P2P_PREFIX}] Stop consensus interval.`);
    this.consensus.stop();
    logger.info(`[${P2P_PREFIX}] Disconnect from connected peers.`);
    this.disconnectFromPeers();
    logger.info(`[${P2P_PREFIX}] Disconnect from tracker server.`);
    this.disconnectFromTracker();
    logger.info(`[${P2P_PREFIX}] Close server.`);
    this.server.close(_ => { });
  }

  setIntervalForTrackerConnection() {
    this.connectToTracker();
    this.intervalConnection = setInterval(() => {
      this.connectToTracker();
    }, RECONNECT_INTERVAL_MS)
  }

  clearIntervalForTrackerConnection() {
    clearInterval(this.intervalConnection);
    this.intervalConnection = null;
  }

  setIntervalForTrackerUpdate() {
    this.updateNodeStatusToTracker();
    this.intervalUpdate = setInterval(() => {
      this.updateNodeStatusToTracker();
    }, UPDATE_TO_TRACKER_INTERVAL_MS)
  }

  clearIntervalForTrackerUpdate() {
    clearInterval(this.intervalUpdate);
    this.intervalUpdate = null;
  }

  connectToTracker() {
    logger.info(`[${P2P_PREFIX}] Reconnecting to tracker (${TRACKER_WS_ADDR})`);
    this.getIpAddress()
    .then(() => {
      this.trackerWebSocket = new Websocket(TRACKER_WS_ADDR);
      this.trackerWebSocket.on('open', () => {
        logger.info(`[${P2P_PREFIX}] Connected to tracker (${TRACKER_WS_ADDR})`);
        this.clearIntervalForTrackerConnection();
        this.setTrackerEventHandlers();
        this.setIntervalForTrackerUpdate();
      });
      this.trackerWebSocket.on('error', (error) => {
        logger.error(`[${P2P_PREFIX}] Error in communication with tracker (${TRACKER_WS_ADDR}): ` +
                     `${JSON.stringify(error, null, 2)}`);
      });
    });
  }

  disconnectFromTracker() {
    this.trackerWebSocket.close();
  }

  getIpAddress() {
    return Promise.resolve()
    .then(() => {
      if (HOSTING_ENV === 'gcp') {
        return axios.get(GCP_EXTERNAL_IP_URL, {
          headers: {'Metadata-Flavor': 'Google'},
          timeout: 3000
        })
        .then((res) => {
          return res.data;
        })
        .catch((err) => {
          logger.error(`[${P2P_PREFIX}] Failed to get ip address: ${JSON.stringify(err, null, 2)}`);
          process.exit(0);
        });
      } else if (HOSTING_ENV === 'local') {
        return ip.address();
      } else {
        return publicIp.v4();
      }
    })
    .then((ipAddr) => {
      this.ipAddress = ipAddr;
      return ipAddr;
    });
  }

  async setTrackerEventHandlers() {
    this.trackerWebSocket.on('message', (message) => {
      try {
        const parsedMsg = JSON.parse(message);
        logger.info(`\n$[${P2P_PREFIX}] << Message from [TRACKER]: ` +
                    `${JSON.stringify(parsedMsg, null, 2)}`)
        if (this.connectToPeers(parsedMsg.newManagedPeerInfoList)) {
          logger.info(`[${P2P_PREFIX}] Updated managed peers info: ` +
                      `${JSON.stringify(this.managedPeersInfo, null, 2)}`);
        }
        if (this.isStarting) {
          this.isStarting = false;
          if (parsedMsg.numLivePeers === 0) {
            const lastBlockWithoutProposal = this.node.init(true);
            this.node.bc.syncedAfterStartup = true;
            this.consensus.init(lastBlockWithoutProposal, true);
          } else {
            // Consensus will be initialized after syncing with peers
            this.node.init(false);
          }
        }
      } catch (error) {
        logger.error(`[${P2P_PREFIX}] ` + error.stack);
      }
    });

    this.trackerWebSocket.on('close', (code) => {
      logger.info(`\n[${P2P_PREFIX}] Disconnected from [TRACKER] ${TRACKER_WS_ADDR} with code: ${code}`);
      this.clearIntervalForTrackerUpdate();
      this.setIntervalForTrackerConnection();
    });
  }

  updateNodeStatusToTracker() {
    const updateToTracker = {
      url: url.format({
        protocol: 'ws',
        hostname: this.ipAddress,
        port: P2P_PORT
      }),
      ip: this.ipAddress,
      address: this.node.account.address,
      updatedAt: Date.now(),
      lastBlock: {
        number: this.node.bc.lastBlockNumber(),
        timestamp: this.node.bc.lastBlockTimestamp(),
      },
      consensusStatus: {
        consensus: this.consensus.getState(),
        blockPool: this.consensus.blockPool ? this.consensus.blockPool.hashToBlockInfo : {},
        longestNotarizedChainTips: this.consensus.blockPool ? this.consensus.blockPool.longestNotarizedChainTips : []
      },
      txStatus: {
        txPoolSize: this.node.tp.getPoolSize(),
        txTrackerSize: Object.keys(this.node.tp.transactionTracker).length,
        committedNonceTrackerSize: Object.keys(this.node.tp.committedNonceTracker).length,
        pendingNonceTrackerSize: Object.keys(this.node.tp.pendingNonceTracker).length,
      },
      managedPeersInfo: this.managedPeersInfo,
    };
    const diskUsage = this.getDiskUsage();
    if (diskUsage !== null) {
      updateToTracker.diskUsage = diskUsage;
    }
    const memoryUsage = this.getMemoryUsage();
    updateToTracker.memoryUsage = memoryUsage;
<<<<<<< HEAD
    logger.info(`\n[${P2P_PREFIX}] >> Update to [TRACKER] ${TRACKER_WS_ADDR}: ` +
                `${JSON.stringify(updateToTracker, null, 2)}`)
=======
    if (DEBUG) {
      logger.debug(`\n[${P2P_PREFIX}] >> Update to [TRACKER] ${TRACKER_WS_ADDR}: ` +
                   `${JSON.stringify(updateToTracker, null, 2)}`);
    }
>>>>>>> 19ebf7b8
    this.trackerWebSocket.send(JSON.stringify(updateToTracker));
  }

  getDiskUsage() {
    try {
      return disk.checkSync(DISK_USAGE_PATH);
    }
    catch (err) {
      logger.error(`[${P2P_PREFIX}] ` + err);
      return null;
    }
  }

  getMemoryUsage() {
    const free = os.freemem();
    const total = os.totalmem();
    const usage = total - free;
    return {
      free,
      usage,
      total,
    };
  }

  connectToPeers(newManagedPeerInfoList) {
    let updated = false;
    newManagedPeerInfoList.forEach((peerInfo) => {
      if (!!this.managedPeersInfo[peerInfo.address]) {
        logger.info(`[${P2P_PREFIX}] Node ${peerInfo.address} is already a managed peer. ` +
                    `Something is wrong.`)
      } else {
        logger.info(`[${P2P_PREFIX}] Connecting to peer ${JSON.stringify(peerInfo, null, 2)}`);
        this.managedPeersInfo[peerInfo.address] = peerInfo;
        updated = true;
        const socket = new Websocket(peerInfo.url);
        socket.on('open', () => {
          logger.info(`[${P2P_PREFIX}] Connected to peer ${peerInfo.address} (${peerInfo.url}).`);
          this.setSocket(socket, peerInfo.address);
        });
      }
    });

    return updated;
  }

  disconnectFromPeers() {
    for (const socket of this.sockets) {
      socket.close();
    }
  }

  setSocket(socket, address) {
    this.sockets.push(socket);
    this.setPeerEventHandlers(socket, address);
    this.requestChainSubsection(this.node.bc.lastBlock());
  }

  setPeerEventHandlers(socket, address) {
    socket.on('message', (message) => {
      try {
        const data = JSON.parse(message);
        const version = data.protoVer;
        if (!version || !semver.valid(version)) {
          return;
        }
        if (semver.gt(this.minProtocolVersion, version) ||
            (this.maxProtocolVersion && semver.lt(this.maxProtocolVersion, version))) {
          return;
        }

        switch (data.type) {
          case MessageTypes.CONSENSUS:
            if (DEBUG) {
              logger.debug(`[${P2P_PREFIX}] Receiving a consensus message: ${JSON.stringify(data.message)}`);
            }
            if (this.node.bc.syncedAfterStartup) {
              this.consensus.handleConsensusMessage(data.message);
            } else {
              logger.info(`\n[${P2P_PREFIX}] Needs syncing...\n`);
            }
            break;
          case MessageTypes.TRANSACTION:
            if (DEBUG) {
              logger.debug(`[${P2P_PREFIX}] Receiving a transaction: ${JSON.stringify(data.transaction)}`);
            }
            if (this.node.tp.transactionTracker[data.transaction.hash]) {
              logger.debug(`[${P2P_PREFIX}] Already have the transaction in my tx tracker`);
              break;
            } else if (this.node.initialized) {
              this.executeAndBroadcastTransaction(data.transaction, MessageTypes.TRANSACTION);
            } else {
              // Put the tx in the txPool?
            }
            break;
          case MessageTypes.CHAIN_SUBSECTION:
            if (DEBUG) {
              logger.debug(`[${P2P_PREFIX}] Receiving a chain subsection: ${JSON.stringify(data.chainSubsection, null, 2)}`);
            }
            if (data.number <= this.node.bc.lastBlockNumber()) {
              if (this.consensus.status === ConsensusStatus.STARTING) {
                if (!data.chainSubsection && !data.catchUpInfo || data.number === this.node.bc.lastBlockNumber()) {
                  this.node.bc.syncedAfterStartup = true;
                  this.consensus.init();
                  if (this.consensus.isRunning()) {
                    this.consensus.catchUp(data.catchUpInfo);
                  }
                }
              }
              return;
            }

            // Check if chain subsection is valid and can be
            // merged ontop of your local blockchain
            if (this.node.bc.merge(data.chainSubsection)) {
              this.node.db.setDbToSnapshot(this.node.bc.backupDb);
              data.chainSubsection.forEach((block) => {
                this.node.tp.cleanUpForNewBlock(block);
                this.node.tp.updateNonceTrackers(block.transactions);
              });
              if (data.number === this.node.bc.lastBlockNumber()) {
                // All caught up with the peer
                if (!this.node.bc.syncedAfterStartup) {
                  logger.info(`[${P2P_PREFIX}] Node is now synced!`);
                  this.node.bc.syncedAfterStartup = true;
                }
                if (this.consensus.status === ConsensusStatus.STARTING) {
                  this.consensus.init();
                }
              } else {
                // There's more blocks to receive
                logger.info(`[${P2P_PREFIX}] Wait, there's more...`);
              }
              if (this.consensus.isRunning()) {
                // FIXME: add new last block to blockPool and updateLongestNotarizedChains?
                this.consensus.blockPool.addSeenBlock(this.node.bc.lastBlock());
                this.consensus.catchUp(data.catchUpInfo);
              }
              // Continuously request the blockchain in subsections until
              // your local blockchain matches the height of the consensus blockchain.
              if (data.number > this.node.bc.lastBlockNumber()) {
                this.requestChainSubsection(this.node.bc.lastBlock());
              }
            } else {
              logger.info(`[${P2P_PREFIX}] Failed to merge incoming chain subsection.`);
              // FIXME: Could be that I'm on a wrong chain.
              if (data.number <= this.node.bc.lastBlockNumber()) {
                logger.info(`[${P2P_PREFIX}] I am ahead(${data.number} > ${this.node.bc.lastBlockNumber()}).`);
                if (this.consensus.status === ConsensusStatus.STARTING) {
                  this.consensus.init();
                  if (this.consensus.isRunning()) {
                    this.consensus.catchUp(data.catchUpInfo);
                  }
                }
              } else {
                logger.info(`[${P2P_PREFIX}] I am behind (${data.number} < ${this.node.bc.lastBlockNumber()}).`);
                this.requestChainSubsection(this.node.bc.lastBlock());
              }
            }
            break;
          case MessageTypes.CHAIN_SUBSECTION_REQUEST:
            if (DEBUG) {
              logger.debug(`[${P2P_PREFIX}] Receiving a chain subsection request: ${JSON.stringify(data.lastBlock)}`);
            }
            if (this.node.bc.chain.length === 0) {
              return;
            }
            // Send a chunk of 20 blocks from your blockchain to the requester.
            // Requester will continue to request blockchain chunks
            // until their blockchain height matches the consensus blockchain height
            const chainSubsection = this.node.bc.requestBlockchainSection(
                !!data.lastBlock ? Block.parse(data.lastBlock) : null);
            if (!!chainSubsection) {
              const catchUpInfo = this.consensus.getCatchUpInfo();
              if (DEBUG) {
                logger.debug(`Sending a chain subsection ${JSON.stringify(chainSubsection, null, 2)} along with catchUpInfo ${JSON.stringify(catchUpInfo, null, 2)}`);
              }
              this.sendChainSubsection(
                socket,
                chainSubsection,
                this.node.bc.lastBlockNumber(),
                catchUpInfo
              );
            } else {
              logger.info(`[${P2P_PREFIX}] No chainSubsection to send`);
              this.sendChainSubsection(
                socket,
                null,
                this.node.bc.lastBlockNumber(),
                null
              );
            }
            break;
        }
      } catch (error) {
        logger.error(`[${P2P_PREFIX}] ` + error.stack);
      }
    });

    // TODO(minsu): Deal with handling/recording a peer status when connection closes.
    socket.on('close', () => {
      logger.info(`[${P2P_PREFIX}] Disconnected from a peer: ${address || 'unknown'}`);
      // XXX(minsu): This will be revoked when next updates.
      // this.clearIntervalHeartbeat(address);
      this.removeFromListIfExists(socket);

      if (address && this.managedPeersInfo[address]) {
        delete this.managedPeersInfo[address];
        logger.info(`[${P2P_PREFIX}] => Updated managed peers info: ` +
                    `${JSON.stringify(this.managedPeersInfo, null, 2)}`);
      }
    });

    socket.on('pong', _ => {
      logger.info(`[${P2P_PREFIX}] peer(${address}) is alive.`);
    });

    socket.on('error', (error) => {
      logger.error(`[${P2P_PREFIX}] Error in communication with peer ${address}: ` +
                   `${JSON.stringify(error, null, 2)}`);
    });
  }

  removeFromListIfExists(entry) {
    const index = this.sockets.indexOf(entry);

    if (index >= 0) {
      this.sockets.splice(index, 1);
      return true;
    }

    return false;
  }

  sendChainSubsection(socket, chainSubsection, number, catchUpInfo) {
    socket.send(JSON.stringify({
      type: MessageTypes.CHAIN_SUBSECTION,
      chainSubsection,
      number,
      catchUpInfo,
      protoVer: CURRENT_PROTOCOL_VERSION
    }));
  }

  requestChainSubsection(lastBlock) {
    this.sockets.forEach((socket) => {
      socket.send(JSON.stringify({
        type: MessageTypes.CHAIN_SUBSECTION_REQUEST,
        lastBlock,
        protoVer: CURRENT_PROTOCOL_VERSION
      }));
    });
  }

  broadcastChainSubsection(chainSubsection) {
    this.sockets.forEach((socket) => this.sendChainSubsection(socket, chainSubsection));
  }

  broadcastTransaction(transaction) {
    if (DEBUG) {
      logger.debug(`[${P2P_PREFIX}] SENDING: ${JSON.stringify(transaction)}`);
    }
    this.sockets.forEach((socket) => {
      socket.send(JSON.stringify({
        type: MessageTypes.TRANSACTION,
        transaction,
        protoVer: CURRENT_PROTOCOL_VERSION
      }));
    });
  }

  broadcastConsensusMessage(msg) {
    if (DEBUG) {
      logger.debug(`[${P2P_PREFIX}] SENDING: ${JSON.stringify(msg)}`);
    }
    this.sockets.forEach((socket) => {
      socket.send(JSON.stringify({
        type: MessageTypes.CONSENSUS,
        message: msg,
        protoVer: CURRENT_PROTOCOL_VERSION
      }));
    });
  }

  /**
   * Adds transaction to the transactionPool and executes the operations specified
   * in the transaction.
   * @param {Object} transactionWithSig An object with a signature and a transaction.
   */
  // TODO(seo): Remove new Transaction() use cases.
  executeTransaction(transactionWithSig) {
    if (!transactionWithSig) return null;
    const transaction = transactionWithSig instanceof Transaction ?
        transactionWithSig : new Transaction(transactionWithSig);
    if (DEBUG) {
      logger.debug(`[${P2P_PREFIX}] EXECUTING: ${JSON.stringify(transaction)}`);
    }
    if (this.node.tp.isTimedOutFromPool(transaction.timestamp, this.node.bc.lastBlockTimestamp())) {
      if (DEBUG) {
        logger.debug(`[${P2P_PREFIX}] TIMED-OUT TRANSACTION: ${JSON.stringify(transaction)}`);
      }
      logger.info(`[${P2P_PREFIX}] Timed-out transaction`);
      return null;
    }
    if (this.node.tp.isNotEligibleTransaction(transaction)) {
      if (DEBUG) {
        logger.debug(`[${P2P_PREFIX}] ALREADY RECEIVED: ${JSON.stringify(transaction)}`);
      }
      logger.info(`[${P2P_PREFIX}] Transaction already received`);
      return null;
    }
    if (this.node.bc.syncedAfterStartup === false) {
      if (DEBUG) {
        logger.debug(`[${P2P_PREFIX}] NOT SYNCED YET. WILL ADD TX TO THE POOL: ${JSON.stringify(transaction)}`);
      }
      this.node.tp.addTransaction(transaction);
      return null;
    }
    const result = this.node.db.executeTransaction(transaction);
    if (!ChainUtil.transactionFailed(result)) {
      this.node.tp.addTransaction(transaction);
    } else if (DEBUG) {
      logger.debug(`[${P2P_PREFIX}] FAILED TRANSACTION: ${JSON.stringify(transaction)}\t RESULT:${JSON.stringify(result)}`);
    }

    return result;
  }

  executeAndBroadcastTransaction(transactionWithSig) {
    if (!transactionWithSig) return null;
    if (Transaction.isBatchTransaction(transactionWithSig)) {
      const resultList = [];
      const txListSucceeded = [];
      transactionWithSig.tx_list.forEach((tx) => {
        const transaction = tx instanceof Transaction ? tx : new Transaction(tx);
        const response = this.executeTransaction(transaction);
        resultList.push(response);
        if (!ChainUtil.transactionFailed(response)) {
          txListSucceeded.push(tx);
        }
      })
      if (txListSucceeded.length > 0) {
        this.broadcastTransaction({ tx_list: txListSucceeded });
      }

      return resultList;
    } else {
      const transaction = transactionWithSig instanceof Transaction ? transactionWithSig
                                                                    : new Transaction(transactionWithSig);
      const response = this.executeTransaction(transaction);
      logger.debug(`\n[${P2P_PREFIX}] TX RESPONSE: ` + JSON.stringify(response))
      if (!ChainUtil.transactionFailed(response)) {
        this.broadcastTransaction(transaction);
      }

      return response;
    }
  }

  // TODO(minsu): Since the p2p network has not been built completely, it will be updated afterwards.
  heartbeat() {
    logger.info(`[${P2P_PREFIX}] Start heartbeat`);
    this.intervalHeartbeat = setInterval(() => {
      this.server.clients.forEach(ws => {
        ws.ping();
      });
    }, HEARTBEAT_INTERVAL_MS);
  }

  clearIntervalHeartbeat(address) {
    clearInterval(this.managedPeersInfo[address].intervalHeartbeat);
    this.managedPeersInfo[address].intervalHeartbeat = null;
  }
}

module.exports = P2pServer;<|MERGE_RESOLUTION|>--- conflicted
+++ resolved
@@ -222,15 +222,10 @@
     }
     const memoryUsage = this.getMemoryUsage();
     updateToTracker.memoryUsage = memoryUsage;
-<<<<<<< HEAD
-    logger.info(`\n[${P2P_PREFIX}] >> Update to [TRACKER] ${TRACKER_WS_ADDR}: ` +
-                `${JSON.stringify(updateToTracker, null, 2)}`)
-=======
     if (DEBUG) {
       logger.debug(`\n[${P2P_PREFIX}] >> Update to [TRACKER] ${TRACKER_WS_ADDR}: ` +
                    `${JSON.stringify(updateToTracker, null, 2)}`);
     }
->>>>>>> 19ebf7b8
     this.trackerWebSocket.send(JSON.stringify(updateToTracker));
   }
 
