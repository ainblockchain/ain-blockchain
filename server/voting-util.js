
const shuffleSeed = require('shuffle-seed');
const seedrandom = require('seedrandom');
const { VotingStatus, PredefinedDbPaths, WriteDbOperations } = require('../constants');
const MAX_RECENT_PROPOSERS = 20;

class VotingUtil {
  constructor(db) {
    this.db = db;
    this.status = VotingStatus.START_UP;
    this.block = null;
    this.validatorTransactions = [];
  }

  resolveDbPath(pathSubKeys) {
    return pathSubKeys.join('/');
  }

  registerValidatingTransaction(transaction) {
    // Transactions can be null (when cascading from proposed_block) and duplicate (when cascading from pre_cote)
    if (transaction && !this.validatorTransactions.find((trans) => {
      return trans.hash === transaction.hash;
    })) {
      this.validatorTransactions.push(transaction);
    }
  }

  checkPreVotes() {
    const total = Object.values(this.db.getValue(PredefinedDbPaths.VOTING_ROUND_VALIDATORS)).reduce(function(a, b) {
      return a + b;
    }, 0);
    console.log(`Total prevotes from validators : ${total}\nReceived prevotes ${this.db.getValue(PredefinedDbPaths.VOTING_ROUND_PRE_VOTES)}`);
    return (this.db.getValue(PredefinedDbPaths.VOTING_ROUND_PRE_VOTES) > (total *.6666)) || total === 0;
  }

  addValidatorTransactionsToBlock() {
    for (let i = 0; i < this.validatorTransactions.length; i++) {
      this.block.validatorTransactions.push(this.validatorTransactions[i]);
    }
  }

  preVote() {
    const stake = this.db.getValue(this.resolveDbPath([PredefinedDbPaths.VOTING_ROUND_VALIDATORS, this.db.account.address]));
    this.status = VotingStatus.PRE_VOTE;
    console.log(`Current prevotes are ${this.db.getValue(PredefinedDbPaths.VOTING_ROUND_PRE_VOTES)}`);
    const transaction = this.db.createTransaction({
      operation: {
        type: WriteDbOperations.INC_VALUE,
        ref: PredefinedDbPaths.VOTING_ROUND_PRE_VOTES,
        value: stake
      }
    });
    this.registerValidatingTransaction(transaction);
    return transaction;
  }

  isCommit() {
    console.log(`Checking status ${this.status}`);
    return this.status !== VotingStatus.COMMITTED && this.checkPreCommits();
  }

  reset() {
    this.status = VotingStatus.COMMITTED;
    this.block = null;
    this.validatorTransactions.length = [];
  }

  isSyncedWithNetwork(bc) {
    // This does not currently take in to a count the situation where consensus is not reached.
    // Need to add logic to account for this situation
    const sync = (VotingStatus.COMMITTED === this.status && bc.height() + 1 === Number(this.db.getValue(PredefinedDbPaths.VOTING_ROUND_NUMBER)));
    if (!sync) {
      this.status = VotingStatus.SYNCING;
    }
    return sync;
  }


  preCommit() {
    if (this.status !== VotingStatus.PRE_VOTE) {
      return null;
    }
    const stake = this.db.getValue(this.resolveDbPath([PredefinedDbPaths.VOTING_ROUND_VALIDATORS, this.db.account.address]));
    console.log(`Current precommits are ${this.db.getValue(PredefinedDbPaths.VOTING_ROUND_PRE_COMMITS)}`);
    this.status = VotingStatus.PRE_COMMIT;
    const transaction = this.db.createTransaction({
      operation: {
        type: WriteDbOperations.INC_VALUE,
        ref: PredefinedDbPaths.VOTING_ROUND_PRE_COMMITS,
        value: stake
      }
    });
    this.registerValidatingTransaction(transaction);
    return transaction;
  }

  checkPreCommits() {
    const total = Object.values(this.db.getValue(PredefinedDbPaths.VOTING_ROUND_VALIDATORS)).reduce(function(a, b) {
      return a + b;
    }, 0);
    console.log(`Total pre_commits from validators : ${total}\nReceived pre_commits ${this.db.getValue(PredefinedDbPaths.VOTING_ROUND_PRE_COMMITS)}`);
    return (this.db.getValue(PredefinedDbPaths.VOTING_ROUND_PRE_COMMITS) > (total *.6666)) || total === 0;
  }


  instantiate(bc) {
    console.log('Initialising voting !!');
    // This method should only be called by the very first node on the network !!
    // This user should establish themselves as the first node on the network, instantiate the first /consensus/voting entry t db
    // and commit this to the blockchain so it will be picked up by new peers on the network
    const time = Date.now();
<<<<<<< HEAD
    const firstVotingData = {validators: {}, next_round_validators: {}, threshold: -1, forger: this.db.account.address, pre_votes: 0,
=======
    const firstVotingData = {validators: {}, next_round_validators: {}, threshold: -1, proposer: this.db.account.address, pre_votes: 0,
>>>>>>> 989afdd5
      pre_commits: 0, time, block_hash: '', number: bc.lastBlock().number + 1, lastHash: bc.lastBlock().hash};
    return this.db.createTransaction({
      operation: {
        type: WriteDbOperations.SET_VALUE,
        ref: PredefinedDbPaths.VOTING_ROUND,
        value: firstVotingData
      }
    });
  }


  startNewRound(bc) {
    const lastRound = this.db.getValue(PredefinedDbPaths.VOTING_ROUND);
    const time = Date.now();
    let proposer;
    if (Object.keys(lastRound.next_round_validators).length) {
      proposer = this.getProposer(lastRound.next_round_validators, bc);
      delete lastRound.next_round_validators[proposer];
    } else {
      proposer = this.db.account.address;
    }
    const threshold = Math.round(Object.values(lastRound.next_round_validators).reduce(function(a, b) {
      return a + b;
    }, 0) * .666) - 1;
    let nextRound = {validators: lastRound.next_round_validators, next_round_validators: {}, threshold, proposer: proposer, pre_votes: 0, pre_commits: 0, time, block_hash: null};
    if (this.checkPreCommits()) {
      // Should be1
      nextRound = Object.assign({}, nextRound, {number: lastRound.number + 1, lastHash: lastRound.block_hash});
    } else {
      // Start same round
      nextRound = Object.assign({}, nextRound, {number: lastRound.number, lastHash: lastRound.lastHash});
    }

    return this.db.createTransaction({
      operation: {
        type: WriteDbOperations.SET_VALUE,
        ref: PredefinedDbPaths.VOTING_ROUND,
        value: nextRound
      }
    }, false);
  }

  registerForNextRound(number) {
    const votingRound = this.db.getValue(PredefinedDbPaths.VOTING_ROUND);
    console.log(`${number + 1} is the expected number and actual info is ${votingRound.number + 1}`);
    if (number !== votingRound.number) {
      throw Error('Not valid block number');
    }

    const value = this.db.getValue(this.resolveDbPath([PredefinedDbPaths.STAKEHOLDER, this.db.account.address]));
    return this.db.createTransaction({
      operation: {
        type: WriteDbOperations.SET_VALUE,
        ref: this.resolveDbPath([PredefinedDbPaths.VOTING_NEXT_ROUND_VALIDATORS, this.db.account.address]),
        value
      }
    });
  }

  setBlock(block) {
    console.log(`Setting block ${block.hash.substring(0, 5)} with number ${block.number}`);
    this.block = block;
    this.status = VotingStatus.BLOCK_RECEIVED;
    this.validatorTransactions.length = 0;
  }

  getProposer(stakeHolders, bc) {
    const alphabeticallyOrderedStakeHolders = Object.keys(stakeHolders).sort();
    const totalStakedAmount = Object.values(stakeHolders).reduce(function(a, b) {
      return a + b;
    }, 0);
    const seed = bc.chain.length > 5 ? bc.chain[bc.chain.length - 4].hash : bc.chain[0].hash;

    let cumulativeStakeFromPotentialValidators = 0;
    const randomNumGenerator = seedrandom(seed);
    const targetValue = randomNumGenerator() * totalStakedAmount;
    for (let i=0; i < alphabeticallyOrderedStakeHolders.length; i++) {
      cumulativeStakeFromPotentialValidators += stakeHolders[alphabeticallyOrderedStakeHolders[i]];
      if (targetValue < cumulativeStakeFromPotentialValidators) {
        console.log(`Proposer is ${alphabeticallyOrderedStakeHolders[i]}`);
        return alphabeticallyOrderedStakeHolders[i];
      }
    }
<<<<<<< HEAD
    throw Error(`No forger was selected from stakeholder dict ${stakeHolders} `);
=======
    throw Error(`No proposer was selected from stakeholder dict ${stakeHolders} `);
>>>>>>> 989afdd5
  }

  stake(stakeAmount) {
    console.log(`Successfully staked ${stakeAmount}`);
    return this.db.createTransaction({
      operation: {
        type: WriteDbOperations.SET_VALUE,
        ref: this.resolveDbPath([PredefinedDbPaths.STAKEHOLDER, this.db.account.address]),
        value: stakeAmount
      }
    });
  }

  isProposer() {
    this.status = VotingStatus.WAIT_FOR_BLOCK;
    return this.db.getValue(PredefinedDbPaths.VOTING_ROUND_PROPOSER) === this.db.account.address;
  }

  isValidator() {
    return Boolean(this.db.getValue(this.resolveDbPath([PredefinedDbPaths.VOTING_ROUND_VALIDATORS, this.db.account.address])));
  }

  isStaked() {
    return Boolean(this.db.getValue(this.resolveDbPath([PredefinedDbPaths.STAKEHOLDER, this.db.account.address])));
  }

  writeSuccessfulBlockCreation() {
    let recentProposers = JSON.parse(JSON.stringify(this.db.getValue(PredefinedDbPaths.RECENT_PROPOSERS)));
    if (recentProposers == null) {
      recentProposers = [];
    } else if (recentProposers.length == MAX_RECENT_PROPOSERS) {
      recentProposers.shift();
    }

    if (recentProposers.indexOf(this.db.account.address) >= 0) {
      recentProposers.splice(recentProposers.indexOf(this.db.account.address), 1);
    }
    recentProposers.push(this.db.account.address);
    return this.db.createTransaction({
      operation: {
        type: WriteDbOperations.SET_VALUE,
        ref: PredefinedDbPaths.RECENT_PROPOSERS,
        value: recentProposers
      }
    });
  }
}

module.exports = VotingUtil;<|MERGE_RESOLUTION|>--- conflicted
+++ resolved
@@ -109,11 +109,7 @@
     // This user should establish themselves as the first node on the network, instantiate the first /consensus/voting entry t db
     // and commit this to the blockchain so it will be picked up by new peers on the network
     const time = Date.now();
-<<<<<<< HEAD
-    const firstVotingData = {validators: {}, next_round_validators: {}, threshold: -1, forger: this.db.account.address, pre_votes: 0,
-=======
     const firstVotingData = {validators: {}, next_round_validators: {}, threshold: -1, proposer: this.db.account.address, pre_votes: 0,
->>>>>>> 989afdd5
       pre_commits: 0, time, block_hash: '', number: bc.lastBlock().number + 1, lastHash: bc.lastBlock().hash};
     return this.db.createTransaction({
       operation: {
@@ -197,11 +193,7 @@
         return alphabeticallyOrderedStakeHolders[i];
       }
     }
-<<<<<<< HEAD
-    throw Error(`No forger was selected from stakeholder dict ${stakeHolders} `);
-=======
     throw Error(`No proposer was selected from stakeholder dict ${stakeHolders} `);
->>>>>>> 989afdd5
   }
 
   stake(stakeAmount) {
