--- conflicted
+++ resolved
@@ -241,25 +241,15 @@
     const refBlockNumber = refBlock ? refBlock.number : -1;
     const nextBlockNumber = refBlockNumber + 1;
 
-<<<<<<< HEAD
-    logger.info(`[${LOG_PREFIX}] Current last block number: ${this.lastBlockNumber()}, ` +
-      `[${LOG_PREFIX}] Requester's last block number: ${refBlockNumber}`);
-=======
     logger.info(`Current last block number: ${this.lastBlockNumber()}, ` +
                 `Requester's last block number: ${refBlockNumber}`);
->>>>>>> e1ee8889
 
     const blockFiles = this.getBlockFiles(nextBlockNumber, nextBlockNumber + CHAIN_SUBSECT_LENGTH);
 
     if (blockFiles.length > 0 &&
-<<<<<<< HEAD
-      (!!(refBlock) && Block.loadBlock(blockFiles[0]).last_hash !== refBlock.hash)) {
-      logger.error(`[${LOG_PREFIX}] Invalid blockchain request.` +
-          'Requesters last block does not belong to this blockchain');
-=======
         (!!(refBlock) && Block.loadBlock(blockFiles[0]).last_hash !== refBlock.hash)) {
-      logger.error(`Invalid blockchain request. Requesters last block does not belong to this blockchain`);
->>>>>>> e1ee8889
+      logger.error('Invalid blockchain request. Requesters last block does not belong to ' +
+          'this blockchain');
       return;
     }
 
@@ -289,12 +279,7 @@
       return false;
     }
     if (chainSubSection[chainSubSection.length - 1].number < this.lastBlockNumber()) {
-<<<<<<< HEAD
-      logger.info(`[${LOG_PREFIX}] Received chain is of lower block number than` +
-          'current last block number');
-=======
       logger.info(`Received chain is of lower block number than current last block number`);
->>>>>>> e1ee8889
       return false;
     }
     if (chainSubSection[chainSubSection.length - 1].number === this.lastBlockNumber()) {
@@ -322,13 +307,8 @@
     } else {
       // Case 2: A cold start.
       if (firstBlock.last_hash !== '') {
-<<<<<<< HEAD
-        logger.info(`[${LOG_PREFIX}] First block of hash ${firstBlock.hash.substring(0, 5)} ` +
-          `and last hash ${firstBlock.last_hash.substring(0, 5)} is not a genesis block`);
-=======
         logger.info(`First block of hash ${firstBlock.hash.substring(0, 5)} ` +
-                    `and last hash ${firstBlock.last_hash.substring(0, 5)} is not a genesis block`);
->>>>>>> e1ee8889
+            `and last hash ${firstBlock.last_hash.substring(0, 5)} is not a genesis block`);
         return false;
       }
     }
