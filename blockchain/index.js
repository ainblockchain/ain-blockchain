--- conflicted
+++ resolved
@@ -126,13 +126,8 @@
         return path.resolve(BLOCKCHAINS_DIR, this.blockchain_dir)
     }
 
-<<<<<<< HEAD
     _path_to_block(block){
         return path.resolve(this._blockchainDir(), ForgedBlock.getFileName(block))
-=======
-    _path_to_block(blockNum, block){
-        return path.resolve(this._blockchainDir(),`${blockNum}-${block.lastHash}-${block.hash}.json.zip`)
->>>>>>> a64d82f5
     }
 
     createBlockchainDir(){
@@ -158,23 +153,16 @@
         }
     }
 
-<<<<<<< HEAD
     /**
     * Returns a section of the chain up to a maximuim of length CHAIN_SUBSECT_LENGTH, starting from the index of the queired lastBLock
     *
     * @param {ForgedBlock} lastBlock - The current highest block tin the querying nodes blockchain 
     * @return {list} A list of ForgedBlock instances with lastBlock at index 0, up to a maximuim length CHAIN_SUBSECT_LENGTH
     */
-    requestBlockchainSection(lastBlock) {
-        console.log(`Current chain height: ${this.height()}: Requesters height ${lastBlock.height}\t hash ${lastBlock.lastHash.substring(0, 5)}`)
-        var blockFiles = Blockchain.getBlockFiles(this._blockchainDir())
-        if (blockFiles.length < lastBlock.height || blockFiles[lastBlock.height].indexOf(ForgedBlock.getFileName(lastBlock)) < 0){
-=======
     requestBlockchainSection(lastBlock){
         console.log(`Current chain height: ${this.height()}: Requesters height ${lastBlock.height}\t hash ${lastBlock.lastHash}`)
         var blockFiles = Blockchain.getBlockFiles(this._blockchainDir())
         if (blockFiles.length > lastBlock.height && blockFiles[lastBlock.height].indexOf(`${lastBlock.height}-${lastBlock.lastHash}-${lastBlock.hash}`) < 0){
->>>>>>> a64d82f5
             console.log("Invalid blockchain request")
             return 
         }
