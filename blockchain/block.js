--- conflicted
+++ resolved
@@ -8,21 +8,6 @@
 const zipper = require('zip-local');
 const sizeof = require('object-sizeof');
 
-<<<<<<< HEAD
-class ForgedBlock {
-  constructor(timestamp, lastHash, data, number, signature, forger, validators, threshold) {
-    this.timestamp = timestamp;
-    this.lastHash = lastHash;
-    this.data = data;
-    this.validatorTransactions = [];
-    this.number = number;
-    this.signature = signature;
-    this.forger = forger;
-    this.validators = validators;
-    this.threshold = threshold;
-    this.blockSize = sizeof(this.data);
-    this.hash = ForgedBlock.hash({timestamp, lastHash, data, number, signature});
-=======
 class Block {
   constructor(timestamp, lastHash, transactions, number, proposer, validators) {
     this.timestamp = timestamp;
@@ -34,39 +19,24 @@
     this.validators = validators;
     this.blockSize = sizeof(this.transactions);
     this.hash = Block.hash({timestamp, lastHash, transactions, number});
->>>>>>> 989afdd5
   }
 
   setValidatorTransactions(validatorTransactions) {
     this.validatorTransactions = validatorTransactions;
   }
 
-<<<<<<< HEAD
-  // TODO (lia): remove "forger"?
-  static forgeBlock(data, db, number, lastBlock, forger, validators, threshold) {
-    const lastHash = lastBlock.hash;
-    const timestamp = Date.now();
-    const signature = db.sign(stringify(data)); // TODO (lia): include other information to sign?
-    return new ForgedBlock(timestamp, lastHash, data, number, signature, forger,
-        validators, threshold);
-=======
   // TODO (lia): remove "proposer"?
   static createBlock(transactions, db, number, lastBlock, proposer, validators) {
     const lastHash = lastBlock.hash;
     const timestamp = Date.now();
     return new Block(timestamp, lastHash, transactions, number, proposer,
         validators);
->>>>>>> 989afdd5
   }
 
   header() {
     return {
       hash: this.hash,
       number: this.number,
-<<<<<<< HEAD
-      threshold: this.threshold,
-=======
->>>>>>> 989afdd5
       validators: this.validators,
       proposer: this.proposer,
       validatorTransactions: this.validatorTransactions,
@@ -78,16 +48,9 @@
       timestamp: this.timestamp,
       lastHash: this.lastHash,
       hash: this.hash,
-<<<<<<< HEAD
-      data: this.data,
-      forger: this.forger,
-      number: this.number,
-      signature: this.signature,
-=======
       transactions: this.transactions,
       proposer: this.proposer,
       number: this.number,
->>>>>>> 989afdd5
       blockSize: this.blockSize,
     };
   }
@@ -98,26 +61,14 @@
 
   static hash(block) {
     if (block.timestamp === undefined || block.lastHash === undefined ||
-<<<<<<< HEAD
-        block.data === undefined || block.number === undefined ||
-        block.signature === undefined) {
-      throw Error('A block should contain timestamp, lastHash, data, number, and signature fields.');
-=======
         block.transactions === undefined || block.number === undefined) {
       throw Error('A block should contain timestamp, lastHash, transactions and number fields.');
->>>>>>> 989afdd5
     }
     let sanitizedBlockData = {
       timestamp: block.timestamp,
       lastHash: block.lastHash,
-<<<<<<< HEAD
-      data: block.data,
-      number: block.number,
-      signature: block.signature
-=======
       transactions: block.transactions,
       number: block.number
->>>>>>> 989afdd5
     };
     return '0x' + ainUtil.hashMessage(stringify(sanitizedBlockData)).toString('hex');
   }
@@ -127,11 +78,7 @@
         Timestamp : ${this.timestamp}
         Last Hash : ${this.lastHash.substring(0, 10)}
         Hash      : ${this.hash.substring(0, 10)}
-<<<<<<< HEAD
-        Data      : ${this.data}
-=======
         Transactions      : ${this.transactions}
->>>>>>> 989afdd5
         Number    : ${this.number}
         Size      : ${this.blockSize}`;
   }
@@ -143,15 +90,9 @@
   }
 
   static parse(blockInfo) {
-<<<<<<< HEAD
-    const block = new ForgedBlock(blockInfo['timestamp'], blockInfo['lastHash'],
-        blockInfo['data'], blockInfo['number'], blockInfo['signature'],
-        blockInfo['forger'], blockInfo['validators'], blockInfo['threshold']);
-=======
     const block = new Block(blockInfo['timestamp'], blockInfo['lastHash'],
         blockInfo['transactions'], blockInfo['number'], blockInfo['proposer'],
         blockInfo['validators']);
->>>>>>> 989afdd5
     blockInfo['validatorTransactions'].forEach((transaction) => {
       block.validatorTransactions.push(transaction);
     });
@@ -229,7 +170,6 @@
         op_list: [ tokenOp, balancesOp, ownersOp, rulesOp ]
       }
     };
-<<<<<<< HEAD
     const signature = ainUtil.ecSignTransaction(firstTxData, keyBuffer);
     const firstTx = new Transaction({ signature, transaction: firstTxData });
     return [firstTx];
@@ -246,17 +186,6 @@
                                                  Buffer.from(GenesisAccount.private_key, 'hex'));
     const lastHash = '';
     return new this(timestamp, lastHash, data, number, blockSignature, forger, [], -1);
-=======
-    const keyBuffer = Buffer.from(genesisInfo.private_key, 'hex');
-    const signature = ainUtil.ecSignTransaction(genesisTxData, keyBuffer);
-    const genesisTx = new Transaction({ signature, transaction: genesisTxData });
-    const timestamp = genesisInfo.timestamp;
-    const number = 0;
-    const transactions = [genesisTx];
-    const proposer = genesisInfo.address;
-    const lastHash = '';
-    return new this(timestamp, lastHash, transactions, number, proposer, [], -1);
->>>>>>> 989afdd5
   }
 }
 
