const stringify = require('fast-json-stable-stringify');
const zipper = require('zip-local');
const sizeof = require('object-sizeof');
const ainUtil = require('@ainblockchain/ain-util');
const logger = require('../logger')('BLOCK');
const ChainUtil = require('../chain-util');
const Transaction = require('../tx-pool/transaction');
const DB = require('../db');
const {
  PredefinedDbPaths,
  GenesisAccounts,
  GenesisWhitelist,
  GenesisValues,
  GenesisFunctions,
  GenesisRules,
  GenesisOwners,
  AccountProperties,
  ProofProperties,
} = require('../constants');
const BlockFilePatterns = require('./block-file-patterns');

class Block {
  constructor(lastHash, lastVotes, transactions, number, epoch, timestamp,
      stateProofHash, proposer, validators) {
    this.last_votes = lastVotes;
    this.transactions = transactions;
    // Block's header
    this.last_hash = lastHash;
    this.last_votes_hash = ChainUtil.hashString(stringify(lastVotes));
    this.transactions_hash = ChainUtil.hashString(stringify(transactions));
    this.number = number;
    this.epoch = epoch;
    this.timestamp = timestamp;
    // TODO(lia): change this to snake case
    this.stateProofHash = stateProofHash;
    this.proposer = proposer;
    this.validators = validators;
    this.size = sizeof(this.transactions);
    // Hash of block's header
    this.hash = Block.hash(this);
  }

  get header() {
    return {
      last_hash: this.last_hash,
      last_votes_hash: this.last_votes_hash,
      transactions_hash: this.transactions_hash,
      number: this.number,
      epoch: this.epoch,
      timestamp: this.timestamp,
      stateProofHash: this.stateProofHash,
      proposer: this.proposer,
      validators: this.validators,
      size: this.size
    };
  }

  toString() {
    return `Block -
            hash:              ${ChainUtil.shortenHash(this.hash)}
            last_hash:         ${ChainUtil.shortenHash(this.last_hash)}
            last_votes_hash:   ${ChainUtil.shortenHash(this.last_votes_hash)}
            transactions_hash: ${ChainUtil.shortenHash(this.transactions_hash)}
            number:            ${this.number}
            epoch:             ${this.epoch}
            timestamp:         ${this.timestamp}
            stateProofHash:    ${this.stateProofHash}
            proposer:          ${this.proposer}
            validators:        ${this.validators}
            size:              ${this.size}
            last_votes len:    ${this.last_votes.length}
            transactions len:  ${this.transactions.length}
            last_votes:        ${stringify(this.last_votes)}
            transactions:      ${stringify(this.transactions)}`;
  }

  static hash(block) {
    if (!(block instanceof Block)) block = Block.parse(block);
    return ChainUtil.hashString(stringify(block.header));
  }

  static createBlock(lastHash, lastVotes, transactions, number, epoch,
      stateProofHash, proposer, validators) {
    return new Block(lastHash, lastVotes, transactions, number, epoch, Date.now(),
        stateProofHash, proposer, validators);
  }

  static getFileName(block) {
    return BlockFilePatterns.getBlockFileName(block);
  }

  static loadBlock(blockZipFile) {
    const unzippedfs = zipper.sync.unzip(blockZipFile).memory();
    const blockInfo = JSON.parse(unzippedfs.read(unzippedfs.contents()[0], 'buffer').toString());
    return Block.parse(blockInfo);
  }

  static parse(blockInfo) {
    if (!Block.hasRequiredFields(blockInfo)) return null;
    if (blockInfo instanceof Block) return blockInfo;
    return new Block(blockInfo.last_hash, blockInfo.last_votes,
        blockInfo.transactions, blockInfo.number, blockInfo.epoch, blockInfo.timestamp,
        blockInfo.stateProofHash, blockInfo.proposer, blockInfo.validators);
  }

  static hasRequiredFields(block) {
    return (block && block.last_hash !== undefined && block.last_votes !== undefined &&
      block.transactions !== undefined && block.number !== undefined && block.epoch !== undefined &&
      block.timestamp !== undefined && block.stateProofHash !== undefined &&
      block.proposer !== undefined && block.validators !== undefined);
  }

  static validateHashes(block) {
    if (block.hash !== Block.hash(block)) {
      logger.error(`Block hash is incorrect for block ${block.hash}`);
      return false;
    }
    if (block.transactions_hash !== ChainUtil.hashString(stringify(block.transactions))) {
<<<<<<< HEAD
      logger.error(`[${LOG_PREFIX}] Transactions or transactions_hash is incorrect for block` +
          `${block.hash}`);
      return false;
    }
    if (block.last_votes_hash !== ChainUtil.hashString(stringify(block.last_votes))) {
      logger.error(`[${LOG_PREFIX}] Last votes or last_votes_hash is incorrect for block` +
          `${block.hash}`);
=======
      logger.error(`Transactions or transactions_hash is incorrect for block ${block.hash}`);
      return false;
    }
    if (block.last_votes_hash !== ChainUtil.hashString(stringify(block.last_votes))) {
      logger.error(`Last votes or last_votes_hash is incorrect for block ${block.hash}`);
>>>>>>> e1ee8889
      return false;
    }
    logger.info(`Hash check successfully done`);
    return true;
  }

  static validateProposedBlock(block) {
    if (!Block.validateHashes(block)) return false;
    const nonceTracker = {};
    let transaction;
    for (let i = 0; i < block.transactions.length; i++) {
      transaction = block.transactions[i];
      if (transaction.nonce < 0) {
        continue;
      }
      if (!(transaction.address in nonceTracker)) {
        nonceTracker[transaction.address] = transaction.nonce;
        continue;
      }
<<<<<<< HEAD
      if (transaction.nonce !== nonceTracker[transaction.address] + 1) {
        logger.error(`[${LOG_PREFIX}] Invalid noncing for ${transaction.address} ` +
          `Expected ${nonceTracker[transaction.address] + 1} ` +
          `Received ${transaction.nonce}`);
=======
      if (transaction.nonce != nonceTracker[transaction.address] + 1) {
        logger.error(`Invalid noncing for ${transaction.address} ` +
                     `Expected ${nonceTracker[transaction.address] + 1} ` +
                     `Received ${transaction.nonce}`);
>>>>>>> e1ee8889
        return false;
      }
      nonceTracker[transaction.address] = transaction.nonce;
    }

    logger.info(`Valid block of number ${block.number}`);
    return true;
  }

  static getDbSetupTransaction(timestamp, keyBuffer) {
    const opList = [];

    // Values operation
    opList.push({
      type: 'SET_VALUE',
      ref: '/',
      value: GenesisValues,
    });

    // Functions operation
    opList.push({
      type: 'SET_FUNCTION',
      ref: '/',
      value: GenesisFunctions,
    });

    // Rules operation
    opList.push({
      type: 'SET_RULE',
      ref: '/',
      value: GenesisRules,
    });

    // Owners operation
    opList.push({
      type: 'SET_OWNER',
      ref: '/',
      value: GenesisOwners,
    });

    // Transaction
    const firstTxData = {
      nonce: -1,
      timestamp,
      operation: {
        type: 'SET',
        op_list: opList,
      }
    };
    const firstSig = ainUtil.ecSignTransaction(firstTxData, keyBuffer);
    return (new Transaction({ signature: firstSig, transaction: firstTxData }));
  }

  static getAccountsSetupTransaction(ownerAddress, timestamp, keyBuffer) {
    const transferOps = [];
    const otherAccounts = GenesisAccounts[AccountProperties.OTHERS];
    if (otherAccounts && Array.isArray(otherAccounts) && otherAccounts.length > 0 &&
      GenesisAccounts[AccountProperties.SHARES] > 0) {
      for (let i = 0; i < otherAccounts.length; i++) {
        const accountAddress = otherAccounts[i][AccountProperties.ADDRESS];
        // Transfer operation
        const op = {
          type: 'SET_VALUE',
          ref: `/${PredefinedDbPaths.TRANSFER}/${ownerAddress}/` +
            `${accountAddress}/${i}/${PredefinedDbPaths.TRANSFER_VALUE}`,
          value: GenesisAccounts[AccountProperties.SHARES],
        };
        transferOps.push(op);
      }
    }

    // Transaction
    const secondTxData = {
      nonce: -1,
      timestamp,
      operation: {
        type: 'SET',
        op_list: transferOps
      }
    };
    const secondSig = ainUtil.ecSignTransaction(secondTxData, keyBuffer);
    return (new Transaction({ signature: secondSig, transaction: secondTxData }));
  }

  static getGenesisBlockData(genesisTime) {
    const ownerAddress = ChainUtil.getJsObject(
        GenesisAccounts, [AccountProperties.OWNER, AccountProperties.ADDRESS]);
    const ownerPrivateKey = ChainUtil.getJsObject(
        GenesisAccounts, [AccountProperties.OWNER, AccountProperties.PRIVATE_KEY]);
    const keyBuffer = Buffer.from(ownerPrivateKey, 'hex');

    const firstTx = this.getDbSetupTransaction(genesisTime, keyBuffer);
    const secondTx = this.getAccountsSetupTransaction(ownerAddress, genesisTime, keyBuffer);

    return [firstTx, secondTx];
  }

  static getGenesisStateProofHash() {
    const tempGenesisState = new DB(null, null, false, -1);
    const genesisTransactions = Block.getGenesisBlockData(
        GenesisAccounts[AccountProperties.TIMESTAMP]);
    for (const tx of genesisTransactions) {
      const res = tempGenesisState.executeTransaction(tx);
      if (ChainUtil.transactionFailed(res)) {
<<<<<<< HEAD
        logger.error(`[${LOG_PREFIX}] Genesis transaction failed:\n${JSON.stringify(tx, null, 2)}` +
            `\nRESULT: ${JSON.stringify(res)}`);
=======
        logger.error(`Genesis transaction failed:\n${JSON.stringify(tx, null, 2)}\nRESULT: ${JSON.stringify(res)}`)
>>>>>>> e1ee8889
        return null;
      }
    }
    return tempGenesisState.getProof('/')[ProofProperties.PROOF_HASH];
  }

  static genesis() {
    // This is a temporary fix for the genesis block. Code should be modified after
    // genesis block broadcasting feature is implemented.
    const ownerAddress = ChainUtil.getJsObject(
        GenesisAccounts, [AccountProperties.OWNER, AccountProperties.ADDRESS]);
    const genesisTime = GenesisAccounts[AccountProperties.TIMESTAMP];
    const lastHash = '';
    const lastVotes = [];
    const transactions = Block.getGenesisBlockData(genesisTime);
    const number = 0;
    const epoch = 0;
    const proposer = ownerAddress;
    const validators = GenesisWhitelist;
    const stateProofHash = Block.getGenesisStateProofHash();
    return new Block(lastHash, lastVotes, transactions, number, epoch, genesisTime,
        stateProofHash, proposer, validators);
  }
}

module.exports = {
  Block
};<|MERGE_RESOLUTION|>--- conflicted
+++ resolved
@@ -116,21 +116,11 @@
       return false;
     }
     if (block.transactions_hash !== ChainUtil.hashString(stringify(block.transactions))) {
-<<<<<<< HEAD
-      logger.error(`[${LOG_PREFIX}] Transactions or transactions_hash is incorrect for block` +
-          `${block.hash}`);
-      return false;
-    }
-    if (block.last_votes_hash !== ChainUtil.hashString(stringify(block.last_votes))) {
-      logger.error(`[${LOG_PREFIX}] Last votes or last_votes_hash is incorrect for block` +
-          `${block.hash}`);
-=======
       logger.error(`Transactions or transactions_hash is incorrect for block ${block.hash}`);
       return false;
     }
     if (block.last_votes_hash !== ChainUtil.hashString(stringify(block.last_votes))) {
       logger.error(`Last votes or last_votes_hash is incorrect for block ${block.hash}`);
->>>>>>> e1ee8889
       return false;
     }
     logger.info(`Hash check successfully done`);
@@ -150,17 +140,10 @@
         nonceTracker[transaction.address] = transaction.nonce;
         continue;
       }
-<<<<<<< HEAD
-      if (transaction.nonce !== nonceTracker[transaction.address] + 1) {
-        logger.error(`[${LOG_PREFIX}] Invalid noncing for ${transaction.address} ` +
-          `Expected ${nonceTracker[transaction.address] + 1} ` +
-          `Received ${transaction.nonce}`);
-=======
       if (transaction.nonce != nonceTracker[transaction.address] + 1) {
         logger.error(`Invalid noncing for ${transaction.address} ` +
-                     `Expected ${nonceTracker[transaction.address] + 1} ` +
-                     `Received ${transaction.nonce}`);
->>>>>>> e1ee8889
+            `Expected ${nonceTracker[transaction.address] + 1} ` +
+            `Received ${transaction.nonce}`);
         return false;
       }
       nonceTracker[transaction.address] = transaction.nonce;
@@ -265,12 +248,8 @@
     for (const tx of genesisTransactions) {
       const res = tempGenesisState.executeTransaction(tx);
       if (ChainUtil.transactionFailed(res)) {
-<<<<<<< HEAD
-        logger.error(`[${LOG_PREFIX}] Genesis transaction failed:\n${JSON.stringify(tx, null, 2)}` +
-            `\nRESULT: ${JSON.stringify(res)}`);
-=======
-        logger.error(`Genesis transaction failed:\n${JSON.stringify(tx, null, 2)}\nRESULT: ${JSON.stringify(res)}`)
->>>>>>> e1ee8889
+        logger.error(`Genesis transaction failed:\n${JSON.stringify(tx, null, 2)}` +
+            `\nRESULT: ${JSON.stringify(res)}`)
         return null;
       }
     }
