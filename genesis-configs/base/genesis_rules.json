{
  ".rule": {
    "write": false
  },
  "accounts": {
    "$user_addr": {
      "balance": {
        ".rule": {
          "write": "auth.fid === '_transfer'"
        }
      }
    }
  },
  "checkin": {
    "$user_addr": {
      "$checkin_id": {
        "request": {
          ".rule": {
            "write": "data === null && auth.addr === $user_addr && util.isDict(newData)"
          }
        },
        "parent_finalize": {
          "$tx_hash": {
            "result": {
              ".rule": {
                "write": "auth.addr === getValue('/sharding/config/shard_owner') && util.isBool(newData)"
              }
            }
          }
        }
      }
    }
  },
  "consensus": {
    "number": {
      "$number": {
        ".rule": {
          "write": "newData === null && !!getValue('/consensus/number/' + (Number($number) + 1000))"
        },
        "propose": {
          ".rule": {
            "write": "util.isDict(newData) && newData.proposer === auth.addr && Number($number) === newData.number && getValue('/consensus/whitelist/' + auth.addr) === true && (lastBlockNumber < 1 || (getValue('/service_accounts/staking/consensus/' + auth.addr + '|0/balance') >= util.getMinStakeAmount() && getValue('/service_accounts/staking/consensus/' + auth.addr + '|0/balance') <= util.getMaxStakeAmount())) && util.isNumber(newData.gas_cost_total) && (newData.gas_cost_total === 0 || newData.gas_cost_total === getValue('/service_accounts/gas_fee/gas_fee/' + $number + '/balance'))"
          }
        },
        "vote": {
          "$user_addr": {
            ".rule": {
              "write": "auth.addr === $user_addr && util.isDict(newData) && util.isString(newData.block_hash) && util.isNumber(newData.stake) && (lastBlockNumber < 1 || util.getConsensusStakeBalance(auth.addr, getValue) === newData.stake)"
            }
          }
        }
      }
    },
    "whitelist": {
      "$user_addr": {
<<<<<<< HEAD
        ".write": "util.isAppAdmin('consensus', auth.addr, getValue) === true && (newData === true || (newData === null && util.length(util.values(getValue('/consensus/whitelist')).filter(x => x === true)) > util.getMinNumValidators()))"
=======
        ".rule": {
          "write": "getValue('/manage_app/consensus/config/admin/' + auth.addr) === true && (newData === true || (newData === null && util.length(util.values(getValue('/consensus/whitelist')).filter(x => x === true)) > util.getMinNumValidators()))"
        }
>>>>>>> 0c0cd410
      }
    }
  },
  "escrow": {
    "$source_account": {
      "$target_account": {
        "$escrow_key": {
          "config": {
            ".rule": {
              "write": "data === null || getValue('/escrow/' + $source_account + '/' + $target_account + '/' + $escrow_key + '/config/admin/' + auth.addr) === true"
            }
          },
          "hold": {
            "$record_id": {
<<<<<<< HEAD
              ".write": "((util.isServAcntName($source_account) && util.isAppAdminFromServAcntName($source_account, auth.addr, getValue) === true) || (util.isCksumAddr($source_account) && $source_account === auth.addr)) && getValue('/escrow/' + $source_account + '/' + $target_account + '/' + $escrow_key + '/config') !== null && data === null && util.isDict(newData)",
=======
              ".rule": {
                "write": "((util.isServAcntName($source_account) && util.isAppAdmin($source_account, auth.addr, getValue) === true) || (util.isCksumAddr($source_account) && $source_account === auth.addr)) && getValue('/escrow/' + $source_account + '/' + $target_account + '/' + $escrow_key + '/config') !== null && data === null && util.isDict(newData)"
              },
>>>>>>> 0c0cd410
              "result": {
                ".rule": {
                  "write": "auth.fid === '_hold'"
                }
              }
            }
          },
          "release": {
            "$record_id": {
              ".rule": {
                "write": "getValue('/escrow/' + $source_account + '/' + $target_account + '/' + $escrow_key + '/config/admin/' + auth.addr) === true && data === null && util.isDict(newData) && util.isNumber(newData.ratio) && 0 <= newData.ratio && newData.ratio <= 1"
              },
              "result": {
                ".rule": {
                  "write": "auth.fid === '_release'"
                }
              }
            }
          }
        }
      }
    }
  },
  "gas_fee": {
    "collect": {
      "$from": {
        "$block_number": {
          "$tx_hash": {
            ".rule": {
              "write": "(auth.addr === $from || (util.isServAcntName($from) && util.isBillingUser($from, auth.addr, getValue) === true)) && data === null && util.isDict(newData) && util.isNumber(newData.amount) && newData.amount <= util.getBalance($from, getValue)"
            }
          }
        }
      }
    }
  },
  "manage_app": {
    "$app_name": {
      "config": {
<<<<<<< HEAD
        ".write": "auth.fid === '_createApp' || util.isAppAdmin($app_name, auth.addr, getValue) === true"
=======
        ".rule": {
          "write": "auth.fid === '_createApp' || getValue('/manage_app/' + $app_name + '/config/admin/' + auth.addr) === true"
        }
>>>>>>> 0c0cd410
      },
      "create": {
        "$record_id": {
          ".rule": {
            "write": "data === null && getValue('/manage_app/' + $app_name + '/config') === null && util.isDict(newData)"
          },
          "result": {
            ".rule": {
              "write": "auth.fid === '_createApp'"
            }
          }
        }
      }
    }
  },
  "payments": {
    "$service_name": {
      "$user_addr": {
        "$payment_key": {
          "claim": {
            "$record_id": {
<<<<<<< HEAD
              ".write": "util.isAppAdmin($service_name, auth.addr, getValue) === true && data === null && util.isDict(newData) && util.isNumber(newData.amount) && newData.amount > 0 && (util.isCksumAddr(newData.target) || util.isServAcntName(newData.target))",
=======
              ".rule": {
                "write": "getValue('/manage_app/' + $service_name + '/config/admin/' + auth.addr) === true && data === null && util.isDict(newData) && util.isNumber(newData.amount) && newData.amount > 0 && (util.isCksumAddr(newData.target) || util.isServAcntName(newData.target))"
              },
>>>>>>> 0c0cd410
              "result": {
                ".rule": {
                  "write": "auth.fid === '_claim'"
                }
              }
            }
          },
          "pay": {
            "$record_id": {
<<<<<<< HEAD
              ".write": "util.isAppAdmin($service_name, auth.addr, getValue) === true && data === null && util.isDict(newData) && util.isNumber(newData.amount) && newData.amount > 0",
=======
              ".rule": {
                "write": "getValue('/manage_app/' + $service_name + '/config/admin/' + auth.addr) === true && data === null && util.isDict(newData) && util.isNumber(newData.amount) && newData.amount > 0"
              },
>>>>>>> 0c0cd410
              "result": {
                ".rule": {
                  "write": "auth.fid === '_pay'"
                }
              }
            }
          }
        }
      }
    }
  },
  "service_accounts": {
    "$service_type": {
      "$service_name": {
        "$key": {
          "balance": {
            ".rule": {
              "write": "auth.fid === '_transfer'"
            }
          }
        }
      }
    }
  },
  "sharding": {
    "shard": {
      ".rule": {
        "write": false
      },
      "$sharding_path": {
        ".rule": {
          "write": "(data === null && util.isDict(newData) && util.isString(newData.sharding_path) && util.isString(newData.parent_chain_poc) && util.isNumber(newData.reporting_period) && util.isValAddr(newData.shard_owner) && util.isValAddr(newData.shard_reporter) && util.isValShardProto(newData.sharding_protocol) && evalOwner(newData.sharding_path, 'write_owner', auth) && evalOwner(newData.sharding_path, 'write_rule', auth) && evalOwner(newData.sharding_path, 'write_function', auth)) || (auth.addr === data.shard_owner && newData === null)"
        }
      }
    }
  },
  "staking": {
    "$service_name": {
      "balance_total": {
        ".rule": {
          "write": "auth.fid === '_stake' || auth.fid === '_unstake'"
        }
      },
      "$user_addr": {
        "$staking_key": {
          "expire_at": {
            ".rule": {
              "write": "auth.fid === '_stake'"
            }
          },
          "stake": {
            "$record_id": {
              "value": {
                ".rule": {
                  "write": "$user_addr === auth.addr && data === null && util.isNumber(newData) && newData >= 0 && getValue('/accounts/' + $user_addr + '/balance') >= newData"
                }
              },
              "result": {
                ".rule": {
                  "write": "auth.fid === '_stake'"
                }
              }
            }
          },
          "unstake": {
            "$record_id": {
              "value": {
                ".rule": {
                  "write": "$user_addr === auth.addr && data === null && util.isNumber(newData) && newData > 0 && newData <= util.getBalance(util.toServiceAccountName('staking', $service_name, $user_addr + '|' + $staking_key), getValue)"
                }
              },
              "result": {
                ".rule": {
                  "write": "auth.fid === '_unstake'"
                }
              }
            }
          }
        }
      }
    }
  },
  "transfer": {
    "$from": {
      "$to": {
        "$key": {
          "value": {
            ".rule": {
              "write": "(auth.addr === $from || auth.fid === '_stake' || auth.fid === '_unstake' || auth.fid === '_pay' || auth.fid === '_claim' || auth.fid === '_hold' || auth.fid === '_release' || auth.fid === '_collectFee' || auth.fid === '_distributeFee') && !getValue('transfer/' + $from + '/' + $to + '/' + $key) && (util.isServAcntName($from) || util.isCksumAddr($from)) && (util.isServAcntName($to) || util.isCksumAddr($to)) && $from !== $to && util.isNumber(newData) && util.getBalance($from, getValue) >= newData"
            }
          },
          "result": {
            ".rule": {
              "write": "auth.fid === '_transfer'"
            }
          }
        }
      }
    }
  }
}<|MERGE_RESOLUTION|>--- conflicted
+++ resolved
@@ -53,13 +53,9 @@
     },
     "whitelist": {
       "$user_addr": {
-<<<<<<< HEAD
-        ".write": "util.isAppAdmin('consensus', auth.addr, getValue) === true && (newData === true || (newData === null && util.length(util.values(getValue('/consensus/whitelist')).filter(x => x === true)) > util.getMinNumValidators()))"
-=======
-        ".rule": {
-          "write": "getValue('/manage_app/consensus/config/admin/' + auth.addr) === true && (newData === true || (newData === null && util.length(util.values(getValue('/consensus/whitelist')).filter(x => x === true)) > util.getMinNumValidators()))"
-        }
->>>>>>> 0c0cd410
+        ".rule": {
+          "write": "util.isAppAdmin('consensus', auth.addr, getValue) === true && (newData === true || (newData === null && util.length(util.values(getValue('/consensus/whitelist')).filter(x => x === true)) > util.getMinNumValidators()))"
+        }
       }
     }
   },
@@ -74,13 +70,9 @@
           },
           "hold": {
             "$record_id": {
-<<<<<<< HEAD
-              ".write": "((util.isServAcntName($source_account) && util.isAppAdminFromServAcntName($source_account, auth.addr, getValue) === true) || (util.isCksumAddr($source_account) && $source_account === auth.addr)) && getValue('/escrow/' + $source_account + '/' + $target_account + '/' + $escrow_key + '/config') !== null && data === null && util.isDict(newData)",
-=======
-              ".rule": {
-                "write": "((util.isServAcntName($source_account) && util.isAppAdmin($source_account, auth.addr, getValue) === true) || (util.isCksumAddr($source_account) && $source_account === auth.addr)) && getValue('/escrow/' + $source_account + '/' + $target_account + '/' + $escrow_key + '/config') !== null && data === null && util.isDict(newData)"
-              },
->>>>>>> 0c0cd410
+              ".rule": {
+                "write": "((util.isServAcntName($source_account) && util.isAppAdminFromServAcntName($source_account, auth.addr, getValue) === true) || (util.isCksumAddr($source_account) && $source_account === auth.addr)) && getValue('/escrow/' + $source_account + '/' + $target_account + '/' + $escrow_key + '/config') !== null && data === null && util.isDict(newData)"
+              },
               "result": {
                 ".rule": {
                   "write": "auth.fid === '_hold'"
@@ -120,13 +112,9 @@
   "manage_app": {
     "$app_name": {
       "config": {
-<<<<<<< HEAD
-        ".write": "auth.fid === '_createApp' || util.isAppAdmin($app_name, auth.addr, getValue) === true"
-=======
-        ".rule": {
-          "write": "auth.fid === '_createApp' || getValue('/manage_app/' + $app_name + '/config/admin/' + auth.addr) === true"
-        }
->>>>>>> 0c0cd410
+        ".rule": {
+          "write": "auth.fid === '_createApp' || util.isAppAdmin($app_name, auth.addr, getValue) === true"
+        }
       },
       "create": {
         "$record_id": {
@@ -148,13 +136,9 @@
         "$payment_key": {
           "claim": {
             "$record_id": {
-<<<<<<< HEAD
-              ".write": "util.isAppAdmin($service_name, auth.addr, getValue) === true && data === null && util.isDict(newData) && util.isNumber(newData.amount) && newData.amount > 0 && (util.isCksumAddr(newData.target) || util.isServAcntName(newData.target))",
-=======
-              ".rule": {
-                "write": "getValue('/manage_app/' + $service_name + '/config/admin/' + auth.addr) === true && data === null && util.isDict(newData) && util.isNumber(newData.amount) && newData.amount > 0 && (util.isCksumAddr(newData.target) || util.isServAcntName(newData.target))"
-              },
->>>>>>> 0c0cd410
+              ".rule": {
+                "write": "util.isAppAdmin($service_name, auth.addr, getValue) === true && data === null && util.isDict(newData) && util.isNumber(newData.amount) && newData.amount > 0 && (util.isCksumAddr(newData.target) || util.isServAcntName(newData.target))"
+              },
               "result": {
                 ".rule": {
                   "write": "auth.fid === '_claim'"
@@ -164,13 +148,9 @@
           },
           "pay": {
             "$record_id": {
-<<<<<<< HEAD
-              ".write": "util.isAppAdmin($service_name, auth.addr, getValue) === true && data === null && util.isDict(newData) && util.isNumber(newData.amount) && newData.amount > 0",
-=======
-              ".rule": {
-                "write": "getValue('/manage_app/' + $service_name + '/config/admin/' + auth.addr) === true && data === null && util.isDict(newData) && util.isNumber(newData.amount) && newData.amount > 0"
-              },
->>>>>>> 0c0cd410
+              ".rule": {
+                "write": "util.isAppAdmin($service_name, auth.addr, getValue) === true && data === null && util.isDict(newData) && util.isNumber(newData.amount) && newData.amount > 0"
+              },
               "result": {
                 ".rule": {
                   "write": "auth.fid === '_pay'"
