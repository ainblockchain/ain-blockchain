/* eslint no-mixed-operators: "off" */
const Websocket = require('ws');
const ip = require('ip');
const publicIp = require('public-ip');
const axios = require('axios');
const disk = require('diskusage');
const os = require('os');
const v8 = require('v8');
const _ = require('lodash');
const ainUtil = require('@ainblockchain/ain-util');
const logger = require('../logger')('P2P_SERVER');
const Consensus = require('../consensus');
const { Block } = require('../blockchain/block');
const Transaction = require('../tx-pool/transaction');
const VersionUtil = require('../common/version-util');
const {
  CURRENT_PROTOCOL_VERSION,
  DATA_PROTOCOL_VERSION,
  P2P_PORT,
  HOSTING_ENV,
  COMCOM_HOST_EXTERNAL_IP,
  COMCOM_HOST_INTERNAL_IP_MAP,
  MessageTypes,
  BlockchainNodeStates,
  PredefinedDbPaths,
  WriteDbOperations,
  ReadDbOperations,
  GenesisSharding,
  GenesisAccounts,
  AccountProperties,
  RuleProperties,
  ShardingProperties,
  FunctionProperties,
  FunctionTypes,
  NativeFunctionIds,
  LIGHTWEIGHT
} = require('../common/constants');
const ChainUtil = require('../common/chain-util');
const {
  sendGetRequest,
  sendTxAndWaitForFinalization,
} = require('../common/network-util');
const {
  getAddressFromSocket,
  removeSocketConnectionIfExists,
  signMessage,
  getAddressFromMessage,
  verifySignedMessage,
  checkTimestamp,
  closeSocketSafe,
  encapsulateMessage,
  checkDataProtoVer
} = require('./util');
const PathUtil = require('../common/path-util');

const GCP_EXTERNAL_IP_URL = 'http://metadata.google.internal/computeMetadata/v1/instance' +
    '/network-interfaces/0/access-configs/0/external-ip';
const GCP_INTERNAL_IP_URL = 'http://metadata.google.internal/computeMetadata/v1/instance' +
    '/network-interfaces/0/ip';
const DISK_USAGE_PATH = os.platform() === 'win32' ? 'c:' : '/';

// A peer-to-peer network server that broadcasts changes in the database.
// TODO(minsulee2): Sign messages to tracker or peer.
class P2pServer {
  constructor (p2pClient, node, minProtocolVersion, maxProtocolVersion, maxInbound) {
    this.wsServer = null;
    this.client = p2pClient;
    this.node = node;
    this.consensus = new Consensus(this, node);
    this.minProtocolVersion = minProtocolVersion;
    this.maxProtocolVersion = maxProtocolVersion;
    this.dataProtocolVersion = DATA_PROTOCOL_VERSION;
    this.majorDataProtocolVersion = VersionUtil.toMajorVersion(DATA_PROTOCOL_VERSION);
    this.inbound = {};
    this.maxInbound = maxInbound;
  }

  listen() {
    this.wsServer = new Websocket.Server({
      port: P2P_PORT,
      // Enables server-side compression. For option details, see
      // https://github.com/websockets/ws/blob/master/doc/ws.md#new-websocketserveroptions-callback
      perMessageDeflate: {
        zlibDeflateOptions: {
          // See zlib defaults.
          chunkSize: 1024,
          memLevel: 7,
          level: 3
        },
        zlibInflateOptions: {
          chunkSize: 10 * 1024
        },
        // Other options settable:
        clientNoContextTakeover: true, // Defaults to negotiated value.
        serverNoContextTakeover: true, // Defaults to negotiated value.
        serverMaxWindowBits: 10, // Defaults to negotiated value.
        // Below options specified as default values.
        concurrencyLimit: 10, // Limits zlib concurrency for perf.
        threshold: 1024 // Size (in bytes) below which messages should not be compressed.
      }
    });
    // Set the number of maximum clients.
    this.wsServer.setMaxListeners(this.maxInbound);
    this.wsServer.on('connection', (socket) => {
      this.setPeerEventHandlers(socket);
    });
    logger.info(`Listening to peer-to-peer connections on: ${P2P_PORT}\n`);
    this.setUpIpAddresses().then(() => { });
  }

  getNodeAddress() {
    return this.node.account.address;
  }

  getNodePrivateKey() {
    return this.node.account.private_key;
  }

  getExternalIp() {
    return this.node.ipAddrExternal;
  }

  getProtocolInfo() {
    return {
      CURRENT_PROTOCOL_VERSION: CURRENT_PROTOCOL_VERSION,
      COMPATIBLE_MIN_PROTOCOL_VERSION: this.minProtocolVersion,
      COMPATIBLE_MAX_PROTOCOL_VERSION: this.maxProtocolVersion,
      DATA_PROTOCOL_VERSION: this.dataProtocolVersion,
      CONSENSUS_PROTOCOL_VERSION: this.consensus.consensusProtocolVersion,
    };
  }

  getStateVersionStatus() {
    return {
      numVersions: this.node.stateManager.numVersions(),
      versionList: this.node.stateManager.getVersionList(),
      finalVersion: this.node.stateManager.getFinalVersion(),
    };
  }

  getConsensusStatus() {
    return Object.assign(
      {},
      this.consensus.getState(),
      {
        longestNotarizedChainTipsSize: this.consensus.blockPool ?
            this.consensus.blockPool.longestNotarizedChainTips.length : 0
      }
    );
  }

  getBlockStatus() {
    const timestamp = this.node.bc.lastBlockTimestamp();
    const genesisTime = GenesisAccounts[AccountProperties.TIMESTAMP];
    const elapsedTimeMs = (timestamp === genesisTime) ? 0 : Date.now() - timestamp;
    return {
      number: this.node.bc.lastBlockNumber(),
      epoch: this.node.bc.lastBlockEpoch(),
      timestamp,
      elapsedTimeMs,
    };
  }

  getNodeStatus() {
    return {
      address: this.getNodeAddress(),
      state: this.node.state,
      stateNumeric: Object.keys(BlockchainNodeStates).indexOf(this.node.state),
      nonce: this.node.nonce,
      dbStatus: {
        stateInfo: this.node.db.getStateInfo('/'),
        stateProof: this.node.db.getStateProof('/'),
      },
      stateVersionStatus: this.getStateVersionStatus(),
    };
  }

  getDiskUsage() {
    try {
      const diskUsage = disk.checkSync(DISK_USAGE_PATH);
      const used = _.get(diskUsage, 'total', 0) - _.get(diskUsage, 'free', 0);
      return Object.assign({}, diskUsage, { used });
    } catch (err) {
      logger.error(`Error: ${err} ${err.stack}`);
      return {};
    }
  }

  getCpuUsage() {
    const cores = os.cpus();
    let free = 0;
    let total = 0;
    for (const core of cores) {
      const cpuInfo = _.get(core, 'times');
      const idle = _.get(cpuInfo, 'idle');
      const allTimes = Object.values(cpuInfo).reduce((acc, cur) => { return acc + cur }, 0);
      free += idle;
      total += allTimes;
    }
    const usage = total - free;
    return {
      free,
      usage,
      total
    };
  }

  getMemoryUsage() {
    const free = os.freemem();
    const total = os.totalmem();
    const usage = total - free;
    return {
      os: {
        free,
        usage,
        total,
      },
      heap: process.memoryUsage(),
      heapStats: v8.getHeapStatistics(),
    };
  }

  getRuntimeInfo() {
    return {
      process: {
        version: process.version,
        platform: process.platform,
        pid: process.pid,
        uptime: Math.floor(process.uptime()),
        v8Version: process.versions.v8,
      },
      os: {
        hostname: os.hostname(),
        type: os.type(),
        release: os.release(),
        // See: https://github.com/ainblockchain/ain-blockchain/issues/181
        // version: os.version(),
        uptime: os.uptime(),
      },
      env: {
        NETWORK_OPTIMIZATION: process.env.NETWORK_OPTIMIZATION,
        GENESIS_CONFIGS_DIR: process.env.GENESIS_CONFIGS_DIR,
        MIN_NUM_VALIDATORS: process.env.MIN_NUM_VALIDATORS,
        ACCOUNT_INDEX: process.env.ACCOUNT_INDEX,
        P2P_PORT: process.env.P2P_PORT,
        PORT: process.env.PORT,
        HOSTING_ENV: process.env.HOSTING_ENV,
        DEBUG: process.env.DEBUG,
      },
    };
  }

  getTxStatus() {
    return {
      txPoolSize: this.node.tp.getPoolSize(),
      txTrackerSize: Object.keys(this.node.tp.transactionTracker).length,
    };
  }

  getShardingStatus() {
    return this.node.getSharding();
  }

  stop() {
    logger.info(`Stop consensus interval.`);
    this.consensus.stop();
    logger.info(`Disconnect from connected peers.`);
    this.disconnectFromPeers();
    logger.info(`Close server.`);
    this.wsServer.close();
  }

  getIpAddress(internal = false) {
    return Promise.resolve()
    .then(() => {
      if (HOSTING_ENV === 'gcp') {
        return axios.get(internal ? GCP_INTERNAL_IP_URL : GCP_EXTERNAL_IP_URL, {
          headers: {'Metadata-Flavor': 'Google'},
          timeout: 3000
        })
        .then((res) => {
          return res.data;
        })
        .catch((err) => {
          logger.error(`Failed to get ip address: ${JSON.stringify(err, null, 2)}`);
          process.exit(0);
        });
      } else if (HOSTING_ENV === 'comcom') {
        let ipAddr = null;
        if (internal) {
          const hostname = _.toLower(os.hostname());
          logger.info(`Hostname: ${hostname}`);
          ipAddr = COMCOM_HOST_INTERNAL_IP_MAP[hostname];
        } else {
          ipAddr = COMCOM_HOST_EXTERNAL_IP;
        }
        if (ipAddr) {
          return ipAddr;
        }
        logger.error(`Failed to get ${internal ? 'internal' : 'external'} ip address.`);
        process.exit(0);
      } else if (HOSTING_ENV === 'local') {
        return ip.address();
      } else {
        return publicIp.v4();
      }
    }).then((ipAddr) => {
      return ipAddr;
    });
  }

  async setUpIpAddresses() {
    const ipAddrInternal = await this.getIpAddress(true);
    const ipAddrExternal = await this.getIpAddress(false);
    this.node.setIpAddresses(ipAddrInternal, ipAddrExternal);
    return true;
  }

  disconnectFromPeers() {
    Object.values(this.inbound).forEach(node => {
      node.socket.close();
    });
  }

  setPeerEventHandlers(socket) {
    const LOG_HEADER = 'setPeerEventHandlers';
    socket.on('message', (message) => {
      try {
        const parsedMessage = JSON.parse(message);
        const dataProtoVer = _.get(parsedMessage, 'dataProtoVer');
        const address = getAddressFromSocket(this.inbound, socket);
        if (!VersionUtil.isValidProtocolVersion(dataProtoVer)) {
          logger.error(`The data protocol version of the node(${address}) is MISSING or ` +
              `INAPPROPRIATE. Disconnect the connection.`);
          closeSocketSafe(this.outbound, socket);
          return;
        }
        if (!checkTimestamp(_.get(parsedMessage, 'timestamp'))) {
          logger.error(`The message from the node(${address}) is stale. Discard the message.`);
          logger.debug(`The detail is as follows: ${parsedMessage}`);
          return;
        }

        switch (_.get(parsedMessage, 'type')) {
          case MessageTypes.ADDRESS_REQUEST:
            const dataVersionCheckForAddress = checkDataProtoVer(
                this.majorDataProtocolVersion, dataProtoVer, 'ADDRESS_REQUEST');
            if (dataVersionCheckForAddress > 0) {
              // TODO(minsulee2): need to convert message when updating ADDRESS_REQUEST necessary.
              // this.convertAddressMessage();
            }
            const address = _.get(parsedMessage, 'data.body.address');
            if (!address) {
              logger.error(`Providing an address is compulsary when initiating p2p communication.`);
              closeSocketSafe(this.inbound, socket);
              return;
            } else if (!_.get(parsedMessage, 'data.signature')) {
              logger.error(`A sinature of the peer(${address}) is missing during p2p ` +
                  `communication. Cannot proceed the further communication.`);
              // NOTE(minsulee2): Strictly close socket necessary??
              closeSocketSafe(this.inbound, socket);
              return;
            } else {
              const addressFromSig = getAddressFromMessage(parsedMessage);
              if (addressFromSig !== address) {
                logger.error(`The addresses(${addressFromSig} and ${address}) are not the same!!`);
                closeSocketSafe(this.inbound, socket);
                return;
              }
              if (!verifySignedMessage(parsedMessage, addressFromSig)) {
                logger.error('The message is not correctly signed. Discard the message!!');
                return;
              }
              logger.info(`A new websocket(${address}) is established.`);
              this.inbound[address] = {
                socket: socket,
                version: dataProtoVer
              };
              const body = {
                address: this.getNodeAddress(),
                timestamp: Date.now(),
              };
              const signature = signMessage(body, this.getNodePrivateKey());
              if (!signature) {
                logger.error('The signaure is not correctly generated. Discard the message!');
                return;
              }
              const payload = encapsulateMessage(MessageTypes.ADDRESS_RESPONSE,
                  { body: body, signature: signature });
              if (!payload) {
                logger.error('The address cannot be sent because of msg encapsulation failure.');
                return;
              }
              socket.send(JSON.stringify(payload));
            }
            break;
          case MessageTypes.CONSENSUS:
            const dataVersionCheckForConsensus = checkDataProtoVer(
                this.majorDataProtocolVersion, dataProtoVer, 'CONSENSUS');
            if (dataVersionCheckForConsensus !== 0) {
              return;
            }
            const consensusMessage = _.get(parsedMessage, 'data.message');
            logger.debug(`[${LOG_HEADER}] Receiving a consensus message: ` +
                `${JSON.stringify(consensusMessage)}`);
            if (this.node.state === BlockchainNodeStates.SERVING) {
              this.consensus.handleConsensusMessage(consensusMessage);
            } else {
              logger.info(`\n [${LOG_HEADER}] Needs syncing...\n`);
            }
            break;
          case MessageTypes.TRANSACTION:
            const dataVersionCheckForTransaction = checkDataProtoVer(
                this.majorDataProtocolVersion, dataProtoVer, 'TRANSACTION');
            if (dataVersionCheckForTransaction < 0) {
              logger.error('CANNOT deal with higher data protocol version. Discard the ' +
                  'TRANSACTION message.');
              return;
            }
            else if (dataVersionCheckForTransaction > 0) {
              // TODO(minsulee2): need to convert msg when updating TRANSACTION message necessary.
              // this.convertTransactionMessage();
            }
            const tx = _.get(parsedMessage, 'data.transaction');
            logger.debug(`[${LOG_HEADER}] Receiving a transaction: ${JSON.stringify(tx)}`);
            if (this.node.tp.transactionTracker[tx.hash]) {
              logger.debug(`[${LOG_HEADER}] Already have the transaction in my tx tracker`);
              return;
            }
            if (this.node.state !== BlockchainNodeStates.SERVING) {
              logger.debug(`[${LOG_HEADER}] Not ready to process transactions.\n` +
                  `My node status is now ${this.node.state}.`);
              return;
            }
            if (Transaction.isBatchTransaction(tx)) {
              const newTxList = [];
              for (const subTx of tx.tx_list) {
                const createdTx = Transaction.create(subTx.tx_body, subTx.signature);
                if (!createdTx) {
                  logger.info(`[${LOG_HEADER}] Failed to create a transaction for subTx: ` +
                    `${JSON.stringify(subTx, null, 2)}`);
                  continue;
                }
                newTxList.push(createdTx);
              }
              if (newTxList.length > 0) {
                this.executeAndBroadcastTransaction({ tx_list: newTxList });
              }
            } else {
              const createdTx = Transaction.create(tx.tx_body, tx.signature);
              if (!createdTx) {
                logger.info(`[${LOG_HEADER}] Failed to create a transaction for tx: ` +
                  `${JSON.stringify(tx, null, 2)}`);
              } else {
                this.executeAndBroadcastTransaction(createdTx);
              }
            }
            break;
          case MessageTypes.CHAIN_SEGMENT_REQUEST:
<<<<<<< HEAD
            const lastBlock = _.get(parsedMessage, 'data.lastBlock');
            logger.debug(`[${LOG_HEADER}] Receiving a chain segment request: ` +
                `${JSON.stringify(lastBlock, null, 2)}`);
=======
            const lastBlockNumber = _.get(parsedMessage, 'data.lastBlockNumber');
            // NOTE(minsulee2): Communicate with each other
            // even if the data protocol is incompatible.
            logger.debug(`[${LOG_HEADER}] Receiving a chain segment request: ${lastBlockNumber}`);
>>>>>>> 1cf7a406
            if (this.node.bc.chain.length === 0) {
              return;
            }
            if (this.node.state !== BlockchainNodeStates.SERVING) {
              logger.debug(`[${LOG_HEADER}] Not ready to accept chain segment request.\n` +
                  `My node status is now ${this.node.state}.`);
              return;
            }
            // Send a chunk of 20 blocks from your blockchain to the requester.
            // Requester will continue to request blockchain chunks
            // until their blockchain height matches the consensus blockchain height
            const chainSegment = this.node.bc.getBlockList(lastBlockNumber + 1);
            if (chainSegment) {
              const catchUpInfo = this.consensus.getCatchUpInfo();
              logger.debug(
                  `[${LOG_HEADER}] Sending a chain segment ` +
                  `${JSON.stringify(chainSegment, null, 2)}` +
                  `along with catchUpInfo ${JSON.stringify(catchUpInfo, null, 2)}`);
              this.sendChainSegment(
                  socket,
                  chainSegment,
                  this.node.bc.lastBlockNumber(),
                  catchUpInfo
              );
            } else {
              logger.info(`[${LOG_HEADER}] No chain segment to send`);
              this.sendChainSegment(
                  socket,
                  null,
                  this.node.bc.lastBlockNumber(),
                  null
              );
            }
            break;
          default:
            logger.error(`Wrong message type(${parsedMessage.type}) has been specified.`);
            logger.error('Ignore the message.');
            break;
        }
      } catch (err) {
        logger.error(`Error: ${err} ${err.stack}`);
      }
    });

    socket.on('close', () => {
      const address = getAddressFromSocket(this.inbound, socket);
      removeSocketConnectionIfExists(this.inbound, address);
      logger.info(`Disconnected from a peer: ${address || 'unknown'}`);
    });

    socket.on('error', (error) => {
      logger.error(`Error in communication with peer ${address}: ` +
          `${JSON.stringify(error, null, 2)}`);
    });
  }

  sendChainSegment(socket, chainSegment, number, catchUpInfo) {
    const payload = encapsulateMessage(MessageTypes.CHAIN_SEGMENT_RESPONSE,
        { chainSegment: chainSegment, number: number, catchUpInfo: catchUpInfo });
    if (!payload) {
      logger.error('The cahin segment cannot be sent because of msg encapsulation failure.');
      return;
    }
    socket.send(JSON.stringify(payload));
  }

  executeAndBroadcastTransaction(tx) {
    if (!tx) {
      return {
        tx_hash: null,
        result: false
      };
    }
    if (Transaction.isBatchTransaction(tx)) {
      const resultList = [];
      const txListSucceeded = [];
      for (const subTx of tx.tx_list) {
        if (!subTx) {
          resultList.push({
            tx_hash: null,
            result: false
          });

          continue;
        }
        const result = this.node.executeTransactionAndAddToPool(subTx);
        resultList.push({
          tx_hash: subTx.hash,
          result
        });
        if (!ChainUtil.isFailedTx(result)) {
          txListSucceeded.push(subTx);
        }
      }
      logger.debug(`\n BATCH TX RESULT: ` + JSON.stringify(resultList));
      if (txListSucceeded.length > 0) {
        this.client.broadcastTransaction({ tx_list: txListSucceeded });
      }

      return resultList;
    } else {
      const result = this.node.executeTransactionAndAddToPool(tx);
      logger.debug(`\n TX RESULT: ` + JSON.stringify(result));
      if (!ChainUtil.isFailedTx(result)) {
        this.client.broadcastTransaction(tx);
      }

      return {
        tx_hash: tx.hash,
        result
      };
    }
  }

  async tryInitializeShard() {
    if (this.node.isShardReporter && this.node.bc.lastBlockNumber() === 0) {
      logger.info(`Setting up sharding..`);
      await this.setUpDbForSharding();
    }
  }

  // TODO(platfowner): Set .shard config for functions, rules, and owners as well.
  async setUpDbForSharding() {
    const parentChainEndpoint = GenesisSharding[ShardingProperties.PARENT_CHAIN_POC] + '/json-rpc';
    const ownerPrivateKey = ChainUtil.getJsObject(
        GenesisAccounts, [AccountProperties.OWNER, AccountProperties.PRIVATE_KEY]);
    const shardOwner = GenesisSharding[ShardingProperties.SHARD_OWNER];
    const shardingPath = GenesisSharding[ShardingProperties.SHARDING_PATH];
    const appName = _.get(ChainUtil.parsePath(shardingPath), 1, null);
    if (!appName) {
      throw Error(`Invalid appName given for a shard (${shardingPath})`);
    }
    const shardingAppConfig = await P2pServer.getShardingAppConfig(parentChainEndpoint, appName);
    if (shardingAppConfig !== null && _.get(shardingAppConfig, `admin.${shardOwner}`) !== true) {
      throw Error(`Shard owner (${shardOwner}) doesn't have the permission to create a shard (${appName})`);
    }
    if (shardingAppConfig === null) {
      // Create app first. Note that the app should have staked some AIN.
      const shardAppCreateTxBody = P2pServer.buildShardAppCreateTxBody(appName);
      await sendTxAndWaitForFinalization(parentChainEndpoint, shardAppCreateTxBody, ownerPrivateKey);
    }
    const shardInitTxBody = P2pServer.buildShardingSetupTxBody();
    await sendTxAndWaitForFinalization(parentChainEndpoint, shardInitTxBody, ownerPrivateKey);
    logger.info(`setUpDbForSharding success`);
  }

  static async getShardingAppConfig(parentChainEndpoint, appName) {
    const resp = await sendGetRequest(parentChainEndpoint, 'ain_get', {
      type: ReadDbOperations.GET_VALUE,
      ref: PathUtil.getManageAppConfigPath(appName)
    });
    return _.get(resp, 'data.result.result');
  }

  static buildShardAppCreateTxBody(appName) {
    const shardOwner = GenesisSharding[ShardingProperties.SHARD_OWNER];
    const timestamp = Date.now();
    return {
      operation: {
        type: WriteDbOperations.SET_VALUE,
        ref: PathUtil.getCreateAppRecordPath(appName, timestamp),
        value: {
          [PredefinedDbPaths.MANAGE_APP_CONFIG_ADMIN]: {
            [shardOwner]: true
          }
        }
      },
      timestamp,
      nonce: -1,
      gas_price: 0,  // NOTE(platfowner): A temporary solution.
    }
  }

  static buildShardingSetupTxBody() {
    const shardReporter = GenesisSharding[ShardingProperties.SHARD_REPORTER];
    const shardingPath = GenesisSharding[ShardingProperties.SHARDING_PATH];
    const proofHashRulesLight = `auth.addr === '${shardReporter}'`;
    const proofHashRules = `auth.addr === '${shardReporter}' && ` +
        '((newData === null && ' +
        `Number($block_number) < (getValue('${shardingPath}/${ShardingProperties.SHARD}/` +
            `${ShardingProperties.PROOF_HASH_MAP}/latest') || 0)) || ` +
        '(newData !== null && ($block_number === "0" || ' +
        `$block_number === String((getValue('${shardingPath}/${ShardingProperties.SHARD}/` +
            `${ShardingProperties.PROOF_HASH_MAP}/latest') || 0) + 1))))`;
    const latestBlockNumberRules = `auth.fid === '${NativeFunctionIds.UPDATE_LATEST_SHARD_REPORT}'`;
    return {
      operation: {
        type: WriteDbOperations.SET,
        op_list: [
          {
            type: WriteDbOperations.SET_RULE,
            ref: ChainUtil.appendPath(
                shardingPath,
                ShardingProperties.SHARD,
                ShardingProperties.PROOF_HASH_MAP,
                '$block_number',
                ShardingProperties.PROOF_HASH),
            value: {
              [RuleProperties.WRITE]: LIGHTWEIGHT ? proofHashRulesLight : proofHashRules
            }
          },
          {
            type: WriteDbOperations.SET_RULE,
            ref: ChainUtil.appendPath(
                shardingPath,
                ShardingProperties.SHARD,
                ShardingProperties.PROOF_HASH_MAP,
                ShardingProperties.LATEST),
            value: {
              [RuleProperties.WRITE]: latestBlockNumberRules
            }
          },
          {
            type: WriteDbOperations.SET_FUNCTION,
            ref: ChainUtil.appendPath(
                shardingPath,
                ShardingProperties.SHARD,
                ShardingProperties.PROOF_HASH_MAP,
                '$block_number',
                ShardingProperties.PROOF_HASH),
            value: {
              [FunctionProperties.FUNCTION]: {
                [NativeFunctionIds.UPDATE_LATEST_SHARD_REPORT]: {
                  [FunctionProperties.FUNCTION_TYPE]: FunctionTypes.NATIVE,
                  [FunctionProperties.FUNCTION_ID]: NativeFunctionIds.UPDATE_LATEST_SHARD_REPORT
                }
              }
            }
          },
          {
            type: WriteDbOperations.SET_VALUE,
            ref: shardingPath,
            value: {
              [ShardingProperties.SHARD]: {
                [ShardingProperties.SHARDING_ENABLED]: true,
                [ShardingProperties.PROOF_HASH_MAP]: {
                  [ShardingProperties.LATEST]: -1,
                }
              }
            }
          },
          {
            type: WriteDbOperations.SET_VALUE,
            ref: ChainUtil.formatPath([
              PredefinedDbPaths.SHARDING,
              PredefinedDbPaths.SHARDING_SHARD,
              ainUtil.encode(shardingPath)
            ]),
            value: GenesisSharding
          }
        ]
      },
      timestamp: Date.now(),
      nonce: -1,
      gas_price: 0,  // NOTE(platfowner): A temporary solution.
    };
  }
}

module.exports = P2pServer;<|MERGE_RESOLUTION|>--- conflicted
+++ resolved
@@ -457,16 +457,8 @@
             }
             break;
           case MessageTypes.CHAIN_SEGMENT_REQUEST:
-<<<<<<< HEAD
-            const lastBlock = _.get(parsedMessage, 'data.lastBlock');
-            logger.debug(`[${LOG_HEADER}] Receiving a chain segment request: ` +
-                `${JSON.stringify(lastBlock, null, 2)}`);
-=======
             const lastBlockNumber = _.get(parsedMessage, 'data.lastBlockNumber');
-            // NOTE(minsulee2): Communicate with each other
-            // even if the data protocol is incompatible.
             logger.debug(`[${LOG_HEADER}] Receiving a chain segment request: ${lastBlockNumber}`);
->>>>>>> 1cf7a406
             if (this.node.bc.chain.length === 0) {
               return;
             }
