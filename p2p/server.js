/* eslint no-mixed-operators: "off" */
const logger = new (require('../logger'))('P2P_SERVER');

const Websocket = require('ws');
const disk = require('diskusage');
const os = require('os');
const v8 = require('v8');
const _ = require('lodash');
const semver = require('semver');
const ainUtil = require('@ainblockchain/ain-util');
const sizeof = require('object-sizeof');
const Consensus = require('../consensus');
const Transaction = require('../tx-pool/transaction');
const VersionUtil = require('../common/version-util');
const {
  DevFlags,
  BlockchainConsts,
  NodeConfigs,
  MessageTypes,
  BlockchainNodeStates,
  PredefinedDbPaths,
  WriteDbOperations,
  ReadDbOperations,
  RuleProperties,
  ShardingProperties,
  FunctionProperties,
  FunctionTypes,
  NativeFunctionIds,
  TrafficEventTypes,
  trafficStatsManager,
} = require('../common/constants');
const CommonUtil = require('../common/common-util');
const { ConsensusStates } = require('../consensus/constants');
const {
  sendGetRequest,
  signAndSendTx,
  sendTxAndWaitForFinalization,
  getIpAddress,
} = require('../common/network-util');
const {
  getAddressFromSocket,
  removeSocketConnectionIfExists,
  signMessage,
  getAddressFromMessage,
  verifySignedMessage,
  checkTimestamp,
  closeSocketSafe,
  encapsulateMessage,
} = require('./util');
const PathUtil = require('../common/path-util');

const DISK_USAGE_PATH = os.platform() === 'win32' ? 'c:' : '/';

// A peer-to-peer network server that broadcasts changes in the database.
// TODO(minsulee2): Sign messages to tracker or peer.
class P2pServer {
  constructor (p2pClient, node, minProtocolVersion, maxProtocolVersion) {
    this.wsServer = null;
    this.client = p2pClient;
    this.node = node;
    this.consensus = new Consensus(this, node);
    this.minProtocolVersion = minProtocolVersion;
    this.maxProtocolVersion = maxProtocolVersion;
    this.dataProtocolVersion = BlockchainConsts.DATA_PROTOCOL_VERSION;
    this.majorDataProtocolVersion = VersionUtil.toMajorVersion(BlockchainConsts.DATA_PROTOCOL_VERSION);
    this.inbound = {};
    this.isReportingShardProofHash = false;
    this.lastReportedBlockNumberSent = -1;
  }

  async listen() {
    this.wsServer = new Websocket.Server({
      port: NodeConfigs.P2P_PORT,
      // Enables server-side compression. For option details, see
      // https://github.com/websockets/ws/blob/master/doc/ws.md#new-websocketserveroptions-callback
      perMessageDeflate: {
        zlibDeflateOptions: {
          // See zlib defaults.
          chunkSize: 1024,
          memLevel: 7,
          level: 3
        },
        zlibInflateOptions: {
          chunkSize: 10 * 1024
        },
        // Other options settable:
        clientNoContextTakeover: true, // Defaults to negotiated value.
        serverNoContextTakeover: true, // Defaults to negotiated value.
        serverMaxWindowBits: 10, // Defaults to negotiated value.
        // Below options specified as default values.
        concurrencyLimit: 10, // Limits zlib concurrency for perf.
        threshold: 1024 // Size (in bytes) below which messages should not be compressed.
      }
    });
    // Set the number of maximum clients.
    this.wsServer.setMaxListeners(NodeConfigs.MAX_NUM_INBOUND_CONNECTION);
    this.wsServer.on('connection', (socket) => {
      this.setServerSidePeerEventHandlers(socket);
    });
    logger.info(`Listening to peer-to-peer connections on: ${NodeConfigs.P2P_PORT}\n`);
    await this.setUpIpAddresses();
    this.urls = this.initUrls();
  }

  getNodeAddress() {
    return this.node.account ? this.node.account.address : null;
  }

  getNodePrivateKey() {
    return this.node.account ? this.node.account.private_key : null;
  }

  getInternalIp() {
    return this.node.ipAddrInternal;
  }

  getExternalIp() {
    return this.node.ipAddrExternal;
  }

  getProtocolInfo() {
    return {
      CURRENT_PROTOCOL_VERSION: BlockchainConsts.CURRENT_PROTOCOL_VERSION,
      COMPATIBLE_MIN_PROTOCOL_VERSION: this.minProtocolVersion,
      COMPATIBLE_MAX_PROTOCOL_VERSION: this.maxProtocolVersion,
      DATA_PROTOCOL_VERSION: this.dataProtocolVersion,
      CONSENSUS_PROTOCOL_VERSION: this.consensus.consensusProtocolVersion,
    };
  }

  getStateVersionStatus() {
    return {
      numVersions: this.node.stateManager.numVersions(),
      versionList: this.node.stateManager.getVersionList(),
      finalVersion: this.node.stateManager.getFinalVersion(),
    };
  }

  getConsensusStatus() {
    return Object.assign(
      {},
      this.consensus.getStatus(),
      {
        longestNotarizedChainTipsSize: this.node.bp.longestNotarizedChainTips.length
      }
    );
  }

  getBlockStatus() {
    const timestamp = this.node.bc.lastBlockTimestamp();
    const genesisTimestamp = this.node.getBlockchainParam('genesis/genesis_timestamp');
    const elapsedTimeMs = (timestamp === genesisTimestamp) ? 0 : Date.now() - timestamp;
    return {
      number: this.node.bc.lastBlockNumber(),
      epoch: this.node.bc.lastBlockEpoch(),
      timestamp,
      elapsedTimeMs,
    };
  }

  getNodeHealth() {
    const consensusStatus = this.getConsensusStatus();
    return this.node.state === BlockchainNodeStates.SERVING &&
        consensusStatus.state === ConsensusStates.RUNNING &&
        consensusStatus.health === true;
  }

  getNodeStatus() {
    return {
      health: this.getNodeHealth(),
      address: this.getNodeAddress(),
      state: this.node.state,
      stateNumeric: Object.keys(BlockchainNodeStates).indexOf(this.node.state),
      nonce: this.node.getNonce(),
      dbStatus: {
        stateInfo: this.node.db.getStateInfo('/'),
        stateProof: this.node.db.getStateProof('/'),
      },
      stateVersionStatus: this.getStateVersionStatus(),
    };
  }

  getCpuUsage() {
    const cores = os.cpus();
    let free = 0;
    let total = 0;
    for (const core of cores) {
      const cpuInfo = _.get(core, 'times');
      const idle = _.get(cpuInfo, 'idle');
      const allTimes = Object.values(cpuInfo).reduce((acc, cur) => { return acc + cur }, 0);
      free += idle;
      total += allTimes;
    }
    const usage = total - free;
    const usagePercent = total ? usage / total * 100 : 0;
    return {
      free,
      usage,
      usagePercent,
      total
    };
  }

  getMemoryUsage() {
    const free = os.freemem();
    const total = os.totalmem();
    const usage = total - free;
    const usagePercent = total ? usage / total * 100 : 0;
    return {
      os: {
        free,
        usage,
        usagePercent,
        total,
      },
      heap: process.memoryUsage(),
      heapStats: v8.getHeapStatistics(),
    };
  }

  getDiskUsage() {
    try {
      const diskUsage = disk.checkSync(DISK_USAGE_PATH);
      const free = _.get(diskUsage, 'free', 0);
      const total = _.get(diskUsage, 'total', 0);
      const usage = total - free;
      const usagePercent = total ? usage / total * 100 : 0;
      return Object.assign({}, diskUsage, { usage, usagePercent });
    } catch (err) {
      logger.error(`Error: ${err} ${err.stack}`);
      return {};
    }
  }

  getRuntimeInfo() {
    return {
      process: {
        version: process.version,
        platform: process.platform,
        pid: process.pid,
        uptime: Math.floor(process.uptime()),
        v8Version: process.versions.v8,
      },
      os: {
        hostname: os.hostname(),
        type: os.type(),
        release: os.release(),
        // See: https://github.com/ainblockchain/ain-blockchain/issues/181
        // version: os.version(),
        uptime: os.uptime(),
      },
    };
  }

  getTxStatus() {
    return {
      txPoolSize: this.node.tp.getPoolSize(),
      txTrackerSize: Object.keys(this.node.tp.transactionTracker).length,
    };
  }

  getShardingStatus() {
    return this.node.getSharding();
  }

  stop() {
    if (this.consensus) {
      logger.info(`Stop consensus interval.`);
      this.consensus.stop();
    }
    logger.info(`Disconnect from connected peers.`);
    this.disconnectFromPeers();
    if (this.wsServer) {
      logger.info(`Close server.`);
      this.wsServer.close();
    }
  }

  async setUpIpAddresses() {
    const ipAddrInternal = await getIpAddress(true);
    const ipAddrExternal = await getIpAddress(false);
    this.node.setIpAddresses(ipAddrInternal, ipAddrExternal);
    return true;
  }

  buildUrls(ip) {
    const p2pUrl = new URL(`ws://${ip}:${NodeConfigs.P2P_PORT}`);
    const stringP2pUrl = p2pUrl.toString();
    p2pUrl.protocol = 'http:';
    p2pUrl.port = NodeConfigs.PORT;
    const clientApiUrl = p2pUrl.toString();
    p2pUrl.pathname = 'json-rpc';
    const jsonRpcUrl = p2pUrl.toString();
    return {
      p2pUrl: stringP2pUrl,
      clientApiUrl: clientApiUrl,
      jsonRpcUrl: jsonRpcUrl
    };
  }

  initUrls() {
    // NOTE(liayoo, minsulee2): As discussed offline, only the 'local' HOSTING_ENV setting assumes
    // that multiple blockchain nodes are on the same machine.
    const intIp = this.getInternalIp();
    const extIp = this.getExternalIp();
    let urls;
    switch (NodeConfigs.HOSTING_ENV) {
      case 'local':
        urls = this.buildUrls(intIp);
        break;
      case 'comcom':
      case 'gcp':
        urls = this.buildUrls(extIp);
        break;
    }

    return {
      ip: extIp,
      p2p: {
        url: urls.p2pUrl,
        port: NodeConfigs.P2P_PORT,
      },
      clientApi: {
        url: urls.clientApiUrl,
        port: NodeConfigs.PORT,
      },
      jsonRpc: {
        url: urls.jsonRpcUrl,
        port: NodeConfigs.PORT,
      }
    };
  }

  getNetworkStatus() {
    return {
      urls: this.urls,
      connectionStatus: this.client.getConnectionStatus()
    };
  }

  disconnectFromPeers() {
    Object.values(this.inbound).forEach((node) => {
      node.socket.close();
    });
  }

  checkDataProtoVer(messageVersion, msgType) {
    const messageMajorVersion = VersionUtil.toMajorVersion(messageVersion);
    const isLower = semver.lt(messageMajorVersion, this.majorDataProtocolVersion);
    if (isLower) {
      if (DevFlags.enableRichP2pCommunicationLogging) {
        logger.error(`The given ${msgType} message has unsupported DATA_PROTOCOL_VERSION: ` +
            `theirs(${messageVersion}) < ours(${this.majorDataProtocolVersion})`);
      }
      return -1;
    }
    const isGreater = semver.gt(messageMajorVersion, this.majorDataProtocolVersion);
    if (isGreater) {
      if (DevFlags.enableRichP2pCommunicationLogging) {
        logger.error('I may be running of the old DATA_PROTOCOL_VERSION ' +
            `theirs(${messageVersion}) > ours(${this.majorDataProtocolVersion}). ` +
            'Please check the new release via visiting the URL below:\n' +
            'https://github.com/ainblockchain/ain-blockchain');
      }
      return 1;
    }
    return 0;
  }

  /**
   * Returns true if the socket ip address is the same as the given p2p url ip address,
   * false otherwise.
   * @param {string} socketIpAddress is socket._socket.remoteAddress
   * @param {string} url is peerInfo.networkStatus.urls.p2p.url
   */
  checkIpAddressFromPeerInfo(socketIpAddress, url) {
    // NOTE(minsulee2): Remove ::ffff: to make ipv4 ip address.
    const ipv4Address =
        socketIpAddress.substr(0, 7) === '::ffff:' ? socketIpAddress.substr(7) : socketIpAddress;
    return url.includes(ipv4Address);
  }

  setServerSidePeerEventHandlers(socket) {
    const LOG_HEADER = 'setServerSidePeerEventHandlers';
    socket.on('message', (message) => {
      const beginTime = Date.now();
      try {
        const parsedMessage = JSON.parse(message);
        const peerNetworkId = _.get(parsedMessage, 'networkId');
        const address = getAddressFromSocket(this.inbound, socket);
        if (peerNetworkId !== this.node.getBlockchainParam('genesis/network_id')) {
          logger.error(`The given network ID(${peerNetworkId}) of the node(${address}) is MISSING or ` +
            `DIFFERENT from mine. Disconnect the connection.`);
          closeSocketSafe(this.inbound, socket);
          const latency = Date.now() - beginTime;
          trafficStatsManager.addEvent(TrafficEventTypes.P2P_MESSAGE_SERVER, latency);
          return;
        }
        const dataProtoVer = _.get(parsedMessage, 'dataProtoVer');
        if (!VersionUtil.isValidProtocolVersion(dataProtoVer)) {
          logger.error(`The data protocol version of the node(${address}) is MISSING or ` +
              `INAPPROPRIATE. Disconnect the connection.`);
          closeSocketSafe(this.inbound, socket);
          const latency = Date.now() - beginTime;
          trafficStatsManager.addEvent(TrafficEventTypes.P2P_MESSAGE_SERVER, latency);
          return;
        }
        if (!checkTimestamp(_.get(parsedMessage, 'timestamp'))) {
          logger.error(`The message from the node(${address}) is stale. Discard the message.`);
          logger.debug(`The detail is as follows: ${parsedMessage}`);
          const latency = Date.now() - beginTime;
          trafficStatsManager.addEvent(TrafficEventTypes.P2P_MESSAGE_SERVER, latency);
          return;
        }

        switch (_.get(parsedMessage, 'type')) {
          case MessageTypes.ADDRESS_REQUEST:
            const dataVersionCheckForAddress =
                this.checkDataProtoVer(dataProtoVer, MessageTypes.ADDRESS_REQUEST);
            if (dataVersionCheckForAddress < 0) {
              // TODO(minsulee2): need to convert message when updating ADDRESS_REQUEST necessary.
              // this.convertAddressMessage();
            }
            const address = _.get(parsedMessage, 'data.body.address');
            const peerInfo = _.get(parsedMessage, 'data.body.peerInfo');
            if (!address) {
              logger.error(`Providing an address is compulsary when initiating p2p communication.`);
              closeSocketSafe(this.inbound, socket);
              const latency = Date.now() - beginTime;
              trafficStatsManager.addEvent(TrafficEventTypes.P2P_MESSAGE_SERVER, latency);
              return;
            } else if (!peerInfo) {
              logger.error(`Providing peerInfo is compulsary when initiating p2p communication.`);
              closeSocketSafe(this.inbound, socket);
              const latency = Date.now() - beginTime;
              trafficStatsManager.addEvent(TrafficEventTypes.P2P_MESSAGE_SERVER, latency);
              return;
            } else if (!_.get(parsedMessage, 'data.signature')) {
              logger.error(`A sinature of the peer(${address}) is missing during p2p ` +
                  `communication. Cannot proceed the further communication.`);
              // NOTE(minsulee2): Strictly close socket necessary??
              closeSocketSafe(this.inbound, socket);
              const latency = Date.now() - beginTime;
              trafficStatsManager.addEvent(TrafficEventTypes.P2P_MESSAGE_SERVER, latency);
              return;
            } else {
              const addressFromSig = getAddressFromMessage(parsedMessage);
              if (addressFromSig !== address) {
                logger.error(`The addresses(${addressFromSig} and ${address}) are not the same!!`);
                closeSocketSafe(this.inbound, socket);
                const latency = Date.now() - beginTime;
                trafficStatsManager.addEvent(TrafficEventTypes.P2P_MESSAGE_SERVER, latency);
                return;
              }
              if (!verifySignedMessage(parsedMessage, addressFromSig)) {
                logger.error('The message is not correctly signed. Discard the message!!');
                const latency = Date.now() - beginTime;
                trafficStatsManager.addEvent(TrafficEventTypes.P2P_MESSAGE_SERVER, latency);
                return;
              }
              logger.info(`A new websocket(${address}) is established.`);
              this.inbound[address] = {
                socket,
                peerInfo,
                version: dataProtoVer
              };
              const body = {
                address: this.getNodeAddress(),
                peerInfo: this.client.getStatus(),
                timestamp: Date.now(),
              };
              const signature = signMessage(body, this.getNodePrivateKey());
              if (!signature) {
                logger.error('The signaure is not correctly generated. Discard the message!');
                const latency = Date.now() - beginTime;
                trafficStatsManager.addEvent(TrafficEventTypes.P2P_MESSAGE_SERVER, latency);
                return;
              }
              const payload = encapsulateMessage(
                  MessageTypes.ADDRESS_RESPONSE, { body: body, signature: signature });
              if (!payload) {
                logger.error('The address cannot be sent because of msg encapsulation failure.');
                const latency = Date.now() - beginTime;
                trafficStatsManager.addEvent(TrafficEventTypes.P2P_MESSAGE_SERVER, latency);
                return;
              }
              socket.send(JSON.stringify(payload));
              if (!this.client.outbound[address]) {
                const p2pUrl = _.get(peerInfo, 'networkStatus.urls.p2p.url');
                if (this.checkIpAddressFromPeerInfo(socket._socket.remoteAddress, p2pUrl)) {
                  this.client.connectToPeer(p2pUrl);
                } else {
                  closeSocketSafe(this.inbound, socket);
                }
              }
            }
            break;
          case MessageTypes.CONSENSUS:
            const dataVersionCheckForConsensus =
                this.checkDataProtoVer(dataProtoVer, MessageTypes.CONSENSUS);
            if (dataVersionCheckForConsensus !== 0) {
              logger.error(`[${LOG_HEADER}] The message DATA_PROTOCOL_VERSION(${dataProtoVer}) ` +
                  'is not compatible. CANNOT proceed the CONSENSUS message.');
              const latency = Date.now() - beginTime;
              trafficStatsManager.addEvent(TrafficEventTypes.P2P_MESSAGE_SERVER, latency);
              return;
            }
            const consensusMessage = _.get(parsedMessage, 'data.message');
            logger.debug(`[${LOG_HEADER}] Receiving a consensus message: ` +
                `${JSON.stringify(consensusMessage)}`);
            if (this.node.state === BlockchainNodeStates.SERVING) {
              this.consensus.handleConsensusMessage(consensusMessage);
            } else {
              logger.info(`\n [${LOG_HEADER}] Needs syncing...\n`);
              this.client.requestChainSegment();
            }
            break;
          case MessageTypes.TRANSACTION:
            const dataVersionCheckForTransaction =
                this.checkDataProtoVer(dataProtoVer, MessageTypes.TRANSACTION);
            if (dataVersionCheckForTransaction > 0) {
              logger.error(`[${LOG_HEADER}] CANNOT deal with higher data protocol ` +
                  `version(${dataProtoVer}). Discard the TRANSACTION message.`);
              const latency = Date.now() - beginTime;
              trafficStatsManager.addEvent(TrafficEventTypes.P2P_MESSAGE_SERVER, latency);
              return;
            } else if (dataVersionCheckForTransaction < 0) {
              // TODO(minsulee2): need to convert msg when updating TRANSACTION message necessary.
              // this.convertTransactionMessage();
            }
            const tx = _.get(parsedMessage, 'data.transaction');
            logger.debug(`[${LOG_HEADER}] Receiving a transaction: ${JSON.stringify(tx)}`);
            if (this.node.tp.transactionTracker[tx.hash]) {
              logger.debug(`[${LOG_HEADER}] Already have the transaction in my tx tracker`);
              const latency = Date.now() - beginTime;
              trafficStatsManager.addEvent(TrafficEventTypes.P2P_MESSAGE_SERVER, latency);
              return;
            }
            if (this.node.state !== BlockchainNodeStates.SERVING) {
              logger.debug(`[${LOG_HEADER}] Not ready to process transactions (${this.node.state}).`);
              this.client.requestChainSegment();
              const latency = Date.now() - beginTime;
              trafficStatsManager.addEvent(TrafficEventTypes.P2P_MESSAGE_SERVER, latency);
              return;
            }
            if (Transaction.isBatchTransaction(tx)) {
              const newTxList = [];
              for (const subTx of tx.tx_list) {
                const createdTx = Transaction.create(subTx.tx_body, subTx.signature);
                if (!createdTx) {
                  logger.info(`[${LOG_HEADER}] Failed to create a transaction for subTx: ` +
                    `${JSON.stringify(subTx, null, 2)}`);
                  continue;
                }
                newTxList.push(createdTx);
              }
              if (newTxList.length > 0) {
                this.executeAndBroadcastTransaction({ tx_list: newTxList });
              }
            } else {
              const createdTx = Transaction.create(tx.tx_body, tx.signature);
              if (!createdTx) {
                logger.info(`[${LOG_HEADER}] Failed to create a transaction for tx: ` +
                  `${JSON.stringify(tx, null, 2)}`);
              } else {
                this.executeAndBroadcastTransaction(createdTx);
              }
            }
            break;
          case MessageTypes.CHAIN_SEGMENT_REQUEST:
            const lastBlockNumber = _.get(parsedMessage, 'data.lastBlockNumber');
            logger.debug(`[${LOG_HEADER}] Receiving a chain segment request: ${lastBlockNumber}`);
            if (this.node.bc.chain.length === 0) {
              const latency = Date.now() - beginTime;
              trafficStatsManager.addEvent(TrafficEventTypes.P2P_MESSAGE_SERVER, latency);
              return;
            }
            if (this.node.state !== BlockchainNodeStates.SERVING) {
              logger.debug(`[${LOG_HEADER}] Not ready to accept chain segment request.\n` +
                  `My node status is now ${this.node.state}.`);
              this.client.requestChainSegment();
              const latency = Date.now() - beginTime;
              trafficStatsManager.addEvent(TrafficEventTypes.P2P_MESSAGE_SERVER, latency);
              return;
            }
            // Send a chunk of 20 blocks from your blockchain to the requester.
            // Requester will continue to request blockchain chunks
            // until their blockchain height matches the consensus blockchain height
            const chainSegment = this.node.bc.getBlockList(lastBlockNumber + 1);
            if (chainSegment) {
              const catchUpInfo = this.consensus.getCatchUpInfo();
              logger.debug(
                  `[${LOG_HEADER}] Sending a chain segment ` +
                  `${JSON.stringify(chainSegment, null, 2)}` +
                  `along with catchUpInfo ${JSON.stringify(catchUpInfo, null, 2)}`);
              this.sendChainSegment(
                  socket,
                  chainSegment,
                  this.node.bc.lastBlockNumber(),
                  catchUpInfo
              );
            } else {
              logger.info(`[${LOG_HEADER}] No chain segment to send`);
              this.sendChainSegment(
                  socket,
                  null,
                  this.node.bc.lastBlockNumber(),
                  null
              );
            }
            break;
          case MessageTypes.PEER_INFO_UPDATE:
            const updatePeerInfo = parsedMessage.data;
            const addressFromSocket = getAddressFromSocket(this.inbound, socket);
            // Keep updating both inbound and outbound.
            if (this.inbound[addressFromSocket]) {
              this.inbound[addressFromSocket].peerInfo = updatePeerInfo;
            }
            if (this.client.outbound[addressFromSocket]) {
              this.client.outbound[addressFromSocket].peerInfo = updatePeerInfo;
            }
            break;
          default:
            logger.error(`[${LOG_HEADER}] Unknown message type(${parsedMessage.type}) has been ` +
                'specified. Ignore the message.');
            break;
        }
      } catch (err) {
        logger.error(`Error: ${err} ${err.stack}`);
      }
      const latency = Date.now() - beginTime;
      trafficStatsManager.addEvent(TrafficEventTypes.P2P_MESSAGE_SERVER, latency);
    });

    socket.on('close', () => {
      const address = getAddressFromSocket(this.inbound, socket);
      removeSocketConnectionIfExists(this.inbound, address);
      logger.info(`Disconnected from a peer: ${address || 'unknown'}`);
    });

    socket.on('error', (error) => {
      logger.error(`Error in communication with peer ${address}: ` +
          `${JSON.stringify(error, null, 2)}`);
    });
  }

  sendChainSegment(socket, chainSegment, number, catchUpInfo) {
    const payload = encapsulateMessage(
        MessageTypes.CHAIN_SEGMENT_RESPONSE, { chainSegment, number, catchUpInfo });
    if (!payload) {
      logger.error('The chain segment cannot be sent because of msg encapsulation failure.');
      return;
    }
    socket.send(JSON.stringify(payload));
  }

  executeAndBroadcastTransaction(tx) {
    const LOG_HEADER = 'executeAndBroadcastTransaction';
    if (!tx) {
      return {
        tx_hash: null,
        result: false
      };
    }
    if (this.node.state !== BlockchainNodeStates.SERVING) {
      logger.debug(`[${LOG_HEADER}] Not ready to process transactions (${this.node.state})`);
      this.client.requestChainSegment();
      return;
    }
    if (Transaction.isBatchTransaction(tx)) {
      const resultList = [];
      const txListSucceeded = [];
      for (const subTx of tx.tx_list) {
        if (!subTx) {
          resultList.push({
            tx_hash: null,
            result: false
          });

          continue;
        }
        const result = this.node.executeTransactionAndAddToPool(subTx);
        resultList.push({
          tx_hash: subTx.hash,
          result
        });
        if (!CommonUtil.isFailedTx(result)) {
          txListSucceeded.push(subTx);
        }
      }
      logger.debug(`\n BATCH TX RESULT: ` + JSON.stringify(resultList));
      if (txListSucceeded.length > 0) {
        this.client.broadcastTransaction({ tx_list: txListSucceeded });
      }

      return resultList;
    } else {
      const result = this.node.executeTransactionAndAddToPool(tx);
      logger.debug(`\n TX RESULT: ` + JSON.stringify(result));
      if (!CommonUtil.isFailedTx(result)) {
        this.client.broadcastTransaction(tx);
      }

      return {
        tx_hash: tx.hash,
        result
      };
    }
  }

  async tryInitializeShard() {
    if (this.node.isShardReporter && this.node.bc.lastBlockNumber() === 0) {
      logger.info(`Setting up sharding..`);
      await this.setUpDbForSharding();
      return true;
    }
    return false;
  }

  // TODO(platfowner): Set .shard config for functions, rules, and owners as well.
  async setUpDbForSharding() {
    const LOG_HEADER = 'setUpDbForSharding';
    const shardingConfig = this.node.getAllBlockchainParamsFromState().sharding;
    const parentChainEndpoint = shardingConfig.parent_chain_poc + '/json-rpc';
    const shardOwner = shardingConfig.shard_owner;
    const shardReporter = shardingConfig.shard_reporter;
    const shardingPath = shardingConfig.sharding_path;
    const maxShardReport = shardingConfig.max_shard_report;
    const shardReporterPrivateKey = this.node.account.private_key;
    const appName = _.get(CommonUtil.parsePath(shardingPath), 1, null);
    if (!appName) {
      throw Error(`Invalid appName given for a shard (${shardingPath})`);
    }
    const shardingAppConfig = await P2pServer.getShardingAppConfig(parentChainEndpoint, appName);
    if (shardingAppConfig !== null && _.get(shardingAppConfig, `admin.${shardOwner}`) !== true) {
      throw Error(`Shard owner (${shardOwner}) doesn't have the permission to create a shard (${appName})`);
    }
    if (shardingAppConfig === null) {
      // Create app first.
      const shardAppCreateTxBody = P2pServer.buildShardAppCreateTxBody(appName, shardOwner, shardReporter);
      await sendTxAndWaitForFinalization(
          parentChainEndpoint, shardAppCreateTxBody, shardReporterPrivateKey);
    }
    logger.info(`[${LOG_HEADER}] shard app created`);
<<<<<<< HEAD
    const shardInitTxBody = P2pServer.buildShardingSetupTxBody(
        shardReporter, shardingPath, maxShardReport, shardingConfig);
=======
    const shardingSetupTxBody = P2pServer.buildShardingSetupTxBody();
>>>>>>> 984435c9
    await sendTxAndWaitForFinalization(
        parentChainEndpoint, shardingSetupTxBody, shardReporterPrivateKey);
    logger.info(`[${LOG_HEADER}] shard set up success`);
  }

  async reportShardProofHashes() {
    const lastFinalizedBlock = this.node.bc.lastBlock();
    const lastFinalizedBlockNumber = lastFinalizedBlock ? lastFinalizedBlock.number : -1;
    const reportingPeriod = this.node.getBlockchainParam('sharding/reporting_period');
    if (lastFinalizedBlockNumber < this.lastReportedBlockNumberSent + reportingPeriod) {
      // Too early.
      return;
    }
    const parentChainEndpoint = this.node.getBlockchainParam('sharding/parent_chain_poc') + '/json-rpc';
    const shardingPath = this.node.getBlockchainParam('sharding/sharding_path');
    const lastReportedBlockNumberConfirmed = await P2pServer.getLastReportedBlockNumber(parentChainEndpoint, shardingPath);
    if (lastReportedBlockNumberConfirmed === null) {
      // Try next time.
      return;
    }
    if (this.isReportingShardProofHash) {
      return;
    }
    this.isReportingShardProofHash = true;
    try {
      let blockNumberToReport = lastReportedBlockNumberConfirmed + 1;
      const opList = [];
      const txBytesLimit = this.node.getBlockchainParam('resource/tx_bytes_limit');
      while (blockNumberToReport <= lastFinalizedBlockNumber) {
        if (sizeof(opList) >= txBytesLimit * 0.9) {
          break;
        }
        const block = blockNumberToReport === lastFinalizedBlockNumber ?
            lastFinalizedBlock : this.node.bc.getBlockByNumber(blockNumberToReport);
        if (!block) {
          logger.error(`Failed to fetch block of number ${blockNumberToReport} while reporting`);
          break;
        }
        opList.push({
          type: WriteDbOperations.SET_VALUE,
          ref: `${shardingPath}/${PredefinedDbPaths.DOT_SHARD}/` +
              `${ShardingProperties.PROOF_HASH_MAP}/${blockNumberToReport}/` +
              `${ShardingProperties.PROOF_HASH}`,
          value: block.state_proof_hash
        });
        this.lastReportedBlockNumberSent = blockNumberToReport;
        blockNumberToReport++;
      }
      logger.debug(`Reporting op_list: ${JSON.stringify(opList, null, 2)}`);
      if (opList.length > 0) {
        const tx = {
          operation: {
            type: WriteDbOperations.SET,
            op_list: opList,
          },
          timestamp: Date.now(),
          nonce: -1,
          gas_price: 0,  // NOTE(platfowner): A temporary solution.
        };
        // TODO(liayoo): save the blockNumber - txHash mapping at /sharding/reports of
        // the child state.
        await signAndSendTx(parentChainEndpoint, tx, this.node.account.private_key);
      }
    } catch (err) {
      logger.error(`Failed to report state proof hashes: ${err} ${err.stack}`);
    }
    this.isReportingShardProofHash = false;
  }

  static async getLastReportedBlockNumber(parentChainEndpoint, shardingPath) {
    const resp = await sendGetRequest(
        parentChainEndpoint,
        'ain_get',
        {
          type: ReadDbOperations.GET_VALUE,
          ref: `${shardingPath}/${PredefinedDbPaths.DOT_SHARD}/${ShardingProperties.LATEST_BLOCK_NUMBER}`
        }
    );
    return _.get(resp, 'data.result.result', null);
  }

  static async getShardingAppConfig(parentChainEndpoint, appName) {
    const resp = await sendGetRequest(parentChainEndpoint, 'ain_get', {
      type: ReadDbOperations.GET_VALUE,
      ref: PathUtil.getManageAppConfigPath(appName)
    });
    return _.get(resp, 'data.result.result');
  }

  static buildShardAppCreateTxBody(appName, shardOwner, shardReporter) {
    const timestamp = Date.now();
    return {
      operation: {
        type: WriteDbOperations.SET_VALUE,
        ref: PathUtil.getCreateAppRecordPath(appName, timestamp),
        value: {
          [PredefinedDbPaths.MANAGE_APP_CONFIG_ADMIN]: {
            [shardOwner]: true,
            [shardReporter]: true,
          }
        }
      },
      timestamp,
      nonce: -1,
      gas_price: 0,  // NOTE(platfowner): A temporary solution.
    }
  }

  static buildShardingSetupTxBody(shardReporter, shardingPath, maxShardReport, shardingConfig) {
    const proofHashRulesLight = `auth.addr === '${shardReporter}'`;
    const latestBlockNumber = `(getValue('${shardingPath}/${PredefinedDbPaths.DOT_SHARD}/` +
        `${ShardingProperties.LATEST_BLOCK_NUMBER}') || 0)`;
    const reportedProofHash = `getValue('${shardingPath}/${PredefinedDbPaths.DOT_SHARD}/` +
        `${ShardingProperties.PROOF_HASH_MAP}/' + $block_number + '/${ShardingProperties.PROOF_HASH}')`;
    const proofHashRules = `auth.addr === '${shardReporter}' && newData !== null && ` +
        `($block_number === String(${latestBlockNumber} + 1) || newData === ${reportedProofHash})`;

    const latestBlockNumberRules = `auth.fid === '${NativeFunctionIds.UPDATE_LATEST_SHARD_REPORT}'`;
    // NOTE(platfowner): Place SET_VALUE operations in front of SET_RULE operations as it doesn't
    // allow value write operations with non-empty subtree write rules.
    return {
      operation: {
        type: WriteDbOperations.SET,
        op_list: [
          {
            type: WriteDbOperations.SET_VALUE,
            ref: shardingPath,
            value: {
<<<<<<< HEAD
              [PredefinedDbPaths.DOT_RULE]: {
                [RuleProperties.STATE]: {
                  [RuleProperties.GC_MAX_SIBLINGS]: maxShardReport
                }
=======
              [PredefinedDbPaths.DOT_SHARD]: {
                [ShardingProperties.SHARDING_ENABLED]: true,
                [ShardingProperties.LATEST_BLOCK_NUMBER]: -1
>>>>>>> 984435c9
              }
            }
          },
          {
            type: WriteDbOperations.SET_VALUE,
            ref: CommonUtil.formatPath([
              PredefinedDbPaths.SHARDING,
              PredefinedDbPaths.SHARDING_SHARD,
              ainUtil.encode(shardingPath)
            ]),
            value: GenesisSharding
          },
          {
            type: WriteDbOperations.SET_FUNCTION,
            ref: CommonUtil.appendPath(
                shardingPath,
                PredefinedDbPaths.DOT_SHARD,
                ShardingProperties.PROOF_HASH_MAP,
                '$block_number',
                ShardingProperties.PROOF_HASH),
            value: {
              [PredefinedDbPaths.DOT_FUNCTION]: {
                [NativeFunctionIds.UPDATE_LATEST_SHARD_REPORT]: {
                  [FunctionProperties.FUNCTION_TYPE]: FunctionTypes.NATIVE,
                  [FunctionProperties.FUNCTION_ID]: NativeFunctionIds.UPDATE_LATEST_SHARD_REPORT
                }
              }
            }
          },
          {
            type: WriteDbOperations.SET_RULE,
            ref: CommonUtil.appendPath(
                shardingPath,
                PredefinedDbPaths.DOT_SHARD,
                ShardingProperties.PROOF_HASH_MAP,
                '$block_number'),
            value: {
              [PredefinedDbPaths.DOT_RULE]: {
                [RuleProperties.STATE]: {
                  [RuleProperties.GC_MAX_SIBLINGS]: GenesisSharding[ShardingProperties.MAX_SHARD_REPORT]
                }
              }
            }
          },
          {
            type: WriteDbOperations.SET_RULE,
            ref: CommonUtil.appendPath(
                shardingPath,
                PredefinedDbPaths.DOT_SHARD,
                ShardingProperties.PROOF_HASH_MAP,
                '$block_number',
                ShardingProperties.PROOF_HASH),
            value: {
              [PredefinedDbPaths.DOT_RULE]: {
                [RuleProperties.WRITE]: NodeConfigs.LIGHTWEIGHT ? proofHashRulesLight : proofHashRules
              }
            }
          },
          {
            type: WriteDbOperations.SET_RULE,
            ref: CommonUtil.appendPath(
                shardingPath,
                PredefinedDbPaths.DOT_SHARD,
                ShardingProperties.LATEST_BLOCK_NUMBER),
            value: {
              [PredefinedDbPaths.DOT_RULE]: {
                [RuleProperties.WRITE]: latestBlockNumberRules
              }
            }
          },
<<<<<<< HEAD
          {
            type: WriteDbOperations.SET_VALUE,
            ref: CommonUtil.formatPath([
              PredefinedDbPaths.SHARDING,
              PredefinedDbPaths.SHARDING_SHARD,
              ainUtil.encode(shardingPath)
            ]),
            value: shardingConfig
          }
=======
>>>>>>> 984435c9
        ]
      },
      timestamp: Date.now(),
      nonce: -1,
      gas_price: 0,  // NOTE(platfowner): A temporary solution.
    };
  }
}

module.exports = P2pServer;<|MERGE_RESOLUTION|>--- conflicted
+++ resolved
@@ -742,12 +742,8 @@
           parentChainEndpoint, shardAppCreateTxBody, shardReporterPrivateKey);
     }
     logger.info(`[${LOG_HEADER}] shard app created`);
-<<<<<<< HEAD
-    const shardInitTxBody = P2pServer.buildShardingSetupTxBody(
+    const shardingSetupTxBody = P2pServer.buildShardingSetupTxBody(
         shardReporter, shardingPath, maxShardReport, shardingConfig);
-=======
-    const shardingSetupTxBody = P2pServer.buildShardingSetupTxBody();
->>>>>>> 984435c9
     await sendTxAndWaitForFinalization(
         parentChainEndpoint, shardingSetupTxBody, shardReporterPrivateKey);
     logger.info(`[${LOG_HEADER}] shard set up success`);
@@ -876,16 +872,9 @@
             type: WriteDbOperations.SET_VALUE,
             ref: shardingPath,
             value: {
-<<<<<<< HEAD
-              [PredefinedDbPaths.DOT_RULE]: {
-                [RuleProperties.STATE]: {
-                  [RuleProperties.GC_MAX_SIBLINGS]: maxShardReport
-                }
-=======
               [PredefinedDbPaths.DOT_SHARD]: {
                 [ShardingProperties.SHARDING_ENABLED]: true,
                 [ShardingProperties.LATEST_BLOCK_NUMBER]: -1
->>>>>>> 984435c9
               }
             }
           },
@@ -896,7 +885,7 @@
               PredefinedDbPaths.SHARDING_SHARD,
               ainUtil.encode(shardingPath)
             ]),
-            value: GenesisSharding
+            value: shardingConfig
           },
           {
             type: WriteDbOperations.SET_FUNCTION,
@@ -925,7 +914,7 @@
             value: {
               [PredefinedDbPaths.DOT_RULE]: {
                 [RuleProperties.STATE]: {
-                  [RuleProperties.GC_MAX_SIBLINGS]: GenesisSharding[ShardingProperties.MAX_SHARD_REPORT]
+                  [RuleProperties.GC_MAX_SIBLINGS]: maxShardReport
                 }
               }
             }
@@ -956,18 +945,6 @@
               }
             }
           },
-<<<<<<< HEAD
-          {
-            type: WriteDbOperations.SET_VALUE,
-            ref: CommonUtil.formatPath([
-              PredefinedDbPaths.SHARDING,
-              PredefinedDbPaths.SHARDING_SHARD,
-              ainUtil.encode(shardingPath)
-            ]),
-            value: shardingConfig
-          }
-=======
->>>>>>> 984435c9
         ]
       },
       timestamp: Date.now(),
