--- conflicted
+++ resolved
@@ -87,12 +87,8 @@
     this.dataProtocolVersion = DATA_PROTOCOL_VERSION;
     this.majorDataProtocolVersion = VersionUtil.toMajorVersion(DATA_PROTOCOL_VERSION);
     this.inbound = {};
-<<<<<<< HEAD
-=======
-    this.maxInbound = maxInbound;
     this.isReportingShardProofHash = false;
     this.lastReportedBlockNumberSent = -1;
->>>>>>> a575622d
   }
 
   async listen() {
