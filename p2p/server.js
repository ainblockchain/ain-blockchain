--- conflicted
+++ resolved
@@ -374,13 +374,8 @@
       try {
         const parsedMessage = JSON.parse(message);
         const dataProtoVer = _.get(parsedMessage, 'dataProtoVer');
-<<<<<<< HEAD
+        const address = getAddressFromSocket(this.inbound, socket);
         if (!VersionUtil.isValidProtocolVersion(dataProtoVer)) {
-          const address = getAddressFromSocket(this.inbound, socket);
-=======
-        const address = getAddressFromSocket(this.inbound, socket);
-        if (!isValidDataProtoVer(dataProtoVer)) {
->>>>>>> 870fc173
           logger.error(`The data protocol version of the node(${address}) is MISSING or ` +
               `INAPPROPRIATE. Disconnect the connection.`);
           closeSocketSafe(this.outbound, socket);
