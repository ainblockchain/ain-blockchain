/* eslint no-mixed-operators: "off" */
const _ = require('lodash');
const P2pServer = require('./server');
const url = require('url');
const Websocket = require('ws');
const logger = require('../logger')('P2P_CLIENT');
const { ConsensusStatus } = require('../consensus/constants');
const VersionUtil = require('../common/version-util');
const {
  PORT,
  P2P_PORT,
  TRACKER_WS_ADDR,
  MessageTypes,
  BlockchainNodeStates,
  DEFAULT_MAX_OUTBOUND,
  DEFAULT_MAX_INBOUND,
  MAX_OUTBOUND_LIMIT,
  MAX_INBOUND_LIMIT
} = require('../common/constants');
const { sleep } = require('../common/chain-util');
const {
  getAddressFromSocket,
  removeSocketConnectionIfExists,
  signMessage,
  getAddressFromMessage,
  verifySignedMessage,
  checkTimestamp,
  closeSocketSafe,
  encapsulateMessage,
  checkDataProtoVer
} = require('./util');

const RECONNECT_INTERVAL_MS = 5 * 1000;  // 5 seconds
const UPDATE_TO_TRACKER_INTERVAL_MS = 5 * 1000;  // 5 seconds
const HEARTBEAT_INTERVAL_MS = 60 * 1000;  // 1 minute
const WAIT_FOR_ADDRESS_TIMEOUT_MS = 1000;

class P2pClient {
  constructor(node, minProtocolVersion, maxProtocolVersion) {
    this.initConnections();
    this.server = new P2pServer(
        this, node, minProtocolVersion, maxProtocolVersion, this.maxInbound);
    this.trackerWebSocket = null;
    this.outbound = {};
    this.startHeartbeat();
  }

  run() {
    this.server.listen();
    this.connectToTracker();
  }

  // NOTE(minsulee2): The total number of connection is up to more than 5 without limit.
  // maxOutbound is for now limited equal or less than 2.
  // maxInbound is a rest of connection after maxOutbound is set.
  initConnections() {
    const numOutbound = process.env.MAX_OUTBOUND ?
        Number(process.env.MAX_OUTBOUND) : DEFAULT_MAX_OUTBOUND;
    const numInbound = process.env.MAX_INBOUND ?
        Number(process.env.MAX_INBOUND) : DEFAULT_MAX_INBOUND;
    this.maxOutbound = Math.min(numOutbound, MAX_OUTBOUND_LIMIT);
    this.maxInbound = Math.min(numInbound, MAX_INBOUND_LIMIT);
  }

  getConnectionStatus() {
    const incomingPeers = Object.keys(this.server.inbound);
    const outgoingPeers = Object.keys(this.outbound);
    return {
      maxInbound: this.maxInbound,
      maxOutbound: this.maxOutbound,
      numInbound: incomingPeers.length,
      numOutbound: outgoingPeers.length,
      incomingPeers: incomingPeers,
      outgoingPeers: outgoingPeers,
    };
  }

  getStatus() {
    const blockStatus = this.server.getBlockStatus();
    return {
      address: this.server.getNodeAddress(),
      updatedAt: Date.now(),
      lastBlockNumber: blockStatus.number,
      networkStatus: this.getNetworkStatus(),
      blockStatus: blockStatus,
      txStatus: this.server.getTxStatus(),
      consensusStatus: this.server.getConsensusStatus(),
      nodeStatus: this.server.getNodeStatus(),
      shardingStatus: this.server.getShardingStatus(),
      cpuStatus: this.server.getCpuUsage(),
      memoryStatus: this.server.getMemoryUsage(),
      diskStatus: this.server.getDiskUsage(),
      runtimeInfo: this.server.getRuntimeInfo(),
      protocolInfo: this.server.getProtocolInfo(),
    };
  }

  getNetworkStatus() {
    return {
      ip: this.server.getExternalIp(),
      p2p: {
        url: url.format({
          protocol: 'ws',
          hostname: this.server.getExternalIp(),
          port: P2P_PORT
        }),
        port: P2P_PORT,
      },
      clientApi: {
        url: url.format({
          protocol: 'http',
          hostname: this.server.getExternalIp(),
          port: PORT
        }),
        port: PORT,
      },
      jsonRpc: {
        url: url.format({
          protocol: 'http',
          hostname: this.server.getExternalIp(),
          port: PORT,
          pathname: '/json-rpc',
        }),
        port: PORT,
      },
      connectionStatus: this.getConnectionStatus()
    };
  }

  setIntervalForTrackerConnection() {
    if (!this.intervalConnection) {
      this.intervalConnection = setInterval(() => {
        this.connectToTracker();
      }, RECONNECT_INTERVAL_MS);
    }
  }

  clearIntervalForTrackerConnection() {
    clearInterval(this.intervalConnection);
    this.intervalConnection = null;
  }

  updateNodeStatusToTracker() {
    const updateToTracker = this.getStatus();
    logger.debug(`\n >> Update to [TRACKER] ${TRACKER_WS_ADDR}: ` +
      `${JSON.stringify(updateToTracker, null, 2)}`);
    this.trackerWebSocket.send(JSON.stringify(updateToTracker));
  }

  setIntervalForTrackerUpdate() {
    this.updateNodeStatusToTracker();
    this.intervalUpdate = setInterval(() => {
      this.updateNodeStatusToTracker();
    }, UPDATE_TO_TRACKER_INTERVAL_MS)
  }

  async setTrackerEventHandlers() {
    const node = this.server.node;
    this.trackerWebSocket.on('message', async (message) => {
      const parsedMsg = JSON.parse(message);
      logger.info(`\n<< Message from [TRACKER]: ${JSON.stringify(parsedMsg, null, 2)}`);
      if (this.connectToPeers(parsedMsg.newManagedPeerInfoList)) {
        logger.debug(`Updated MANAGED peers info: ` +
          `${JSON.stringify(this.server.managedPeersInfo, null, 2)}`);
      }
      if (node.state === BlockchainNodeStates.STARTING) {
        if (parsedMsg.numLivePeers === 0) {
          const lastBlockWithoutProposal = node.init(true);
          await this.server.tryInitializeShard();
          node.state = BlockchainNodeStates.SERVING;
          this.server.consensus.init(lastBlockWithoutProposal);
        } else {
          // Consensus will be initialized after syncing with peers
          node.init(false);
        }
      }
    });
    this.trackerWebSocket.on('close', (code) => {
      logger.info(`\nDisconnected from [TRACKER] ${TRACKER_WS_ADDR} with code: ${code}`);
      this.clearIntervalForTrackerUpdate();
      this.setIntervalForTrackerConnection();
    });
  }

  connectToTracker() {
    logger.info(`Reconnecting to tracker (${TRACKER_WS_ADDR})`);
    this.trackerWebSocket = new Websocket(TRACKER_WS_ADDR);
    this.trackerWebSocket.on('open', () => {
      logger.info(`Connected to tracker (${TRACKER_WS_ADDR})`);
      this.clearIntervalForTrackerConnection();
      this.setTrackerEventHandlers();
      this.setIntervalForTrackerUpdate();
    });
    this.trackerWebSocket.on('error', (error) => {
      logger.error(`Error in communication with tracker (${TRACKER_WS_ADDR}): ` +
        `${JSON.stringify(error, null, 2)}`);
      this.clearIntervalForTrackerUpdate();
      this.setIntervalForTrackerConnection();
    });
  }

  broadcastConsensusMessage(consensusMessage) {
    const payload = encapsulateMessage(MessageTypes.CONSENSUS, { message: consensusMessage });
    if (!payload) {
      logger.error('The consensus msg cannot be broadcasted because of msg encapsulation failure.');
      return;
    }
    const stringPayload = JSON.stringify(payload);
    Object.values(this.outbound).forEach(node => {
      node.socket.send(stringPayload);
    });
    logger.debug(`SENDING: ${JSON.stringify(consensusMessage)}`);
  }

  requestChainSegment(socket, lastBlockNumber) {
    if (this.server.node.state !== BlockchainNodeStates.SYNCING &&
      this.server.node.state !== BlockchainNodeStates.SERVING) {
      return;
    }
    const payload = encapsulateMessage(MessageTypes.CHAIN_SEGMENT_REQUEST, { lastBlockNumber });
    if (!payload) {
      logger.error('The request chainSegment cannot be sent because of msg encapsulation failure.');
      return;
    }
    socket.send(JSON.stringify(payload));
  }

  broadcastTransaction(transaction) {
    const payload = encapsulateMessage(MessageTypes.TRANSACTION, { transaction: transaction });
    if (!payload) {
      logger.error('The transaction cannot be broadcasted because of msg encapsulation failure.');
      return;
    }
    const stringPayload = JSON.stringify(payload);
    Object.values(this.outbound).forEach(node => {
      node.socket.send(stringPayload);
    });
    logger.debug(`SENDING: ${JSON.stringify(transaction)}`);
  }

  sendAddress(socket) {
    const body = {
      address: this.server.getNodeAddress(),
      timestamp: Date.now(),
    };
    const signature = signMessage(body, this.server.getNodePrivateKey());
    if (!signature) {
      logger.error('The signaure is not correctly generated. Discard the message!');
      return;
    }
    const payload = encapsulateMessage(MessageTypes.ADDRESS_REQUEST,
        { body: body, signature: signature });
    if (!payload) {
      logger.error('The address cannot be sent because of msg encapsulation failure.');
      return;
    }
    socket.send(JSON.stringify(payload));
  }

  setPeerEventHandlers(socket) {
    const LOG_HEADER = 'setPeerEventHandlers';
    socket.on('message', (message) => {
      const parsedMessage = JSON.parse(message);
      const dataProtoVer = _.get(parsedMessage, 'dataProtoVer');
      if (!VersionUtil.isValidProtocolVersion(dataProtoVer)) {
        const address = getAddressFromSocket(this.outbound, socket);
        logger.error(`The data protocol version of the node(${address}) is MISSING or ` +
              `INAPPROPRIATE. Disconnect the connection.`);
        closeSocketSafe(this.outbound, socket);
        return;
      }
      if (!checkTimestamp(_.get(parsedMessage, 'timestamp'))) {
        logger.error(`[${LOG_HEADER}] The message from the node(${address}) is stale. ` +
            `Discard the message.`);
        logger.debug(`[${LOG_HEADER}] The detail is as follows: ${parsedMessage}`);
        return;
      }

      switch (parsedMessage.type) {
        case MessageTypes.ADDRESS_RESPONSE:
          const dataVersionCheckForAddress = checkDataProtoVer(
              this.server.majorDataProtocolVersion, dataProtoVer, 'ADDRESS_RESPONSE');
          if (dataVersionCheckForAddress > 0) {
            // TODO(minsulee2): need to convert message when updating ADDRESS_RESPONSE necessary.
            // this.convertAddressMessage();
          }
          const address = _.get(parsedMessage, 'data.body.address');
          if (!address) {
            logger.error(`[${LOG_HEADER}] Providing an address is compulsary when initiating ` +
                `p2p communication.`);
            closeSocketSafe(this.outbound, socket);
            return;
          } else if (!_.get(parsedMessage, 'data.signature')) {
            logger.error(`[${LOG_HEADER}] A sinature of the peer(${address}) is missing during ` +
                `p2p communication. Cannot proceed the further communication.`);
            // NOTE(minsulee2): Strictly close socket necessary??
            closeSocketSafe(this.outbound, socket);
            return;
          } else {
            const addressFromSig = getAddressFromMessage(parsedMessage);
            if (addressFromSig !== address) {
              logger.error(`[${LOG_HEADER}] The addresses(${addressFromSig} and ${address}) are ` +
                  `not the same!!`);
              closeSocketSafe(this.outbound, socket);
              return;
            }
            if (!verifySignedMessage(parsedMessage, addressFromSig)) {
              logger.error(`[${LOG_HEADER}] The message is not correctly signed. ` +
                  `Discard the message!!`);
              return;
            }
            logger.info(`[${LOG_HEADER}] A new websocket(${address}) is established.`);
            this.outbound[address] = {
              socket: socket,
              version: dataProtoVer
            };
          }
          break;
        case MessageTypes.CHAIN_SEGMENT_RESPONSE:
<<<<<<< HEAD
          const dataVersionCheckForChainSegment = checkDataProtoVer(
              this.server.majorDataProtocolVersion, dataProtoVer, 'CHAIN_SEGMENT_RESPONSE');
          if (dataVersionCheckForChainSegment < 0) {
            logger.error('CANNOT deal with higher data protocol version. Discard the ' +
                'CHAIN_SEGMENT_RESPONSE message.');
=======
          if (this.server.node.state !== BlockchainNodeStates.SYNCING &&
              this.server.node.state !== BlockchainNodeStates.SERVING) {
            logger.error(`[${LOG_HEADER}] Not ready to process chain segment response.\n` +
                `Node state: ${this.server.node.state}.`);
            return;
          }
          if (!this.checkDataProtoVerForChainSegmentResponse(parsedMessage.dataProtoVer)) {
>>>>>>> 1cf7a406
            return;
          } else if (dataVersionCheckForChainSegment > 0) {
            // TODO(minsulee2): need to convert message when updating CHAIN_SEGMENT_RESPONSE.
            // this.convertChainSegmentResponseMessage();
          }
          const chainSegment = _.get(parsedMessage, 'data.chainSegment');
          const number = _.get(parsedMessage, 'data.number');
          const catchUpInfo = _.get(parsedMessage, 'data.catchUpInfo');
          logger.debug(`[${LOG_HEADER}] Receiving a chain segment: ` +
              `${JSON.stringify(chainSegment, null, 2)}`);
          // Check catchup info is behind or equal to me
          if (number <= this.server.node.bc.lastBlockNumber()) {
            if (this.server.consensus.status === ConsensusStatus.STARTING) {
              if ((!chainSegment && !catchUpInfo) ||
                  number === this.server.node.bc.lastBlockNumber()) {
                // Regard this situation as if you're synced.
                // TODO(liayoo): Ask the tracker server for another peer.
                // TODO(minsulee2): Need to more discussion about this.
                logger.info(`[${LOG_HEADER}] Blockchain Node is now synced!`);
                this.server.node.state = BlockchainNodeStates.SERVING;
                this.server.consensus.init();
                if (this.server.consensus.isRunning()) {
                  this.server.consensus.catchUp(catchUpInfo);
                }
              }
            }
            return;
          }
          // Check if chain segment is valid and can be merged ontop of your local blockchain
          if (this.server.node.mergeChainSegment(chainSegment)) {
            if (number === this.server.node.bc.lastBlockNumber()) {
              // All caught up with the peer
              if (this.server.node.state !== BlockchainNodeStates.SERVING) {
                // Regard this situation as if you're synced.
                // TODO(liayoo): Ask the tracker server for another peer.
                logger.info(`[${LOG_HEADER}] Blockchain Node is now synced!`);
                this.server.node.state = BlockchainNodeStates.SERVING;
              }
              if (this.server.consensus.status === ConsensusStatus.STARTING) {
                this.server.consensus.init();
              }
            } else {
              // There's more blocks to receive
              logger.info(`[${LOG_HEADER}] Wait, there's more...`);
            }
            if (this.server.consensus.isRunning()) {
              // FIXME: add new last block to blockPool and updateLongestNotarizedChains?
              this.server.consensus.blockPool.addSeenBlock(this.server.node.bc.lastBlock());
              this.server.consensus.catchUp(catchUpInfo);
            }
            // Continuously request the blockchain segments until
            // your local blockchain matches the height of the consensus blockchain.
            if (number > this.server.node.bc.lastBlockNumber()) {
              setTimeout(() => {
                this.requestChainSegment(socket, this.server.node.bc.lastBlockNumber());
              }, 1000);
            }
          } else {
            logger.info(`[${LOG_HEADER}] Failed to merge incoming chain segment.`);
            // FIXME: Could be that I'm on a wrong chain.
            if (number <= this.server.node.bc.lastBlockNumber()) {
              logger.info(`[${LOG_HEADER}] I am ahead ` +
                  `(${number} > ${this.server.node.bc.lastBlockNumber()}).`);
              if (this.server.consensus.status === ConsensusStatus.STARTING) {
                this.server.consensus.init();
                if (this.server.consensus.isRunning()) {
                  this.server.consensus.catchUp(catchUpInfo);
                }
              }
            } else {
              logger.info(`[${LOG_HEADER}] I am behind ` +
                  `(${number} < ${this.server.node.bc.lastBlockNumber()}).`);
              setTimeout(() => {
                this.requestChainSegment(socket, this.server.node.bc.lastBlockNumber());
              }, 1000);
            }
          }
          break;
        default:
          logger.error(`[${LOG_HEADER}] Wrong message type(${parsedMessage.type}) has been ` +
              `specified. Igonore the message.`);
          break;
      }
    });

    socket.on('pong', () => {
      const address = getAddressFromSocket(this.outbound, socket);
      logger.info(`The peer(${address}) is alive.`);
    });

    socket.on('close', () => {
      const address = getAddressFromSocket(this.outbound, socket);
      removeSocketConnectionIfExists(this.outbound, address);
      logger.info(`Disconnected from a peer: ${address || 'unknown'}`);
    });
  }

  waitForAddress = (socket) => {
    sleep(WAIT_FOR_ADDRESS_TIMEOUT_MS)
      .then(() => {
        const address = getAddressFromSocket(this.outbound, socket);
        if (address) {
          logger.info(`with (${address}).`);
        } else {
          logger.debug(`Waiting for address of the socket(${JSON.stringify(socket, null, 2)})`);
          this.waitForAddress(socket);
        }
      });
  }

  connectToPeers(newPeerInfoList) {
    let updated = false;
    newPeerInfoList.forEach((peerInfo) => {
      if (peerInfo.address in this.outbound) {
        logger.info(`Node ${peerInfo.address} is already a managed peer. Something went wrong.`);
      } else {
        logger.info(`Connecting to peer ${JSON.stringify(peerInfo, null, 2)}`);
        updated = true;
        const socket = new Websocket(peerInfo.url);
        socket.on('open', async () => {
          logger.info(`Connected to peer(${peerInfo.url}),`);
          this.setPeerEventHandlers(socket);
          this.sendAddress(socket);
          await this.waitForAddress(socket);
          this.requestChainSegment(socket, this.server.node.bc.lastBlockNumber());
          if (this.server.consensus.stakeTx) {
            this.broadcastTransaction(this.server.consensus.stakeTx);
            this.server.consensus.stakeTx = null;
          }
        });
      }
    });
    return updated;
  }

  clearIntervalForTrackerUpdate() {
    clearInterval(this.intervalUpdate);
    this.intervalUpdate = null;
  }

  disconnectFromPeers() {
    Object.values(this.outbound).forEach(node => {
      node.socket.close();
    });
  }

  stop() {
    this.server.stop();
    // NOTE(minsulee2): The trackerWebsocket should be checked initialized in order not to get error
    // in case trackerWebsocket is not properly setup.
    this.clearIntervalForTrackerConnection();
    this.clearIntervalForTrackerUpdate();
    if (this.trackerWebSocket) this.trackerWebSocket.close();
    logger.info('Disconnect from tracker server.');
    this.stopHeartbeat();
    this.disconnectFromPeers();
    logger.info('Disconnect from connected peers.');
  }

  startHeartbeat() {
    this.intervalHeartbeat = setInterval(() => {
      Object.values(this.outbound).forEach(node => {
        // NOTE(minsulee2): readyState; 0: CONNECTING, 1: OPEN, 2: CLOSING, 3: CLOSED
        // https://developer.mozilla.org/en-US/docs/Web/API/WebSocket/readyState
        const socket = _.get(node, 'socket');
        if (socket.readyState !== 1) {
          const address = getAddressFromSocket(this.outbound, socket);
          removeSocketConnectionIfExists(this.outbound, address);
          logger.info(`A peer(${address}) is not ready to communicate with. ` +
              `The readyState is(${socket.readyState})`);
        } else {
          socket.ping();
        }
      });
    }, HEARTBEAT_INTERVAL_MS);
  }

  stopHeartbeat() {
    clearInterval(this.intervalHeartbeat);
    this.intervalHeartbeat = null;
    logger.info('Stop heartbeating.');
  }
}

module.exports = P2pClient;<|MERGE_RESOLUTION|>--- conflicted
+++ resolved
@@ -317,25 +317,21 @@
           }
           break;
         case MessageTypes.CHAIN_SEGMENT_RESPONSE:
-<<<<<<< HEAD
           const dataVersionCheckForChainSegment = checkDataProtoVer(
               this.server.majorDataProtocolVersion, dataProtoVer, 'CHAIN_SEGMENT_RESPONSE');
           if (dataVersionCheckForChainSegment < 0) {
             logger.error('CANNOT deal with higher data protocol version. Discard the ' +
                 'CHAIN_SEGMENT_RESPONSE message.');
-=======
+            return;
+          } else if (dataVersionCheckForChainSegment > 0) {
+            // TODO(minsulee2): need to convert message when updating CHAIN_SEGMENT_RESPONSE.
+            // this.convertChainSegmentResponseMessage();
+          }
           if (this.server.node.state !== BlockchainNodeStates.SYNCING &&
               this.server.node.state !== BlockchainNodeStates.SERVING) {
             logger.error(`[${LOG_HEADER}] Not ready to process chain segment response.\n` +
                 `Node state: ${this.server.node.state}.`);
             return;
-          }
-          if (!this.checkDataProtoVerForChainSegmentResponse(parsedMessage.dataProtoVer)) {
->>>>>>> 1cf7a406
-            return;
-          } else if (dataVersionCheckForChainSegment > 0) {
-            // TODO(minsulee2): need to convert message when updating CHAIN_SEGMENT_RESPONSE.
-            // this.convertChainSegmentResponseMessage();
           }
           const chainSegment = _.get(parsedMessage, 'data.chainSegment');
           const number = _.get(parsedMessage, 'data.number');
