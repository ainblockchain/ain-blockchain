--- conflicted
+++ resolved
@@ -543,12 +543,7 @@
     }
   }
 
-<<<<<<< HEAD
-  setTimerForPeerAddressResponse = (socket) => {
-=======
-  // TODO(minsulee2): Not just wait for address, but ack. if ack fails, this connection disconnects.
   setTimerForPeerAddressResponse(socket) {
->>>>>>> eab4539c
     setTimeout(() => {
       const address = getAddressFromSocket(this.outbound, socket);
         if (address) {
