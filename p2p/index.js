/* eslint no-mixed-operators: "off" */
const logger = new (require('../logger'))('P2P_CLIENT');
const _ = require('lodash');
const P2pServer = require('./server');
const Websocket = require('ws');
const { ConsensusStates } = require('../consensus/constants');
const VersionUtil = require('../common/version-util');
const CommonUtil = require('../common/common-util');
const {
  DevFlags,
  BlockchainConsts,
  NodeConfigs,
  MessageTypes,
  BlockchainNodeStates,
  P2pNetworkStates,
  TrafficEventTypes,
  trafficStatsManager,
} = require('../common/constants');
const P2pUtil = require('./p2p-util');
const {
  sendGetRequest
} = require('../common/network-util');

class P2pClient {
  constructor(node, minProtocolVersion, maxProtocolVersion) {
    this.server = new P2pServer(
        this, node, minProtocolVersion, maxProtocolVersion);
    this.peerCandidates = new Map();
    this.isConnectingToPeerCandidates = false;
    this.steadyIntervalCount = 0;
    this.outbound = {};
    this.p2pState = P2pNetworkStates.STARTING;
    this.peerConnectionsInProgress = new Map();
    this.chainSyncInProgress = null;
    logger.info(`Now p2p network in STARTING state!`);
    this.startHeartbeat();
  }

  async run() {
    if (CommonUtil.isEmpty(this.server.node.account)) return;
    await this.server.listen();
    if (NodeConfigs.ENABLE_STATUS_REPORT_TO_TRACKER) this.setIntervalForTrackerUpdate();
    if (this.server.node.state === BlockchainNodeStates.STARTING) {
      if (P2pUtil.areIdenticalUrls(NodeConfigs.PEER_CANDIDATE_JSON_RPC_URL,
          _.get(this.server.urls, 'jsonRpc.url', ''))) {
        await this.startBlockchainNode(0);
      } else {
        await this.startBlockchainNode(1);
      }
    }
    await this.discoverPeerWithGuardingFlag();
    this.setIntervalForPeerCandidatesConnection();
  }

  getConnectionStatus() {
    const incomingPeers = Object.keys(this.server.inbound);
    const outgoingPeers = Object.keys(this.outbound);
    const peerConnectionsInProgress = Array.from(this.peerConnectionsInProgress.keys());
    const peerCandidates = Array.from(this.peerCandidates.keys());
    return {
      state: this.p2pState,
      stateNumeric: Object.keys(P2pNetworkStates).indexOf(this.p2pState),
      maxInbound: NodeConfigs.MAX_NUM_INBOUND_CONNECTION,
      targetOutBound: NodeConfigs.TARGET_NUM_OUTBOUND_CONNECTION,
      peerConnectionsInProgress: peerConnectionsInProgress,
      peerCandidates: peerCandidates,
      numInbound: incomingPeers.length,
      numOutbound: outgoingPeers.length,
      numConnections: incomingPeers.length + outgoingPeers.length,
      numPeerConnectionsInProgress: peerConnectionsInProgress.length,
      numPeerCandidates: peerCandidates.length,
      incomingPeers: incomingPeers,
      outgoingPeers: outgoingPeers,
    };
  }

  getTrafficStats() {
    const stats = {};
    for (const [periodName, periodSecs] of
        Object.entries(NodeConfigs.TRAFFIC_STATS_PERIOD_SECS_LIST)) {
      stats[periodName] = trafficStatsManager.getEventStats(periodSecs)
    }
    return stats;
  }

  getClientStatus() {
    return {
      trafficStats: this.getTrafficStats(),
    };
  }

  getStatus() {
    const blockStatus = this.server.getBlockStatus();
    return {
      address: this.server.getNodeAddress(),
      updatedAt: Date.now(),
      lastBlockNumber: blockStatus.number,
      networkStatus: this.server.getNetworkStatus(),
      blockStatus: blockStatus,
      txStatus: this.server.getTxStatus(),
      consensusStatus: this.server.getConsensusStatus(),
      nodeStatus: this.server.getNodeStatus(),
      clientStatus: this.getClientStatus(),
      shardingStatus: this.server.getShardingStatus(),
      cpuStatus: this.server.getCpuUsage(),
      memoryStatus: this.server.getMemoryUsage(),
      diskStatus: this.server.getDiskUsage(),
      runtimeInfo: this.server.getRuntimeInfo(),
      protocolInfo: this.server.getProtocolInfo(),
      config: this.getConfig(),
      chainSyncInProgress: this.chainSyncInProgress,
    };
  }

  getConfig() {
    return {
      blockchainParams: this.server.node.getAllBlockchainParamsFromState(),
      env: process.env,
      devFlags: DevFlags,
      blockchainConsts: BlockchainConsts,
      nodeConfigs: NodeConfigs,
    };
  }

  /**
   * Returns json rpc urls.
   */
  getPeerCandidateJsonRpcUrlList() {
    const outboundEntries = Object.entries(this.outbound).map(([address, peer]) => {
      const jsonRpcUrl = _.get(peer, 'peerInfo.networkStatus.urls.jsonRpc.url');
      return [address, jsonRpcUrl];
    });
    return Object.fromEntries(outboundEntries);
  }

  /**
   * Returns P2p endpoint urls.
   */
  getPeerP2pUrlList() {
    const outboundEntries = Object.entries(this.outbound)
      .filter(([, peer]) => {
        const incomingPeers =
            _.get(peer, 'peerInfo.networkStatus.connectionStatus.incomingPeers', []);
        const maxInbound = _.get(peer, 'peerInfo.networkStatus.connectionStatus.maxInbound', 0);
        return incomingPeers.length < maxInbound;
      })
      .map(([address, peer]) => {
        const p2pUrl = _.get(peer, 'peerInfo.networkStatus.urls.p2p.url');
        return [address, p2pUrl];
      });
    return Object.fromEntries(outboundEntries);
  }

  getPeerCandidateInfo() {
    return {
      address: this.server.getNodeAddress(),
      isAvailableForConnection:
          NodeConfigs.MAX_NUM_INBOUND_CONNECTION > Object.keys(this.server.inbound).length,
      networkStatus: this.server.getNetworkStatus(),
      peerCandidateJsonRpcUrlList: this.getPeerCandidateJsonRpcUrlList(),
      newPeerP2pUrlList: this.getPeerP2pUrlList()
    }
  }

  /**
   * Update peer info to tracker via POST.
   */
  async updateNodeInfoToTracker() {
    try {
      const peerInfo = this.getStatus();
      Object.assign(peerInfo, { updatedAt: Date.now() });
      await sendGetRequest(NodeConfigs.TRACKER_UPDATE_JSON_RPC_URL, 'updateNodeInfo', peerInfo);
    } catch (error) {
      logger.error(error);
    }
  }

  // TODO(minsulee2): Update TRACKER_UPDATE_INTERVAL_MS to a longer value (e.g. 1 min) for mainnet.
  setIntervalForTrackerUpdate() {
    this.updateNodeInfoToTracker();
    this.intervalTrackerUpdate = setInterval(() => {
      this.updateNodeInfoToTracker();
    }, NodeConfigs.TRACKER_UPDATE_INTERVAL_MS);
  }

  clearIntervalForTrackerUpdate() {
    clearInterval(this.intervalTrackerUpdate);
    this.intervalTrackerUpdate = null;
  }

  /**
   * Returns either true or false and also set p2pState.
   */
  updateP2pState() {
    if (Object.keys(this.outbound).length + this.peerConnectionsInProgress.size <
        NodeConfigs.TARGET_NUM_OUTBOUND_CONNECTION) {
      this.p2pState = P2pNetworkStates.EXPANDING;
    } else {
      this.p2pState = P2pNetworkStates.STEADY;
    }
  }

  /**
   * Use the existing peer or, if the peer is unavailable, randomly assign a peer for syncing
   * the chain.
   * @returns {Object|Null} The socket of the peer.
   */
  assignRandomPeerForChainSync() {
    if (Object.keys(this.outbound).length === 0) {
      return null;
    }
    const currentPeer = this.chainSyncInProgress ? this.chainSyncInProgress.address : null;
    if (this.chainSyncInProgress === null || !this.outbound[this.chainSyncInProgress.address]) {
      const candidates = Object.keys(this.outbound).filter((addr) => {
        return addr !== currentPeer &&
            _.get(this.outbound[addr], 'peerInfo.consensusStatus.state') === ConsensusStates.RUNNING;
      });
      const selectedAddr = _.shuffle(candidates)[0];
      if (!selectedAddr) {
        return null;
      }
      this.setChainSyncPeer(selectedAddr);
    }
    const socket = this.outbound[this.chainSyncInProgress.address].socket;
    return socket;
  }

  /**
   * Returns randomly picked connectable peers. Refer to details below:
   * 1) Pick one if it is never queried.
   * 2) Choose one in all peerCandidates if there no exists never queried peerCandidates.
   * 3) Use PEER_CANDIDATE_JSON_RPC_URL if there are no peerCandidates at all.
   */
  assignRandomPeerCandidate() {
    if (this.peerCandidates.size === 0) {
      return NodeConfigs.PEER_CANDIDATE_JSON_RPC_URL;
    } else {
      const notQueriedCandidateEntries = [...this.peerCandidates.entries()].filter(([, value]) => {
        // NOTE(minsulee2): this gets stuck if the never queried node gets offline. To avoid this,
        // the node which queried more than 5 minutes ago can also be considered as notQueried.
        return value.queriedAt === null ? true :
            Date.now() - value.queriedAt > NodeConfigs.PEER_CANDIDATE_RETRY_THRESHOLD_MS;
      });
      if (notQueriedCandidateEntries.length > 0) {
        return _.shuffle(notQueriedCandidateEntries)[0][0];
      } else {
        return _.shuffle(this.peerCandidates.keys())[0];
      }
    }
  }

  async discoverPeerWithGuardingFlag() {
    if (!this.isConnectingToPeerCandidates) {
      this.isConnectingToPeerCandidates = true;
      const nextPeerCandidate = this.assignRandomPeerCandidate();
      await this.connectWithPeerCandidateUrl(nextPeerCandidate);
      this.isConnectingToPeerCandidates = false;
    }
  }

  closeSocketWithP2pStateUpdate(socket) {
    P2pUtil.closeSocketSafe(this.outbound, socket);
    const address = P2pUtil.getAddressFromSocket(this.outbound, socket);
    if (address in this.server.inbound) {
      P2pUtil.closeSocketSafeByAddress(this.server.inbound, address);
    }
    this.updateP2pState();
  }

  pickRandomPeerAndDisconnect(addressArray) {
    if (addressArray.length === 0) {
      return;
    }
    const randomPeerAddress = _.shuffle(addressArray)[0];
    if (!this.outbound[randomPeerAddress]) {
      return;
    }
    this.closeSocketWithP2pStateUpdate(this.outbound[randomPeerAddress].socket);
  }

  disconnectRandomPeer() {
    if (Object.keys(this.outbound) === 0) {
      return;
    }
    // NOTE(minsulee2): To avoid breaking connections between ADDRESS_REQUEST and ADDRESS_RESPONSE,
    // bidirectionally connected peers are picked to disconnect.
    const bidirectedConnections = Object.keys(this.outbound).filter(address => {
      return Object.keys(this.server.inbound).includes(address);
    });
    // NOTE(minsulee2): ENABLE_JSON_RPC_API === true means API server nodes for now.
    // TODO(minsulee2): Need to introduce a new flag which marks a 'bridge node' role.
    if (NodeConfigs.ENABLE_JSON_RPC_API) {
      const whitelist = this.server.node.db.getValue('/consensus/proposer_whitelist');
      const [whitelisted, notWhitelisted] =
          _.partition(bidirectedConnections, ((address) => whitelist[address]));
      const whitelistDisconnectThreshold = Math.floor(NodeConfigs.MAX_NUM_INBOUND_CONNECTION / 2);
      // NOTE(minsulee2): Keep less than majority whitelisted.
      if (whitelisted.length >= whitelistDisconnectThreshold) {
        this.pickRandomPeerAndDisconnect(whitelisted);
      } else {
        this.pickRandomPeerAndDisconnect(notWhitelisted);
      }
    } else {
      this.pickRandomPeerAndDisconnect(bidirectedConnections);
    }
  }

  async tryReorgPeerConnections() {
    if (Object.keys(this.outbound).length < NodeConfigs.PEER_REORG_MIN_OUTBOUND) {
      return;
    }
    if (this.steadyIntervalCount < NodeConfigs.PEER_REORG_STEADY_INTERVAL_COUNT) {
      this.steadyIntervalCount++;
    } else {
      this.steadyIntervalCount = 0;
      this.disconnectRandomPeer();
      this.updateP2pState();
      await this.discoverPeerWithGuardingFlag();
    }
  }

  setIntervalForPeerCandidatesConnection() {
    this.intervalPeerCandidatesConnection = setInterval(async () => {
      this.updateP2pState();
      if (this.p2pState === P2pNetworkStates.EXPANDING) {
        await this.discoverPeerWithGuardingFlag();
      } else if (this.p2pState === P2pNetworkStates.STEADY) {
        await this.tryReorgPeerConnections();
      }
    }, NodeConfigs.PEER_CANDIDATES_CONNECTION_INTERVAL_MS);
  }

  clearIntervalForPeerCandidateConnection() {
    clearInterval(this.intervalPeerCandidatesConnection);
  }

  async startBlockchainNode(numLivePeers) {
    const LOG_HEADER = 'startBlockchainNode';

    if (numLivePeers === 0) {
      logger.info(`[${LOG_HEADER}] Starting blockchain node without peers..`);
      if (!this.server.node.initNode(true)) {
        this.server.node.state = BlockchainNodeStates.STOPPED;
        logger.error(`[${LOG_HEADER}] Failed to initialize blockchain node!`);
        return;
      }
      logger.info(`[${LOG_HEADER}] Trying to initializing shard..`);
      if (await this.server.tryInitializeShard()) {
        logger.info(`[${LOG_HEADER}] Shard initialization done!`);
      } else {
        logger.info(`[${LOG_HEADER}] No need to initialize shard.`);
      }
      this.server.node.state = BlockchainNodeStates.SERVING;
      logger.info(`[${LOG_HEADER}] Now blockchain node in SERVING state!`);
      logger.info(`[${LOG_HEADER}] Initializing consensus process..`);
      this.server.consensus.initConsensus();
      logger.info(`[${LOG_HEADER}] Consensus process initialized!`);
    } else {
      // Consensus will be initialized after syncing with peers
      logger.info(`[${LOG_HEADER}] Starting blockchain node with ${numLivePeers} peers..`);
      if (!this.server.node.initNode(false)) {
        this.server.node.state = BlockchainNodeStates.STOPPED;
        logger.error(`[${LOG_HEADER}] Failed to initialize blockchain node!`);
        return;
      }
      logger.info(`[${LOG_HEADER}] Blockchain node initialized!`);
    }
  }

  broadcastConsensusMessage(consensusMessage, tags = []) {
    tags.push(this.server.node.account.address);
    const payload = P2pUtil.encapsulateMessage(MessageTypes.CONSENSUS, { message: consensusMessage, tags });
    if (!payload) {
      logger.error('The consensus msg cannot be broadcasted because of msg encapsulation failure.');
      return;
    }
    const stringPayload = JSON.stringify(payload);
    if (DevFlags.enableP2pMessageTagsChecking) {
      const tagSet = new Set(tags);
      Object.entries(this.outbound).forEach(([address, node]) => {
        if (!tagSet.has(address) &&
            _.get(node, 'peerInfo.consensusStatus.state') === ConsensusStates.RUNNING) {
          node.socket.send(stringPayload);
        }
      });
    } else {
      Object.values(this.outbound).forEach((node) => {
        if (_.get(node, 'peerInfo.consensusStatus.state') === ConsensusStates.RUNNING) {
          node.socket.send(stringPayload);
        }
      });
    }
    logger.debug(`SENDING: ${JSON.stringify(consensusMessage)}`);
  }

  /**
   * Request a chain segment to sync with from a peer.
   * The peer to request from is randomly selected & maintained until it's disconnected, it gives
   * an invalid chain, or we're fully synced.
   */
  requestChainSegment() {
    const LOG_HEADER = 'requestChainSegment';
    if (this.server.node.state !== BlockchainNodeStates.SYNCING &&
      this.server.node.state !== BlockchainNodeStates.SERVING) {
      return;
    }
    const socket = this.assignRandomPeerForChainSync();
    if (!socket) {
      logger.error(`[${LOG_HEADER}] Failed to get a peer for CHAIN_SEGMENT_REQUEST`);
      return;
    }
    const lastBlockNumber = this.server.node.bc.lastBlockNumber();
    const epochMs = this.server.node.getBlockchainParam('genesis/epoch_ms');
    if (this.chainSyncInProgress.lastBlockNumber >= lastBlockNumber &&
        this.chainSyncInProgress.updatedAt > Date.now() - epochMs) { // time buffer
      logger.info(`[${LOG_HEADER}] Already sent a request with the same/higher lastBlockNumber`);
      return;
    }
    const payload = P2pUtil.encapsulateMessage(MessageTypes.CHAIN_SEGMENT_REQUEST, { lastBlockNumber });
    if (!payload) {
      logger.error(`[${LOG_HEADER}] The request chainSegment cannot be sent because ` +
          `of msg encapsulation failure.`);
      return;
    }
    this.updateChainSyncPeer(lastBlockNumber);
    socket.send(JSON.stringify(payload));
  }

  broadcastTransaction(transaction, tags = []) {
    tags.push(this.server.node.account.address);
    const payload = P2pUtil.encapsulateMessage(MessageTypes.TRANSACTION, { transaction, tags });
    if (!payload) {
      logger.error('The transaction cannot be broadcasted because of msg encapsulation failure.');
      return;
    }
    const stringPayload = JSON.stringify(payload);
    if (DevFlags.enableP2pMessageTagsChecking) {
      const tagSet = new Set(tags);
      Object.entries(this.outbound).forEach(([address, node]) => {
        if (!tagSet.has(address)) {
          node.socket.send(stringPayload);
        }
<<<<<<< HEAD
      });
    } else if (DevFlags.enableTxBroadcastLimit) {
      _.shuffle(Object.values(this.outbound)).slice(0, 2).forEach((node) => {
        node.socket.send(stringPayload);
=======
>>>>>>> a136b066
      });
    } else {
      Object.entries(this.outbound).forEach(([address, node]) => {
        node.socket.send(stringPayload);
      });
    }
    logger.debug(`SENDING: ${JSON.stringify(transaction)}`);
  }

  // TODO(minsulee2): session token will be applied to enhance security.
  sendPeerInfo(socket) {
    const body = {
      address: this.server.getNodeAddress(),
      peerInfo: this.getStatus(),
      timestamp: Date.now(),
      // TODO(minsulee2): Implement sessionToken: token
    };
    const signature = P2pUtil.signMessage(body, this.server.getNodePrivateKey());
    if (!signature) {
      logger.error('The signaure is not correctly generated. Discard the message!');
      return false;
    }
    const payload = P2pUtil.encapsulateMessage(MessageTypes.ADDRESS_REQUEST,
        { body: body, signature: signature });
    if (!payload) {
      logger.error('The peerInfo message cannot be sent because of msg encapsulation failure.');
      return false;
    }

    socket.send(JSON.stringify(payload));
    return true;
  }

  clearPeerConnectionsInProgress(socket) {
    P2pUtil.removeFromPeerConnectionsInProgress(this.peerConnectionsInProgress, socket.url);
    this.closeSocketWithP2pStateUpdate(socket);
  }

  setClientSidePeerEventHandlers(socket) {
    const LOG_HEADER = 'setClientSidePeerEventHandlers';
    socket.on('message', (message) => {
      const beginTime = Date.now();
      const parsedMessage = JSON.parse(message);
      const peerNetworkId = _.get(parsedMessage, 'networkId');
      const address = P2pUtil.getAddressFromSocket(this.outbound, socket);
      if (peerNetworkId !== this.server.node.getBlockchainParam('genesis/network_id')) {
        logger.error(`The given network ID(${peerNetworkId}) of the node(${address}) is MISSING ` +
            `or DIFFERENT from mine. Disconnect the connection.`);
        this.clearPeerConnectionsInProgress(socket);
        const latency = Date.now() - beginTime;
        trafficStatsManager.addEvent(TrafficEventTypes.P2P_MESSAGE_CLIENT, latency);
        return;
      }
      const dataProtoVer = _.get(parsedMessage, 'dataProtoVer');
      if (!VersionUtil.isValidProtocolVersion(dataProtoVer)) {
        logger.error(`The data protocol version of the node(${address}) is MISSING or ` +
            `INAPPROPRIATE. Disconnect the connection.`);
        this.clearPeerConnectionsInProgress(socket);
        const latency = Date.now() - beginTime;
        trafficStatsManager.addEvent(TrafficEventTypes.P2P_MESSAGE_CLIENT, latency);
        return;
      }
      if (!P2pUtil.checkTimestamp(_.get(parsedMessage, 'timestamp'))) {
        logger.error(`[${LOG_HEADER}] The message from the node(${address}) is stale. ` +
            `Discard the message.`);
        logger.debug(`[${LOG_HEADER}] The detail is as follows: ${parsedMessage}`);
        const latency = Date.now() - beginTime;
        trafficStatsManager.addEvent(TrafficEventTypes.P2P_MESSAGE_CLIENT, latency);
        return;
      }

      switch (parsedMessage.type) {
        // NOTE(minsulee2): Now, a distribution of peer nodes are fused in the tracker and node.
        // To integrate the role, TrackerMessageTypes PEER_INFO_REQUEST and PEER_INFO_REPONSE will
        // be moved from tracker into peer node and be combined into MessageTypes ADDRESS_RESPONSE
        // and ADDRESS_REQUEST.
        case MessageTypes.ADDRESS_RESPONSE:
          const dataVersionCheckForAddress =
              this.server.checkDataProtoVer(dataProtoVer, MessageTypes.ADDRESS_RESPONSE);
          if (dataVersionCheckForAddress < 0) {
            // TODO(minsulee2): need to convert message when updating ADDRESS_RESPONSE necessary.
            // this.convertAddressMessage();
          }
          const address = _.get(parsedMessage, 'data.body.address');
          if (!address) {
            logger.error(`[${LOG_HEADER}] Providing an address is compulsary when initiating ` +
                `p2p communication.`);
            this.clearPeerConnectionsInProgress(socket);
            const latency = Date.now() - beginTime;
            trafficStatsManager.addEvent(TrafficEventTypes.P2P_MESSAGE_CLIENT, latency);
            return;
          } else if (!_.get(parsedMessage, 'data.signature')) {
            logger.error(`[${LOG_HEADER}] A sinature of the peer(${address}) is missing during ` +
                `p2p communication. Cannot proceed the further communication.`);
            this.clearPeerConnectionsInProgress(socket);
            const latency = Date.now() - beginTime;
            trafficStatsManager.addEvent(TrafficEventTypes.P2P_MESSAGE_CLIENT, latency);
            return;
          } else {
            const addressFromSig = P2pUtil.getAddressFromMessage(parsedMessage);
            if (addressFromSig !== address) {
              logger.error(`[${LOG_HEADER}] The addresses(${addressFromSig} and ${address}) are ` +
                  `not the same!!`);
              this.clearPeerConnectionsInProgress(socket);
              const latency = Date.now() - beginTime;
              trafficStatsManager.addEvent(TrafficEventTypes.P2P_MESSAGE_CLIENT, latency);
              return;
            }
            if (!P2pUtil.verifySignedMessage(parsedMessage, addressFromSig)) {
              logger.error(`[${LOG_HEADER}] The message is not correctly signed. ` +
                  `Discard the message!!`);
              this.clearPeerConnectionsInProgress(socket);
              const latency = Date.now() - beginTime;
              trafficStatsManager.addEvent(TrafficEventTypes.P2P_MESSAGE_CLIENT, latency);
              return;
            }
            logger.info(`[${LOG_HEADER}] A new websocket(${address}) is established.`);
            this.outbound[address] = {
              socket,
              peerInfo: _.get(parsedMessage, 'data.body.peerInfo')
            };
            Object.assign(this.outbound[address], { version: dataProtoVer });
            P2pUtil.removeFromPeerConnectionsInProgress(this.peerConnectionsInProgress, socket.url);
            this.updateNodeInfoToTracker();
          }
          break;
        case MessageTypes.CHAIN_SEGMENT_RESPONSE:
          if (this.server.node.state !== BlockchainNodeStates.SYNCING &&
              this.server.node.state !== BlockchainNodeStates.SERVING) {
            logger.error(`[${LOG_HEADER}] Not ready to process chain segment response.\n` +
                `Node state: ${this.server.node.state}.`);
            const latency = Date.now() - beginTime;
            trafficStatsManager.addEvent(TrafficEventTypes.P2P_MESSAGE_CLIENT, latency);
            return;
          }
          const dataVersionCheckForChainSegment =
              this.server.checkDataProtoVer(dataProtoVer, MessageTypes.CHAIN_SEGMENT_RESPONSE);
          if (dataVersionCheckForChainSegment > 0) {
            logger.error(`[${LOG_HEADER}] CANNOT deal with higher data protocol ` +
                `version(${dataProtoVer}). Discard the CHAIN_SEGMENT_RESPONSE message.`);
            const latency = Date.now() - beginTime;
            trafficStatsManager.addEvent(TrafficEventTypes.P2P_MESSAGE_CLIENT, latency);
            return;
          } else if (dataVersionCheckForChainSegment < 0) {
            // TODO(minsulee2): need to convert message when updating CHAIN_SEGMENT_RESPONSE.
            // this.convertChainSegmentResponseMessage();
          }
          const chainSegment = _.get(parsedMessage, 'data.chainSegment');
          const number = _.get(parsedMessage, 'data.number');
          const catchUpInfo = _.get(parsedMessage, 'data.catchUpInfo');
          logger.debug(`[${LOG_HEADER}] Receiving a chain segment: ` +
              `${JSON.stringify(chainSegment, null, 2)}`);
          this.handleChainSegment(number, chainSegment, catchUpInfo, socket);
          break;
        default:
          logger.error(`[${LOG_HEADER}] Unknown message type(${parsedMessage.type}) has been ` +
              `specified. Igonore the message.`);
          break;
      }
      const latency = Date.now() - beginTime;
      trafficStatsManager.addEvent(TrafficEventTypes.P2P_MESSAGE_CLIENT, latency);
    });

    socket.on('pong', () => {
      const address = P2pUtil.getAddressFromSocket(this.outbound, socket);
      logger.debug(`The peer (${address}) is alive.`);
    });

    socket.on('close', () => {
      const address = P2pUtil.getAddressFromSocket(this.outbound, socket);
      if (_.get(this.chainSyncInProgress, 'address') === address) {
        this.resetChainSyncPeer();
      }
      this.clearPeerConnectionsInProgress(socket);
      if (address in this.server.inbound) {
        P2pUtil.closeSocketSafeByAddress(this.server.inbound, address);
      }
      logger.info(`Disconnected from a peer: ${address || socket.url}`);
    });

    socket.on('error', () => {
      const address = P2pUtil.getAddressFromSocket(this.inbound, socket);
      logger.error(`Error in communication with peer ${address}: ` +
          `${JSON.stringify(error, null, 2)}`);
    });
  }

  tryInitProcesses(number) {
    const LOG_HEADER = 'tryInitProcesses';
    const lastBlockNumber = this.server.node.bc.lastBlockNumber();
    if (lastBlockNumber < number) {
      // Cannot init processes yet
      return false;
    }
    if (this.server.node.state !== BlockchainNodeStates.SERVING) {
      logger.info(`[${LOG_HEADER}] Blockchain Node is now synced!`);
      this.server.node.state = BlockchainNodeStates.SERVING;
    }
    if (this.server.consensus.state === ConsensusStates.STARTING) {
      this.server.consensus.initConsensus();
    }
    return true;
  }

  handleChainSegment(number, chainSegment, catchUpInfo, socket) {
    const LOG_HEADER = 'handleChainSegment';
    const address = P2pUtil.getAddressFromSocket(this.outbound, socket);
    // Received from a peer that I didn't request from
    if (_.get(this.chainSyncInProgress, 'address') !== address) {
      return;
    }
    if (this.tryInitProcesses(number)) { // Already caught up
      this.resetChainSyncPeer();
      this.server.consensus.catchUp(catchUpInfo);
      return;
    }
    const mergeResult = this.server.node.mergeChainSegment(chainSegment);
    if (mergeResult !== 0) {
      // Received an invalid chain, or fully synced with this peer.
      this.resetChainSyncPeer();
    } else {
      // There's more to receive from this peer.
    }
    if (mergeResult >= 0) { // Merge success
      this.tryInitProcesses(number);
    } else {
      logger.info(`[${LOG_HEADER}] Failed to merge incoming chain segment.`);
    }
    this.server.consensus.catchUp(catchUpInfo);
    if (this.server.node.bc.lastBlockNumber() <= number) {
      // Continuously request the blockchain segments until
      // your local blockchain matches the height of the consensus blockchain.
      this.requestChainSegment();
    }
  }

  setTimerForPeerAddressResponse(socket) {
    setTimeout(() => {
      const address = P2pUtil.getAddressFromSocket(this.outbound, socket);
        if (address) {
          logger.info(`Received address: ${address}`);
          this.requestChainSegment();
          if (this.server.consensus.stakeTx) {
            this.broadcastTransaction(this.server.consensus.stakeTx);
            this.server.consensus.stakeTx = null;
          }
        } else {
          logger.error(`Address confirmation hasn\'t sent back. ` +
              `Close the socket(${socket.url}) connection`);
          this.clearPeerConnectionsInProgress(socket);
        }
    }, NodeConfigs.P2P_WAIT_FOR_ADDRESS_TIMEOUT_MS);
  }

  /**
   * Checks validity of JSON-RPC endpoint url based on HOSTING_ENV.
   * @param {string} url is an IPv4 ip address.
   */
  isValidJsonRpcUrl(url) {
    if (!CommonUtil.isString(url)) {
      return false;
    }
    const JSON_RPC_PATH = '/json-rpc';
    const urlWithoutJsonRpc =
        url.endsWith(JSON_RPC_PATH) ? url.slice(0, -JSON_RPC_PATH.length) : false;
    if (!urlWithoutJsonRpc) {
      return urlWithoutJsonRpc;
    } else {
      return NodeConfigs.HOSTING_ENV === 'local' ? CommonUtil.isValidPrivateUrl(urlWithoutJsonRpc) :
          CommonUtil.isValidUrl(urlWithoutJsonRpc);
    }
  }

  setPeerCandidate(jsonRpcUrl, address, queriedAt) {
    if (CommonUtil.isWildcard(NodeConfigs.PEER_WHITELIST) ||
        (CommonUtil.isArray(NodeConfigs.PEER_WHITELIST) &&
            NodeConfigs.PEER_WHITELIST.includes(address))) {
      this.peerCandidates.set(jsonRpcUrl, { queriedAt });
    }
  }

  /**
   * Tries to connect multiple peer candidates via the given peer candidate url.
   * @param {string} peerCandidateJsonRpcUrl should be something like
   * http(s)://xxx.xxx.xxx.xxx/json-rpc
   */
  async connectWithPeerCandidateUrl(peerCandidateJsonRpcUrl) {
    const LOG_HEADER = 'connectWithPeerCandidateUrl';
    const myP2pUrl = _.get(this.server.urls, 'p2p.url', '');
    const myJsonRpcUrl = _.get(this.server.urls, 'jsonRpc.url', '');
    if (!peerCandidateJsonRpcUrl || peerCandidateJsonRpcUrl === '' ||
        P2pUtil.areIdenticalUrls(peerCandidateJsonRpcUrl, myJsonRpcUrl)) {
      this.peerCandidates.delete(peerCandidateJsonRpcUrl);
      return;
    }
    const resp = await sendGetRequest(peerCandidateJsonRpcUrl, 'p2p_getPeerCandidateInfo', { });
    const peerCandidateInfo = _.get(resp, 'data.result.result');
    if (!peerCandidateInfo) {
      logger.error(`Invalid peer candidate info from peer candidate url ` +
          `(${peerCandidateJsonRpcUrl}).`);
      return;
    }
    // NOTE(platfowner): As peerCandidateUrl can be a domain name url with multiple nodes,
    // use the json rpc url in response instead.
    const jsonRpcUrlFromResp = _.get(peerCandidateInfo, 'networkStatus.urls.jsonRpc.url');
    const address = _.get(peerCandidateInfo, 'address');
    if (!jsonRpcUrlFromResp) {
      logger.error(`Invalid peer candidate json rpc url from peer candidate url ` +
          `(${peerCandidateJsonRpcUrl}).`);
      return;
    }
    if (jsonRpcUrlFromResp !== myJsonRpcUrl) {
      this.setPeerCandidate(jsonRpcUrlFromResp, address, Date.now());
    }
    const peerCandidateJsonRpcUrlList = _.get(peerCandidateInfo, 'peerCandidateJsonRpcUrlList', []);
    Object.entries(peerCandidateJsonRpcUrlList).forEach(([address, url]) => {
      if (url !== myJsonRpcUrl && !this.peerCandidates.has(url) && this.isValidJsonRpcUrl(url) &&
          P2pUtil.checkPeerWhitelist(address)) {
        this.setPeerCandidate(url, address, null);
      }
    });
    const newPeerP2pUrlList = _.get(peerCandidateInfo, 'newPeerP2pUrlList', []);
    const newPeerP2pUrlListWithoutMyUrl = Object.entries(newPeerP2pUrlList)
      .filter(([address, p2pUrl]) => {
        return P2pUtil.checkPeerWhitelist(address) && p2pUrl !== myP2pUrl;
      })
      .map(([, p2pUrl]) => p2pUrl);
    const isAvailableForConnection = _.get(peerCandidateInfo, 'isAvailableForConnection');
    const peerCandidateP2pUrl = _.get(peerCandidateInfo, 'networkStatus.urls.p2p.url');
    if (peerCandidateP2pUrl !== myP2pUrl && isAvailableForConnection && !this.outbound[address]) {
      // NOTE(minsulee2): Add a peer candidate up on the list if it is not connected.
      newPeerP2pUrlListWithoutMyUrl.push(peerCandidateP2pUrl);
    }
    logger.info(`[${LOG_HEADER}] Try to connect(${JSON.stringify(newPeerP2pUrlListWithoutMyUrl)})`);
    this.connectWithPeerUrlList(_.shuffle(newPeerP2pUrlListWithoutMyUrl));
  }

  setChainSyncPeer(address) {
    this.chainSyncInProgress = {
      address,
      lastBlockNumber: -2, // less than -1 (initialized)
      updatedAt: Date.now
    };
  }

  updateChainSyncPeer(lastBlockNumber) {
    if (!this.chainSyncInProgress) return;
    this.chainSyncInProgress.lastBlockNumber = lastBlockNumber;
    this.chainSyncInProgress.updatedAt = Date.now();
  }

  resetChainSyncPeer() {
    this.chainSyncInProgress = null;
  }

  connectToPeer(url) {
    // TODO(*): Add maxPayload option (e.g. ~50MB)
    const socket = new Websocket(url);
    socket.on('open', async () => {
      logger.info(`Connected to peer (${url}),`);
      this.setClientSidePeerEventHandlers(socket, url);
      const isMessageSent = this.sendPeerInfo(socket);
      if (isMessageSent) {
        P2pUtil.addPeerConnection(this.peerConnectionsInProgress, url);
        this.updateP2pState();
        this.setTimerForPeerAddressResponse(socket);
      }
    });
  }

  getAddrFromOutboundMapping(url) {
    for (const address in this.outbound) {
      const peerInfo = this.outbound[address].peerInfo;
      if (url === peerInfo.networkStatus.urls.p2p.url) {
        return address;
      }
    }
    return null;
  }

  getMaxNumberOfNewPeers() {
    const totalConnections =
        Object.keys(this.outbound).length + this.peerConnectionsInProgress.size;
    return Math.max(0, NodeConfigs.TARGET_NUM_OUTBOUND_CONNECTION - totalConnections);
  }

  connectWithPeerUrlList(newPeerP2pUrlList) {
    const maxNumberOfNewPeers = this.getMaxNumberOfNewPeers();
    newPeerP2pUrlList.slice(0, maxNumberOfNewPeers).forEach((url) => {
      const address = this.getAddrFromOutboundMapping(url);
      if (address) {
        logger.debug(`Node ${address}(${url}) is already a managed peer.`);
      } else {
        logger.info(`Connecting to peer(${url})`);
        this.connectToPeer(url);
      }
    });
  }

  disconnectFromPeers() {
    Object.values(this.outbound).forEach((node) => {
      node.socket.close();
    });
  }

  setIntervalForShardProofHashReports() {
    if (!this.shardReportInterval && this.server.node.isShardReporter) {
      const epochMs = this.server.node.getBlockchainParam('genesis/epoch_ms');
      this.shardReportInterval = setInterval(() => {
        if (this.server.consensus.isRunning()) {
          this.server.reportShardProofHashes();
        }
      }, epochMs);
    }
  }

  clearIntervalForShardProofHashReports() {
    clearInterval(this.shardReportInterval);
    this.shardReportInterval = null;
  }

  stop() {
    this.server.stop();
    this.clearIntervalForTrackerUpdate();
    this.clearIntervalForPeerCandidateConnection();
    this.clearIntervalForShardProofHashReports();
    this.stopHeartbeat();
    this.disconnectFromPeers();
    logger.info('Disconnect from connected peers.');
  }

  updateStatusToPeer(socket, address) {
    const payload = P2pUtil.encapsulateMessage(MessageTypes.PEER_INFO_UPDATE, this.getStatus());
    if (!payload) {
      logger.error('The message cannot be sent because of msg encapsulation failure.');
      return;
    }
    socket.send(JSON.stringify(payload));
    logger.debug(`\n >> Update to ${address}: ${JSON.stringify(payload, null, 2)}`);
  }

  startHeartbeat() {
    this.intervalHeartbeat = setInterval(() => {
      Object.values(this.outbound).forEach(node => {
        // NOTE(minsulee2): readyState; 0: CONNECTING, 1: OPEN, 2: CLOSING, 3: CLOSED
        // https://developer.mozilla.org/en-US/docs/Web/API/WebSocket/readyState
        const socket = _.get(node, 'socket');
        if (socket.readyState !== 1) {
          logger.info(`A peer(${node.peerInfo.address}) is not ready to communicate with. ` +
              `The readyState is(${socket.readyState})`);
          this.closeSocketWithP2pStateUpdate(socket);
        } else {
          socket.ping();
          this.updateStatusToPeer(socket, node.peerInfo.address);
        }
      });
    }, NodeConfigs.P2P_HEARTBEAT_INTERVAL_MS);
  }

  stopHeartbeat() {
    clearInterval(this.intervalHeartbeat);
    this.intervalHeartbeat = null;
    logger.info('Stop heartbeating.');
  }
}

module.exports = P2pClient;<|MERGE_RESOLUTION|>--- conflicted
+++ resolved
@@ -440,13 +440,6 @@
         if (!tagSet.has(address)) {
           node.socket.send(stringPayload);
         }
-<<<<<<< HEAD
-      });
-    } else if (DevFlags.enableTxBroadcastLimit) {
-      _.shuffle(Object.values(this.outbound)).slice(0, 2).forEach((node) => {
-        node.socket.send(stringPayload);
-=======
->>>>>>> a136b066
       });
     } else {
       Object.entries(this.outbound).forEach(([address, node]) => {
