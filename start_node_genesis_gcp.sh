#!/bin/bash

if [[ $# -lt 3 ]] || [[ $# -gt 7 ]]; then
    printf "Usage: bash start_node_genesis_gcp.sh [dev|staging|sandbox|spring|summer] <Shard Index> <Node Index> [--keep-code] [--full-sync] [--keystore|--mnemonic] [--json-rpc] [--rest-func]\n"
    printf "Example: bash start_node_genesis_gcp.sh spring 0 0 --keep-code --full-sync --keystore\n"
    printf "\n"
    exit
fi
printf "\n[[[[[ start_node_genesis_gcp.sh ]]]]]\n\n"

function parse_options() {
    local option="$1"
    if [[ $option = '--keep-code' ]]; then
        KEEP_CODE_OPTION="$option"
    elif [[ $option = '--full-sync' ]]; then
        FULL_SYNC_OPTION="$option"
    elif [[ $option = '--keystore' ]]; then
        if [[ "$ACCOUNT_INJECTION_OPTION" ]]; then
            printf "You cannot use both keystore and mnemonic\n"
            exit
        fi
        ACCOUNT_INJECTION_OPTION="$option"
    elif [[ $option = '--mnemonic' ]]; then
        if [[ "$ACCOUNT_INJECTION_OPTION" ]]; then
            printf "You cannot use both keystore and mnemonic\n"
            exit
        fi
        ACCOUNT_INJECTION_OPTION="$option"
    elif [[ $option = '--json-rpc' ]]; then
        JSON_RPC_OPTION="$option"
    elif [[ $option = '--rest-func' ]]; then
        REST_FUNC_OPTION="$option"
    else
        printf "Invalid options: $option\n"
        exit
    fi
}

# Parse options.
SEASON="$1"
number_re='^[0-9]+$'
if ! [[ $2 =~ $number_re ]] ; then
    printf "Invalid <Shard Index> argument: $2\n"
    exit
fi
SHARD_INDEX="$2"
if ! [[ $3 =~ $number_re ]] ; then
    printf "Invalid <Node Index> argument: $3\n"
    exit
fi
if [[ "$3" -lt 0 ]] || [[ "$3" -gt 6 ]]; then
    printf "Invalid <Node Index> argument: $3\n"
    exit
fi
NODE_INDEX="$3"

KEEP_CODE_OPTION=""
FULL_SYNC_OPTION=""
ACCOUNT_INJECTION_OPTION=""
JSON_RPC_OPTION=""
REST_FUNC_OPTION=""

ARG_INDEX=4
while [ $ARG_INDEX -le $# ]
do
  parse_options "${!ARG_INDEX}"
  ((ARG_INDEX++))
done

printf "SEASON=$SEASON\n"
printf "SHARD_INDEX=$SHARD_INDEX\n"
printf "NODE_INDEX=$NODE_INDEX\n"

printf "KEEP_CODE_OPTION=$KEEP_CODE_OPTION\n"
printf "FULL_SYNC_OPTION=$FULL_SYNC_OPTION\n"
printf "ACCOUNT_INJECTION_OPTION=$ACCOUNT_INJECTION_OPTION\n"
printf "JSON_RPC_OPTION=$JSON_RPC_OPTION\n"
printf "REST_FUNC_OPTION=$REST_FUNC_OPTION\n"

if [[ $SEASON = "staging" ]]; then
  # for performance test pipeline
  export ENABLE_EXPRESS_RATE_LIMIT=false
else
  export ENABLE_EXPRESS_RATE_LIMIT=true
fi
if [[ $FULL_SYNC_OPTION = "" ]]; then
  export SYNC_MODE=fast
else
  export SYNC_MODE=full
fi
export ACCOUNT_INJECTION_OPTION="$ACCOUNT_INJECTION_OPTION"
if [[ $JSON_RPC_OPTION ]]; then
  export ENABLE_JSON_RPC_TX_API=true
else
  export ENABLE_JSON_RPC_TX_API=false
fi
if [[ $REST_FUNC_OPTION ]]; then
  export ENABLE_REST_FUNCTION_CALL=true
else
  export ENABLE_REST_FUNCTION_CALL=false
fi

printf '\n'
printf 'Killing old jobs..\n'
sudo killall node

if [[ $KEEP_CODE_OPTION = "" ]]; then
    printf '\n'
    printf 'Setting up working directory..\n'
    cd
    sudo rm -rf /home/ain_blockchain_data
    sudo mkdir /home/ain_blockchain_data
    sudo chmod -R 777 /home/ain_blockchain_data
    sudo rm -rf ../ain-blockchain*
    sudo mkdir ../ain-blockchain
    sudo chmod -R 777 ../ain-blockchain
    mv * ../ain-blockchain
    cd ../ain-blockchain

    printf '\n'
    printf 'Installing node modules..\n'
    sudo yarn install --ignore-engines
else
    printf '\n'
    printf 'Using old directory..\n'
    OLD_DIR_PATH=$(find ../ain-blockchain* -maxdepth 0 -type d)
    printf "OLD_DIR_PATH=$OLD_DIR_PATH\n"
    sudo chmod -R 777 $OLD_DIR_PATH
    sudo chmod -R 777 /home/ain_blockchain_data
fi


KEYSTORE_DIR=testnet_dev_staging_keys
if [[ $SEASON = 'spring' ]]; then
    export BLOCKCHAIN_CONFIGS_DIR=blockchain-configs/testnet-prod
<<<<<<< HEAD
    export TRACKER_UPDATE_JSON_RPC_URL=http://35.221.137.80:8080/json-rpc
    export P2P_PEER_CANDIDATE_URL="http://35.221.184.48:8080/json-rpc"
    KEYSTORE_DIR=testnet_prod_keys
elif [[ $SEASON = 'summer' ]]; then
    export BLOCKCHAIN_CONFIGS_DIR=blockchain-configs/testnet-prod
    export TRACKER_UPDATE_JSON_RPC_URL=http://35.194.172.106:8080/json-rpc
    export P2P_PEER_CANDIDATE_URL="http://35.194.169.78:8080/json-rpc"
=======
    export TRACKER_WS_ADDR=ws://35.221.137.80:5000
    export PEER_CANDIDATE_JSON_RPC_URL="http://35.221.184.48:8080/json-rpc"
    KEYSTORE_DIR=testnet_prod_keys
elif [[ $SEASON = 'summer' ]]; then
    export BLOCKCHAIN_CONFIGS_DIR=blockchain-configs/testnet-prod
    export TRACKER_WS_ADDR=ws://35.194.172.106:5000
    export PEER_CANDIDATE_JSON_RPC_URL="http://35.194.169.78:8080/json-rpc"
>>>>>>> 137c113c
    KEYSTORE_DIR=testnet_prod_keys
elif [[ "$SEASON" = "sandbox" ]]; then
    export BLOCKCHAIN_CONFIGS_DIR=blockchain-configs/testnet-sandbox
    export PEER_CANDIDATE_JSON_RPC_URL="http://130.211.244.169:8080/json-rpc"
elif [[ $SEASON = 'staging' ]]; then
    export BLOCKCHAIN_CONFIGS_DIR=blockchain-configs/testnet-staging
    export PEER_CANDIDATE_JSON_RPC_URL="http://35.194.139.219:8080/json-rpc"
elif [[ $SEASON = 'dev' ]]; then
    export BLOCKCHAIN_CONFIGS_DIR=blockchain-configs/testnet-dev
    if [[ $SHARD_INDEX = 0 ]]; then
      export PEER_CANDIDATE_JSON_RPC_URL="http://35.194.235.180:8080/json-rpc"
    elif [[ $SHARD_INDEX = 1 ]]; then
      export TRACKER_UPDATE_JSON_RPC_URL=http://35.187.153.22:8080/json-rpc  # dev-shard-1-tracker-ip
    elif [[ $SHARD_INDEX = 2 ]]; then
      export TRACKER_UPDATE_JSON_RPC_URL=http://34.80.203.104:8080/json-rpc  # dev-shard-2-tracker-ip
    elif [[ $SHARD_INDEX = 3 ]]; then
      export TRACKER_UPDATE_JSON_RPC_URL=http://35.189.174.17:8080/json-rpc  # dev-shard-3-tracker-ip
    elif [[ $SHARD_INDEX = 4 ]]; then
      export TRACKER_UPDATE_JSON_RPC_URL=http://35.221.164.158:8080/json-rpc  # dev-shard-4-tracker-ip
    elif [[ $SHARD_INDEX = 5 ]]; then
      export TRACKER_UPDATE_JSON_RPC_URL=http://35.234.46.65:8080/json-rpc  # dev-shard-5-tracker-ip
    elif [[ $SHARD_INDEX = 6 ]]; then
      export TRACKER_UPDATE_JSON_RPC_URL=http://35.221.210.171:8080/json-rpc  # dev-shard-6-tracker-ip
    elif [[ $SHARD_INDEX = 7 ]]; then
      export TRACKER_UPDATE_JSON_RPC_URL=http://34.80.222.121:8080/json-rpc  # dev-shard-7-tracker-ip
    elif [[ $SHARD_INDEX = 8 ]]; then
      export TRACKER_UPDATE_JSON_RPC_URL=http://35.221.200.95:8080/json-rpc  # dev-shard-8-tracker-ip
    elif [[ $SHARD_INDEX = 9 ]]; then
      export TRACKER_UPDATE_JSON_RPC_URL=http://34.80.216.199:8080/json-rpc  # dev-shard-9-tracker-ip
    elif [[ $SHARD_INDEX = 10 ]]; then
      export TRACKER_UPDATE_JSON_RPC_URL=http://34.80.161.85:8080/json-rpc  # dev-shard-10-tracker-ip
    elif [[ $SHARD_INDEX = 11 ]]; then
      export TRACKER_UPDATE_JSON_RPC_URL=http://35.194.239.169:8080/json-rpc  # dev-shard-11-tracker-ip
    elif [[ $SHARD_INDEX = 12 ]]; then
      export TRACKER_UPDATE_JSON_RPC_URL=http://35.185.156.22:8080/json-rpc  # dev-shard-12-tracker-ip
    elif [[ $SHARD_INDEX = 13 ]]; then
      export TRACKER_UPDATE_JSON_RPC_URL=http://35.229.247.143:8080/json-rpc  # dev-shard-13-tracker-ip
    elif [[ $SHARD_INDEX = 14 ]]; then
      export TRACKER_UPDATE_JSON_RPC_URL=http://35.229.226.47:8080/json-rpc  # dev-shard-14-tracker-ip
    elif [[ $SHARD_INDEX = 15 ]]; then
      export TRACKER_UPDATE_JSON_RPC_URL=http://35.234.61.23:8080/json-rpc  # dev-shard-15-tracker-ip
    elif [[ $SHARD_INDEX = 16 ]]; then
      export TRACKER_UPDATE_JSON_RPC_URL=http://34.80.66.41:8080/json-rpc  # dev-shard-16-tracker-ip
    elif [[ $SHARD_INDEX = 17 ]]; then
      export TRACKER_UPDATE_JSON_RPC_URL=http://35.229.143.18:8080/json-rpc  # dev-shard-17-tracker-ip
    elif [[ $SHARD_INDEX = 18 ]]; then
      export TRACKER_UPDATE_JSON_RPC_URL=http://35.234.58.137:8080/json-rpc  # dev-shard-18-tracker-ip
    elif [[ $SHARD_INDEX = 19 ]]; then
      export TRACKER_UPDATE_JSON_RPC_URL=http://34.80.249.104:8080/json-rpc  # dev-shard-19-tracker-ip
    elif [[ $SHARD_INDEX = 20 ]]; then
      export TRACKER_UPDATE_JSON_RPC_URL=http://35.201.248.92:8080/json-rpc  # dev-shard-20-tracker-ip
    else
      printf "Invalid shard ID argument: $SHARD_INDEX\n"
      exit
    fi
    if [[ $SHARD_INDEX -gt 0 ]]; then
      export BLOCKCHAIN_CONFIGS_DIR=blockchain-configs/sim-shard
    fi
else
    printf "Invalid season argument: $SEASON\n"
    exit
fi

printf "\n"
printf "TRACKER_UPDATE_JSON_RPC_URL=$TRACKER_UPDATE_JSON_RPC_URL\n"
printf "BLOCKCHAIN_CONFIGS_DIR=$BLOCKCHAIN_CONFIGS_DIR\n"
printf "KEYSTORE_DIR=$KEYSTORE_DIR\n"
printf "PEER_CANDIDATE_JSON_RPC_URL=$PEER_CANDIDATE_JSON_RPC_URL\n"

# NOTE(liayoo): Currently this script supports [--keystore|--mnemonic] option only for the parent chain.
if [[ $ACCOUNT_INJECTION_OPTION = "" ]] || [[ "$SHARD_INDEX" -gt 0 ]]; then
    export ACCOUNT_INDEX="$NODE_INDEX"
    printf "ACCOUNT_INDEX=$ACCOUNT_INDEX\n"
elif [[ $ACCOUNT_INJECTION_OPTION = "--keystore" ]]; then
    if [[ $NODE_INDEX = 0 ]]; then
        KEYSTORE_FILENAME="keystore_node_0.json"
    elif [[ $NODE_INDEX = 1 ]]; then
        KEYSTORE_FILENAME="keystore_node_1.json"
    elif [[ $NODE_INDEX = 2 ]]; then
        KEYSTORE_FILENAME="keystore_node_2.json"
    elif [[ $NODE_INDEX = 3 ]]; then
        KEYSTORE_FILENAME="keystore_node_3.json"
    elif [[ $NODE_INDEX = 4 ]]; then
        KEYSTORE_FILENAME="keystore_node_4.json"
    elif [[ $NODE_INDEX = 5 ]]; then
        KEYSTORE_FILENAME="keystore_node_5.json"
    elif [[ $NODE_INDEX = 6 ]]; then
        KEYSTORE_FILENAME="keystore_node_6.json"
    fi
    printf "KEYSTORE_FILENAME=$KEYSTORE_FILENAME\n"
    if [[ $KEEP_CODE_OPTION = "" ]]; then
        sudo mkdir -p ../ain_blockchain_data/keys/8080
        sudo mv ./$KEYSTORE_DIR/$KEYSTORE_FILENAME ../ain_blockchain_data/keys/8080/
    fi
    export KEYSTORE_FILE_PATH=/home/ain_blockchain_data/keys/8080/$KEYSTORE_FILENAME
    printf "KEYSTORE_FILE_PATH=$KEYSTORE_FILE_PATH\n"
fi

export DEBUG=false
export CONSOLE_LOG=false 
export ENABLE_DEV_CLIENT_SET_API=false 
export ENABLE_TX_SIG_VERIF_WORKAROUND=false
export ENABLE_GAS_FEE_WORKAROUND=true
export LIGHTWEIGHT=false
export STAKE=100000
export BLOCKCHAIN_DATA_DIR="/home/ain_blockchain_data"
# NOTE(liayoo): This is a temporary setting. Remove once domain is set up for afan metaverse related services.
export CORS_WHITELIST='*'
printf "CORS_WHITELIST=$CORS_WHITELIST\n"

MAX_OLD_SPACE_SIZE_MB=11000

printf "\nStarting up Blockchain Node server..\n\n"
START_CMD="nohup node --async-stack-traces --max-old-space-size=$MAX_OLD_SPACE_SIZE_MB client/index.js >/dev/null 2>error_logs.txt &"
printf "START_CMD=$START_CMD\n"
printf "START_CMD=$START_CMD\n" >> start_commands.txt
eval $START_CMD


printf "\nBlockchain Node server [$SEASON $SHARD_INDEX $NODE_INDEX] is now up!\n\n"<|MERGE_RESOLUTION|>--- conflicted
+++ resolved
@@ -133,23 +133,13 @@
 KEYSTORE_DIR=testnet_dev_staging_keys
 if [[ $SEASON = 'spring' ]]; then
     export BLOCKCHAIN_CONFIGS_DIR=blockchain-configs/testnet-prod
-<<<<<<< HEAD
     export TRACKER_UPDATE_JSON_RPC_URL=http://35.221.137.80:8080/json-rpc
-    export P2P_PEER_CANDIDATE_URL="http://35.221.184.48:8080/json-rpc"
+    export PEER_CANDIDATE_JSON_RPC_URL="http://35.221.184.48:8080/json-rpc"
     KEYSTORE_DIR=testnet_prod_keys
 elif [[ $SEASON = 'summer' ]]; then
     export BLOCKCHAIN_CONFIGS_DIR=blockchain-configs/testnet-prod
     export TRACKER_UPDATE_JSON_RPC_URL=http://35.194.172.106:8080/json-rpc
-    export P2P_PEER_CANDIDATE_URL="http://35.194.169.78:8080/json-rpc"
-=======
-    export TRACKER_WS_ADDR=ws://35.221.137.80:5000
-    export PEER_CANDIDATE_JSON_RPC_URL="http://35.221.184.48:8080/json-rpc"
-    KEYSTORE_DIR=testnet_prod_keys
-elif [[ $SEASON = 'summer' ]]; then
-    export BLOCKCHAIN_CONFIGS_DIR=blockchain-configs/testnet-prod
-    export TRACKER_WS_ADDR=ws://35.194.172.106:5000
     export PEER_CANDIDATE_JSON_RPC_URL="http://35.194.169.78:8080/json-rpc"
->>>>>>> 137c113c
     KEYSTORE_DIR=testnet_prod_keys
 elif [[ "$SEASON" = "sandbox" ]]; then
     export BLOCKCHAIN_CONFIGS_DIR=blockchain-configs/testnet-sandbox
