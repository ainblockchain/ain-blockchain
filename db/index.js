const logger = require('../logger');
const {
  ReadDbOperations, WriteDbOperations, PredefinedDbPaths, OwnerProperties, RuleProperties,
  FunctionProperties, DEBUG
} = require('../constants');
const ChainUtil = require('../chain-util');
const Transaction = require('../tx-pool/transaction');
const StateNode = require('./state-node');
const {
  isValidPathForStates,
  isValidJsObjectForStates,
  jsObjectToStateTree,
  stateTreeToJsObject,
  makeCopyOfStateTree,
  setProofHashForStateTree,
  updateProofHashForPath
} = require('./state-util');
const Functions = require('./functions');
const RuleUtil = require('./rule-util');

class DB {
  constructor(bc, blockNumberSnapshot) {
    this.dbRoot = new StateNode();
    this.initDbData();
    this.func = new Functions(this);
    this.bc = bc;
    this.blockNumberSnapshot = blockNumberSnapshot;
  }

  initDbData() {
    // Initialize DB owners.
    this.writeDatabase([PredefinedDbPaths.OWNERS_ROOT], {
      [OwnerProperties.OWNER]: {
        [OwnerProperties.OWNERS]: {
          [OwnerProperties.ANYONE]: {
            [OwnerProperties.BRANCH_OWNER]: true,
            [OwnerProperties.WRITE_FUNCTION]: true,
            [OwnerProperties.WRITE_OWNER]: true,
            [OwnerProperties.WRITE_RULE]: true
          }
        }
      }
    });
    // Initialize DB rules.
    this.writeDatabase([PredefinedDbPaths.RULES_ROOT], {
      [RuleProperties.WRITE]: true
    });
  }

  // For testing purpose only.
  setOwnersForTesting(ownersPath, owners) {
    this.writeDatabase([PredefinedDbPaths.OWNERS_ROOT, ...ChainUtil.parsePath(ownersPath)], owners);
  }

  // For testing purpose only.
  setRulesForTesting(rulesPath, rules) {
    this.writeDatabase([PredefinedDbPaths.RULES_ROOT, ...ChainUtil.parsePath(rulesPath)], rules);
  }

  /**
   * Returns reference to the input path for reading if exists, otherwise null.
   */
  getRefForReading(fullPath) {
    let node = this.dbRoot;
    for (let i = 0; i < fullPath.length; i++) {
      const label = fullPath[i];
      if (node.hasChild(label)) {
        node = node.getChild(label);
      } else {
        return null;
      }
    }
    return node;
  }

  /**
   * Returns reference to the input path for writing if exists, otherwise creates path.
   */
  getRefForWriting(fullPath) {
    let node = this.dbRoot;
    for (let i = 0; i < fullPath.length; i++) {
      const label = fullPath[i];
      if (node.hasChild(label)) {
        node = node.getChild(label);
        if (node.getIsLeaf()) {
          node.resetValue();
        }
      } else {
        const child = new StateNode();
        node.setChild(label, child);
        node = child;
      }
    }
    return node;
  }

<<<<<<< HEAD
  writeDatabase(fullPath, value) {
    const valueTree = jsObjectToStateTree(value);
    const pathToParent = fullPath.slice().splice(0, fullPath.length - 1);
=======
  writeDatabase(fullPath, stateObj) {
    const stateTree = jsObjectToStateTree(stateObj);
>>>>>>> 54d435ee
    if (fullPath.length === 0) {
      this.dbRoot = stateTree;
    } else {
      const label = fullPath[fullPath.length - 1];
      const parent = this.getRefForWriting(pathToParent);
      parent.setChild(label, stateTree);
    }
    if (DB.isEmptyNode(stateTree)) {
      this.removeEmptyNodes(fullPath);
    } else {
      setProofHashForStateTree(valueTree);
    }
    updateProofHashForPath(pathToParent, this.dbRoot);
  }

  static isEmptyNode(dbNode) {
    return dbNode.getIsLeaf() && dbNode.getValue() === null;
  }

  removeEmptyNodesRecursive(fullPath, depth, curDbNode) {
    if (depth < fullPath.length - 1) {
      const nextDbNode = curDbNode.getChild(fullPath[depth]);
      if (nextDbNode === null) {
        logger.error(`Unavailable path in the database: ${ChainUtil.formatPath(fullPath)}`);
      } else {
        this.removeEmptyNodesRecursive(fullPath, depth + 1, nextDbNode);
      }
    }
    for (const label of curDbNode.getChildLabels()) {
      const childNode = curDbNode.getChild(label);
      if (DB.isEmptyNode(childNode)) {
        curDbNode.deleteChild(label);
      }
    }
  }

  removeEmptyNodes(fullPath) {
    return this.removeEmptyNodesRecursive(fullPath, 0, this.dbRoot);
  }

  readDatabase(fullPath) {
    const stateNode = this.getRefForReading(fullPath);
    return stateTreeToJsObject(stateNode);
  }

  getValue(valuePath) {
    const parsedPath = ChainUtil.parsePath(valuePath);
    const fullPath = this.getFullPath(parsedPath, PredefinedDbPaths.VALUES_ROOT);
    return this.readDatabase(fullPath);
  }

  getFunction(functionPath) {
    const parsedPath = ChainUtil.parsePath(functionPath);
    const fullPath = this.getFullPath(parsedPath, PredefinedDbPaths.FUNCTIONS_ROOT);
    return this.readDatabase(fullPath);
  }

  getRule(rulePath) {
    const parsedPath = ChainUtil.parsePath(rulePath);
    const fullPath = this.getFullPath(parsedPath, PredefinedDbPaths.RULES_ROOT);
    return this.readDatabase(fullPath);
  }

  getOwner(ownerPath) {
    const parsedPath = ChainUtil.parsePath(ownerPath);
    const fullPath = this.getFullPath(parsedPath, PredefinedDbPaths.OWNERS_ROOT);
    return this.readDatabase(fullPath);
  }

  matchFunction(funcPath) {
    const parsedPath = ChainUtil.parsePath(funcPath);
    return this.convertFunctionMatch(this.matchFunctionForParsedPath(parsedPath));
  }

  matchRule(valuePath) {
    const parsedPath = ChainUtil.parsePath(valuePath);
    return this.convertRuleMatch(this.matchRuleForParsedPath(parsedPath));
  }

  matchOwner(rulePath) {
    const parsedPath = ChainUtil.parsePath(rulePath);
    return this.convertOwnerMatch(this.matchOwnerForParsedPath(parsedPath));
  }

  evalRule(valuePath, value, address, timestamp) {
    const parsedPath = ChainUtil.parsePath(valuePath);
    return this.getPermissionForValue(parsedPath, value, address, timestamp);
  }

  evalOwner(refPath, permission, address) {
    const parsedPath = ChainUtil.parsePath(refPath);
    const matched = this.matchOwnerForParsedPath(parsedPath);
    return this.checkPermission(matched.closestOwner.config, address, permission);
  }

  get(opList) {
    const resultList = [];
    opList.forEach((item) => {
      if (item.type === undefined || item.type === ReadDbOperations.GET_VALUE) {
        resultList.push(this.getValue(item.ref));
      } else if (item.type === ReadDbOperations.GET_RULE) {
        resultList.push(this.getRule(item.ref));
      } else if (item.type === ReadDbOperations.GET_FUNCTION) {
        resultList.push(this.getFunction(item.ref));
      } else if (item.type === ReadDbOperations.GET_OWNER) {
        resultList.push(this.getOwner(item.ref));
      } else if (item.type === ReadDbOperations.MATCH_FUNCTION) {
        resultList.push(this.matchFunction(item.ref));
      } else if (item.type === ReadDbOperations.MATCH_RULE) {
        resultList.push(this.matchRule(item.ref));
      } else if (item.type === ReadDbOperations.MATCH_OWNER) {
        resultList.push(this.matchOwner(item.ref));
      } else if (item.type === ReadDbOperations.EVAL_RULE) {
        resultList.push(
            this.evalRule(item.ref, item.value, item.address, item.timestamp || Date.now()));
      } else if (item.type === ReadDbOperations.EVAL_OWNER) {
        resultList.push(this.evalOwner(item.ref, item.permission, item.address));
      }
    });
    return resultList;
  }

  // TODO(seo): Define error code explicitly.
  // TODO(seo): Consider making set operation and native function run tightly bound, i.e., revert
  //            the former if the latter fails.
  setValue(valuePath, value, address, timestamp, transaction) {
    const isValidObj = isValidJsObjectForStates(value);
    if (!isValidObj.isValid) {
      return {code: 6, error_message: `Invalid object for states: ${isValidObj.invalidPath}`};
    }
    const parsedPath = ChainUtil.parsePath(valuePath);
    const isValidPath = isValidPathForStates(parsedPath);
    if (!isValidPath.isValid) {
      return {code: 7, error_message: `Invalid path: ${isValidPath.invalidPath}`};
    }
    if (!this.getPermissionForValue(parsedPath, value, address, timestamp)) {
      return {code: 2, error_message: `No .write permission on: ${valuePath}`};
    }
    const valueCopy = ChainUtil.isDict(value) ? JSON.parse(JSON.stringify(value)) : value;
    const fullPath = this.getFullPath(parsedPath, PredefinedDbPaths.VALUES_ROOT);
    this.writeDatabase(fullPath, valueCopy);
    this.func.triggerFunctions(parsedPath, valueCopy, timestamp, Date.now(), transaction);
    return true;
  }

  incValue(valuePath, delta, address, timestamp, transaction) {
    const valueBefore = this.getValue(valuePath);
    if (DEBUG) {
      logger.debug(`VALUE BEFORE:  ${JSON.stringify(valueBefore)}`);
    }
    if ((valueBefore && typeof valueBefore !== 'number') || typeof delta !== 'number') {
      return {code: 1, error_message: `Not a number type: ${valueBefore} or ${delta}`};
    }
    const valueAfter = (valueBefore === undefined ? 0 : valueBefore) + delta;
    return this.setValue(valuePath, valueAfter, address, timestamp, transaction);
  }

  decValue(valuePath, delta, address, timestamp, transaction) {
    const valueBefore = this.getValue(valuePath);
    if (DEBUG) {
      logger.debug(`VALUE BEFORE:  ${JSON.stringify(valueBefore)}`);
    }
    if ((valueBefore && typeof valueBefore !== 'number') || typeof delta !== 'number') {
      return {code: 1, error_message: `Not a number type: ${valueBefore} or ${delta}`};
    }
    const valueAfter = (valueBefore === undefined ? 0 : valueBefore) - delta;
    return this.setValue(valuePath, valueAfter, address, timestamp, transaction);
  }

  setFunction(functionPath, functionInfo, address) {
    const isValidObj = isValidJsObjectForStates(functionInfo);
    if (!isValidObj.isValid) {
      return {code: 6, error_message: `Invalid object for states: ${isValidObj.invalidPath}`};
    }
    const parsedPath = ChainUtil.parsePath(functionPath);
    const isValidPath = isValidPathForStates(parsedPath);
    if (!isValidPath.isValid) {
      return {code: 7, error_message: `Invalid path: ${isValidPath.invalidPath}`};
    }
    if (!this.getPermissionForFunction(parsedPath, address)) {
      return {code: 3, error_message: `No write_function permission on: ${functionPath}`};
    }
    const functionInfoCopy = ChainUtil.isDict(functionInfo) ?
        JSON.parse(JSON.stringify(functionInfo)) : functionInfo;
    const fullPath = this.getFullPath(parsedPath, PredefinedDbPaths.FUNCTIONS_ROOT);
    this.writeDatabase(fullPath, functionInfoCopy);
    return true;
  }

  // TODO(seo): Add rule config sanitization logic (e.g. dup path variables,
  //            multiple path variables).
  setRule(rulePath, rule, address) {
    const isValidObj = isValidJsObjectForStates(rule);
    if (!isValidObj.isValid) {
      return {code: 6, error_message: `Invalid object for states: ${isValidObj.invalidPath}`};
    }
    const parsedPath = ChainUtil.parsePath(rulePath);
    const isValidPath = isValidPathForStates(parsedPath);
    if (!isValidPath.isValid) {
      return {code: 7, error_message: `Invalid path: ${isValidPath.invalidPath}`};
    }
    if (!this.getPermissionForRule(parsedPath, address)) {
      return {code: 3, error_message: `No write_rule permission on: ${rulePath}`};
    }
    const ruleCopy = ChainUtil.isDict(rule) ? JSON.parse(JSON.stringify(rule)) : rule;
    const fullPath = this.getFullPath(parsedPath, PredefinedDbPaths.RULES_ROOT);
    this.writeDatabase(fullPath, ruleCopy);
    return true;
  }

  // TODO(seo): Add owner config sanitization logic.
  setOwner(ownerPath, owner, address) {
    const isValidObj = isValidJsObjectForStates(owner);
    if (!isValidObj.isValid) {
      return {code: 6, error_message: `Invalid object for states: ${isValidObj.invalidPath}`};
    }
    const parsedPath = ChainUtil.parsePath(ownerPath);
    const isValidPath = isValidPathForStates(parsedPath);
    if (!isValidPath.isValid) {
      return {code: 7, error_message: `Invalid path: ${isValidPath.invalidPath}`};
    }
    if (!this.getPermissionForOwner(parsedPath, address)) {
      return {code: 4, error_message: `No write_owner or branch_owner permission on: ${ownerPath}`};
    }
    const ownerCopy = ChainUtil.isDict(owner) ? JSON.parse(JSON.stringify(owner)) : owner;
    const fullPath = this.getFullPath(parsedPath, PredefinedDbPaths.OWNERS_ROOT);
    this.writeDatabase(fullPath, ownerCopy);
    return true;
  }

  // TODO(seo): Make this operation atomic, i.e., rolled back when it fails.
  set(opList, address, timestamp, transaction) {
    let ret = true;
    for (let i = 0; i < opList.length; i++) {
      const op = opList[i];
      if (op.type === undefined || op.type === WriteDbOperations.SET_VALUE) {
        ret = this.setValue(op.ref, op.value, address, timestamp, transaction);
        if (ret !== true) {
          break;
        }
      } else if (op.type === WriteDbOperations.INC_VALUE) {
        ret = this.incValue(op.ref, op.value, address, timestamp, transaction);
        if (ret !== true) {
          break;
        }
      } else if (op.type === WriteDbOperations.DEC_VALUE) {
        ret = this.decValue(op.ref, op.value, address, timestamp, transaction);
        if (ret !== true) {
          break;
        }
      } else if (op.type === WriteDbOperations.SET_FUNCTION) {
        ret = this.setFunction(op.ref, op.value, address);
        if (ret !== true) {
          break;
        }
      } else if (op.type === WriteDbOperations.SET_RULE) {
        ret = this.setRule(op.ref, op.value, address);
        if (ret !== true) {
          break;
        }
      } else if (op.type === WriteDbOperations.SET_OWNER) {
        ret = this.setOwner(op.ref, op.value, address);
        if (ret !== true) {
          break;
        }
      } else {
        // Invalid Operation
        return {code: 5, error_message: `Invalid opeartionn type: ${op.type}`};
      }
    }
    return ret;
  }

  batch(txList) {
    const resultList = [];
    txList.forEach((tx) => {
      const operation = tx.operation;
      if (!operation) {
        const message = 'No operation';
        resultList.push({ code: 1, error_message: message });
        logger.info(message);
      } else {
        switch(operation.type) {
          case undefined:
          case WriteDbOperations.SET_VALUE:
          case WriteDbOperations.INC_VALUE:
          case WriteDbOperations.DEC_VALUE:
          case WriteDbOperations.SET_FUNCTION:
          case WriteDbOperations.SET_RULE:
          case WriteDbOperations.SET_OWNER:
          case WriteDbOperations.SET:
            resultList.push(this.executeOperation(operation, tx.address, tx.timestamp, tx));
            break;
          default:
            const message = `Invalid operation type: ${operation.type}`;
            resultList.push({ code: 2, error_message: message });
            logger.info(message);
        }
      }
    });
    return resultList;
  }

  /**
   *  Returns full path with given root node.
   */
  getFullPath(parsedPath, root) {
    const fullPath = parsedPath.slice();
    fullPath.unshift(root);
    return fullPath;
  }

  setDbToSnapshot(snapshot) {
    this.dbRoot = makeCopyOfStateTree(snapshot.dbRoot);
  }

  executeOperation(operation, address, timestamp, transaction) {
    if (!operation) {
      return null;
    }
    switch (operation.type) {
      case undefined:
      case WriteDbOperations.SET_VALUE:
        return this.setValue(operation.ref, operation.value, address, timestamp, transaction);
      case WriteDbOperations.INC_VALUE:
        return this.incValue(operation.ref, operation.value, address, timestamp, transaction);
      case WriteDbOperations.DEC_VALUE:
        return this.decValue(operation.ref, operation.value, address, timestamp, transaction);
      case WriteDbOperations.SET_FUNCTION:
        return this.setFunction(operation.ref, operation.value, address);
      case WriteDbOperations.SET_RULE:
        return this.setRule(operation.ref, operation.value, address);
      case WriteDbOperations.SET_OWNER:
        return this.setOwner(operation.ref, operation.value, address);
      case WriteDbOperations.SET:
        return this.set(operation.op_list, address, timestamp, transaction);
    }
  }

  executeTransaction(tx) {
    if (Transaction.isBatchTransaction(tx)) {
      return this.batch(tx.tx_list);
    }
    return this.executeOperation(tx.operation, tx.address, tx.timestamp, tx);
  }

  executeTransactionList(txList) {
    for (const tx of txList) {
      const res = this.executeTransaction(tx);
      if (ChainUtil.transactionFailed(res)) {
        // FIXME: remove the failed transaction from tx pool?
        logger.error(`[executeTransactionList] tx failed: ${JSON.stringify(tx, null, 2)}\nresult: ${JSON.stringify(res)}`);
        return false;
      }
    }
    return true;
  }

  addPathToValue(value, matchedValuePath, closestConfigDepth) {
    const pathToAdd = matchedValuePath.slice(closestConfigDepth, matchedValuePath.length);
    let newValue = value;
    for (let i = pathToAdd.length - 1; i >= 0; i--) {
      newValue = { [pathToAdd[i]]: newValue };
    }
    return newValue;
  }

  // TODO(seo): Eval subtree rules.
  getPermissionForValue(parsedValuePath, newValue, address, timestamp) {
    const matched = this.matchRuleForParsedPath(parsedValuePath);
    const value = this.getValue(ChainUtil.formatPath(parsedValuePath));
    const data =
        this.addPathToValue(value, matched.matchedValuePath, matched.closestRule.path.length);
    const newData =
        this.addPathToValue(newValue, matched.matchedValuePath, matched.closestRule.path.length);
    return !!this.evalRuleString(
        matched.closestRule.config, matched.pathVars, data, newData, address, timestamp);
  }

  getPermissionForRule(parsedRulePath, address) {
    const matched = this.matchOwnerForParsedPath(parsedRulePath);
    return this.checkPermission(matched.closestOwner.config, address, OwnerProperties.WRITE_RULE);
  }

  getPermissionForFunction(parsedFuncPath, address) {
    const matched = this.matchOwnerForParsedPath(parsedFuncPath);
    return this.checkPermission(
        matched.closestOwner.config, address, OwnerProperties.WRITE_FUNCTION);
  }

  getPermissionForOwner(parsedOwnerPath, address) {
    const matched = this.matchOwnerForParsedPath(parsedOwnerPath);
    if (matched.closestOwner.path.length === parsedOwnerPath.length) {
      return this.checkPermission(
          matched.closestOwner.config, address, OwnerProperties.WRITE_OWNER);
    } else {
      return this.checkPermission(
          matched.closestOwner.config, address, OwnerProperties.BRANCH_OWNER);
    }
  }

  static getVariableLabel(node) {
    if (!node.getIsLeaf()) {
      for (const label of node.getChildLabels()) {
        if (label.startsWith('$')) {
          // It's assumed that there is at most one variable (i.e., with '$') child node.
          return label;
        }
      }
    }
    return null;
  }

  static hasConfig(node, label) {
    return node && node.hasChild(label);
  }

  static getConfig(node, label) {
    return DB.hasConfig(node, label) ? stateTreeToJsObject(node.getChild(label)) : null;
  }

  static hasFunctionConfig(funcNode) {
    return DB.hasConfig(funcNode, FunctionProperties.FUNCTION);
  }

  static getFunctionConfig(funcNode) {
    return DB.getConfig(funcNode, FunctionProperties.FUNCTION);
  }

  // Does a DFS search to find most specific nodes matched in the function tree.
  matchFunctionPathRecursive(parsedValuePath, depth, curFuncNode) {
    // Maximum depth reached.
    if (depth === parsedValuePath.length) {
      return {
        matchedValuePath: [],
        matchedFunctionPath: [],
        pathVars: {},
        matchedFunctionNode: curFuncNode,
      };
    }
    if (curFuncNode) {
      // 1) Try to match with non-variable child node.
      const nextFuncNode = curFuncNode.getChild(parsedValuePath[depth]);
      if (nextFuncNode !== null) {
        const matched = this.matchFunctionPathRecursive(parsedValuePath, depth + 1, nextFuncNode);
        matched.matchedValuePath.unshift(parsedValuePath[depth]);
        matched.matchedFunctionPath.unshift(parsedValuePath[depth]);
        return matched;
      }
      // 2) If no non-variable child node is matched, try to match with variable (i.e., with '$')
      //    child node.
      const varLabel = DB.getVariableLabel(curFuncNode);
      if (varLabel !== null) {
        const nextFuncNode = curFuncNode.getChild(varLabel);
        const matched = this.matchFunctionPathRecursive(parsedValuePath, depth + 1, nextFuncNode);
        matched.matchedValuePath.unshift(parsedValuePath[depth]);
        matched.matchedFunctionPath.unshift(varLabel);
        if (matched.pathVars[varLabel] !== undefined) {
          // This should not happen!
          logger.error('Duplicated path variables that should NOT happen!')
        } else {
          matched.pathVars[varLabel] = parsedValuePath[depth];
        }
        return matched;
      }
    }
    // No match with child nodes.
    return {
      matchedValuePath: [],
      matchedFunctionPath: [],
      pathVars: {},
      matchedFunctionNode: null,
    };
  }

  matchFunctionPath(parsedValuePath) {
    return this.matchFunctionPathRecursive(
        parsedValuePath, 0, this.dbRoot.getChild(PredefinedDbPaths.FUNCTIONS_ROOT));
  }

  getSubtreeFunctionsRecursive(depth, curFuncNode) {
    const funcs = [];
    if (depth !== 0 && DB.hasFunctionConfig(curFuncNode)) {
      funcs.push({
        path: [],
        config: DB.getFunctionConfig(curFuncNode),
      })
    }
    if (curFuncNode && !curFuncNode.getIsLeaf()) {
      const varLabel = DB.getVariableLabel(curFuncNode);
      // 1) Traverse non-variable child nodes.
      for (const label of curFuncNode.getChildLabels()) {
        const nextFuncNode = curFuncNode.getChild(label);
        if (label !== varLabel) {
          const subtreeFuncs = this.getSubtreeFunctionsRecursive(depth + 1, nextFuncNode);
          subtreeFuncs.forEach((entry) => {
            entry.path.unshift(label);
            funcs.push(entry);
          });
        }
      }
      // 2) Traverse variable child node if available.
      if (varLabel !== null) {
        const nextFuncNode = curFuncNode.getChild(varLabel);
        const subtreeFuncs = this.getSubtreeFunctionsRecursive(depth + 1, nextFuncNode);
        subtreeFuncs.forEach((entry) => {
          entry.path.unshift(varLabel);
          funcs.push(entry);
        });
      }
    }
    return funcs;
  }

  getSubtreeFunctions(funcNode) {
    return this.getSubtreeFunctionsRecursive(0, funcNode);
  }

  matchFunctionForParsedPath(parsedValuePath) {
    const matched = this.matchFunctionPath(parsedValuePath);
    const subtreeFunctions = this.getSubtreeFunctions(matched.matchedFunctionNode);
    let matchedConfig = null;
    if (matched.matchedFunctionPath.length === parsedValuePath.length &&
        DB.hasFunctionConfig(matched.matchedFunctionNode)) {
      matchedConfig = DB.getFunctionConfig(matched.matchedFunctionNode);
    }
    return {
      matchedValuePath: matched.matchedValuePath,
      matchedFunctionPath: matched.matchedFunctionPath,
      pathVars: matched.pathVars,
      matchedFunction: {
        path: matched.matchedFunctionPath,
        config: matchedConfig,
      },
      subtreeFunctions,
    }
  }

  convertPathAndConfig(pathAndConfig) {
    return {
      path: ChainUtil.formatPath(pathAndConfig.path),
      config: pathAndConfig.config,
    }
  }

  convertFunctionMatch(matched) {
    const subtreeFunctions =
        matched.subtreeFunctions.map(entry => this.convertPathAndConfig(entry));
    return {
      matched_path: {
        target_path: ChainUtil.formatPath(matched.matchedFunctionPath),
        ref_path: ChainUtil.formatPath(matched.matchedValuePath),
        path_vars: matched.pathVars,
      },
      matched_config: this.convertPathAndConfig(matched.matchedFunction),
      subtree_configs: subtreeFunctions,
    };
  }

  static hasRuleConfig(ruleNode) {
    return DB.hasConfig(ruleNode, RuleProperties.WRITE);
  }

  static getRuleConfig(ruleNode) {
    return DB.getConfig(ruleNode, RuleProperties.WRITE);
  }

  // Does a DFS search to find most specific nodes matched in the rule tree.
  matchRulePathRecursive(parsedValuePath, depth, curRuleNode) {
    // Maximum depth reached.
    if (depth === parsedValuePath.length) {
      return {
        matchedValuePath: [],
        matchedRulePath: [],
        pathVars: {},
        matchedRuleNode: curRuleNode,
        closestConfigNode: DB.hasRuleConfig(curRuleNode) ? curRuleNode : null,
        closestConfigDepth: DB.hasRuleConfig(curRuleNode) ? depth : 0,
      };
    }
    if (curRuleNode) {
      // 1) Try to match with non-variable child node.
      const nextRuleNode = curRuleNode.getChild(parsedValuePath[depth]);
      if (nextRuleNode !== null) {
        const matched = this.matchRulePathRecursive(parsedValuePath, depth + 1, nextRuleNode);
        matched.matchedValuePath.unshift(parsedValuePath[depth]);
        matched.matchedRulePath.unshift(parsedValuePath[depth]);
        if (!matched.closestConfigNode && DB.hasRuleConfig(curRuleNode)) {
          matched.closestConfigNode = curRuleNode;
          matched.closestConfigDepth = depth;
        }
        return matched;
      }
      // 2) If no non-variable child node is matched, try to match with variable (i.e., with '$')
      //    child node.
      const varLabel = DB.getVariableLabel(curRuleNode);
      if (varLabel !== null) {
        const nextRuleNode = curRuleNode.getChild(varLabel);
        const matched = this.matchRulePathRecursive(parsedValuePath, depth + 1, nextRuleNode);
        matched.matchedValuePath.unshift(parsedValuePath[depth]);
        matched.matchedRulePath.unshift(varLabel);
        if (matched.pathVars[varLabel] !== undefined) {
          // This should not happen!
          logger.error('Duplicated path variables that should NOT happen!')
        } else {
          matched.pathVars[varLabel] = parsedValuePath[depth];
        }
        if (!matched.closestConfigNode && DB.hasRuleConfig(curRuleNode)) {
          matched.closestConfigNode = curRuleNode;
          matched.closestConfigDepth = depth;
        }
        return matched;
      }
    }
    // No match with child nodes.
    return {
      matchedValuePath: [],
      matchedRulePath: [],
      pathVars: {},
      matchedRuleNode: curRuleNode,
      closestConfigNode: DB.hasRuleConfig(curRuleNode) ? curRuleNode : null,
      closestConfigDepth: DB.hasRuleConfig(curRuleNode) ? depth : 0,
    };
  }

  matchRulePath(parsedValuePath) {
    return this.matchRulePathRecursive(
        parsedValuePath, 0, this.dbRoot.getChild(PredefinedDbPaths.RULES_ROOT));
  }

  getSubtreeRulesRecursive(depth, curRuleNode) {
    const rules = [];
    if (depth !== 0 && DB.hasRuleConfig(curRuleNode)) {
      rules.push({
        path: [],
        config: DB.getRuleConfig(curRuleNode),
      })
    }
    if (curRuleNode && !curRuleNode.getIsLeaf()) {
      const varLabel = DB.getVariableLabel(curRuleNode);
      // 1) Traverse non-variable child nodes.
      for (const label of curRuleNode.getChildLabels()) {
        const nextRuleNode = curRuleNode.getChild(label);
        if (label !== varLabel) {
          const subtreeRules = this.getSubtreeRulesRecursive(depth + 1, nextRuleNode);
          subtreeRules.forEach((entry) => {
            entry.path.unshift(label);
            rules.push(entry);
          });
        }
      }
      // 2) Traverse variable child node if available.
      if (varLabel !== null) {
        const nextRuleNode = curRuleNode.getChild(varLabel);
        const subtreeRules = this.getSubtreeRulesRecursive(depth + 1, nextRuleNode);
        subtreeRules.forEach((entry) => {
          entry.path.unshift(varLabel);
          rules.push(entry);
        });
      }
    }
    return rules;
  }

  getSubtreeRules(ruleNode) {
    return this.getSubtreeRulesRecursive(0, ruleNode);
  }

  matchRuleForParsedPath(parsedValuePath) {
    const matched = this.matchRulePath(parsedValuePath);
    const subtreeRules = this.getSubtreeRules(matched.matchedRuleNode);
    return {
      matchedValuePath: matched.matchedValuePath,
      matchedRulePath: matched.matchedRulePath,
      pathVars: matched.pathVars,
      closestRule: {
        path: matched.matchedRulePath.slice(0, matched.closestConfigDepth),
        config: DB.getRuleConfig(matched.closestConfigNode),
      },
      subtreeRules,
    }
  }

  convertRuleMatch(matched) {
    const subtreeRules = matched.subtreeRules.map(entry => this.convertPathAndConfig(entry));
    return {
      matched_path: {
        target_path: ChainUtil.formatPath(matched.matchedRulePath),
        ref_path: ChainUtil.formatPath(matched.matchedValuePath),
        path_vars: matched.pathVars,
      },
      matched_config: this.convertPathAndConfig(matched.closestRule),
      subtree_configs: subtreeRules,
    };
  }

  makeEvalFunction(ruleString, pathVars) {
    return new Function('auth', 'data', 'newData', 'currentTime', 'getValue', 'getRule',
                        'getFunction', 'getOwner', 'util', 'lastBlockNumber', ...Object.keys(pathVars),
                        '"use strict"; return ' + ruleString);
  }

  evalRuleString(ruleString, pathVars, data, newData, address, timestamp) {
    if (typeof ruleString === 'boolean') {
      return ruleString;
    } else if (typeof ruleString !== 'string') {
      return false;
    }
    const evalFunc = this.makeEvalFunction(ruleString, pathVars);
    return evalFunc(address, data, newData, timestamp, this.getValue.bind(this),
                    this.getRule.bind(this), this.getFunction.bind(this), this.getOwner.bind(this),
                    new RuleUtil(), this.lastBlockNumber(), ...Object.values(pathVars));
  }

  lastBlockNumber() {
    return !!this.bc ? this.bc.lastBlockNumber() : this.blockNumberSnapshot;
  }

  static hasOwnerConfig(ownerNode) {
    return DB.hasConfig(ownerNode, OwnerProperties.OWNER);
  }

  static getOwnerConfig(ownerNode) {
    return DB.getConfig(ownerNode, OwnerProperties.OWNER);
  }

  matchOwnerPathRecursive(parsedRefPath, depth, curOwnerNode) {
    // Maximum depth reached.
    if (depth === parsedRefPath.length) {
      return {
        matchedDepth: depth,
        closestConfigNode: DB.hasOwnerConfig(curOwnerNode) ? curOwnerNode : null,
        closestConfigDepth: DB.hasOwnerConfig(curOwnerNode) ? depth : 0,
      };
    }
    if (curOwnerNode) {
      const nextOwnerNode = curOwnerNode.getChild(parsedRefPath[depth]);
      if (nextOwnerNode !== null) {
        const matched = this.matchOwnerPathRecursive(parsedRefPath, depth + 1, nextOwnerNode);
        if (!matched.closestConfigNode && DB.hasOwnerConfig(curOwnerNode)) {
          matched.closestConfigNode = curOwnerNode;
          matched.closestConfigDepth = depth;
        }
        return matched;
      }
    }
    // No match with child nodes.
    return {
      matchedDepth: depth,
      closestConfigNode: DB.hasOwnerConfig(curOwnerNode) ? curOwnerNode : null,
      closestConfigDepth: DB.hasOwnerConfig(curOwnerNode) ? depth : 0,
    };
  }

  matchOwnerPath(parsedRefPath) {
    return this.matchOwnerPathRecursive(
        parsedRefPath, 0, this.dbRoot.getChild(PredefinedDbPaths.OWNERS_ROOT));
  }

  matchOwnerForParsedPath(parsedRefPath) {
    const matched = this.matchOwnerPath(parsedRefPath);
    return {
      matchedOwnerPath: parsedRefPath.slice(0, matched.matchedDepth),
      closestOwner: {
        path: parsedRefPath.slice(0, matched.closestConfigDepth),
        config: DB.getOwnerConfig(matched.closestConfigNode),
      },
    }
  }

  convertOwnerMatch(matched) {
    return {
      matched_path: {
        target_path: ChainUtil.formatPath(matched.matchedOwnerPath),
      },
      matched_config: this.convertPathAndConfig(matched.closestOwner),
    };
  }

  getOwnerPermissions(config, address) {
    if (!config) {
      return null;
    }
    let owners = null;
    owners = config[OwnerProperties.OWNERS];
    if (!owners) {
      return null;
    }
    // Step 1: Check if the address exists in owners.
    let permissions = owners[address];
    // Step 2: If the address does not exist in owners, check permissions for anyone ('*').
    if (!permissions) {
      permissions = owners[OwnerProperties.ANYONE];
    }
    if (!permissions) {
      return null;
    }
    return permissions;
  }

  checkPermission(config, address, permission) {
    const permissions = this.getOwnerPermissions(config, address);
    return !!(permissions && permissions[permission] === true);
  }
}

module.exports = DB;<|MERGE_RESOLUTION|>--- conflicted
+++ resolved
@@ -94,14 +94,9 @@
     return node;
   }
 
-<<<<<<< HEAD
-  writeDatabase(fullPath, value) {
-    const valueTree = jsObjectToStateTree(value);
-    const pathToParent = fullPath.slice().splice(0, fullPath.length - 1);
-=======
   writeDatabase(fullPath, stateObj) {
     const stateTree = jsObjectToStateTree(stateObj);
->>>>>>> 54d435ee
+    const pathToParent = fullPath.slice().splice(0, fullPath.length - 1);
     if (fullPath.length === 0) {
       this.dbRoot = stateTree;
     } else {
@@ -112,7 +107,7 @@
     if (DB.isEmptyNode(stateTree)) {
       this.removeEmptyNodes(fullPath);
     } else {
-      setProofHashForStateTree(valueTree);
+      setProofHashForStateTree(stateTree);
     }
     updateProofHashForPath(pathToParent, this.dbRoot);
   }
