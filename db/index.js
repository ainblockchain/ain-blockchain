--- conflicted
+++ resolved
@@ -674,12 +674,8 @@
   // TODO(platfowner): Define error code explicitly.
   // TODO(platfowner): Apply .shard (isWritablePathWithSharding()) to setFunction(), setRule(),
   //                   and setOwner() as well.
-<<<<<<< HEAD
-  setValue(valuePath, value, auth, timestamp, transaction, blockTime, options) {
+  setValue(valuePath, value, auth, timestamp, transaction, blockNumber, blockTime, options) {
     const LOG_HEADER = 'setValue';
-=======
-  setValue(valuePath, value, auth, timestamp, transaction, blockNumber, blockTime, options) {
->>>>>>> 307ffeea
     const isGlobal = options && options.isGlobal;
     const isValidObj = isValidJsObjectForStates(value);
     if (!isValidObj.isValid) {
