--- conflicted
+++ resolved
@@ -501,28 +501,20 @@
 
   getPermissionForRule(rulePath, address) {
     const { ownerConfig } = this.getOwnerConfig(rulePath);
-<<<<<<< HEAD
-    return this.checkOwnerConfig(ownerConfig, address, OwnerProperties.WRITE_RULE);
-=======
     const permissions =  this.getOwnerPermissions(ownerConfig, address);
     if (!permissions) {
       return false;
     }
     return (permissions[OwnerProperties.WRITE_RULE] === true);
->>>>>>> 6fb7239b
   }
 
   getPermissionForFunction(functionPath, address) {
     const { ownerConfig } = this.getOwnerConfig(functionPath);
-<<<<<<< HEAD
-    return this.checkOwnerConfig(ownerConfig, address, OwnerProperties.WRITE_FUNCTION);
-=======
     const permissions =  this.getOwnerPermissions(ownerConfig, address);
     if (!permissions) {
       return false;
     }
     return (permissions[OwnerProperties.WRITE_FUNCTION] === true);
->>>>>>> 6fb7239b
   }
 
   getPermissionForOwner(ownerPath, address) {
@@ -540,11 +532,7 @@
 
   makeEvalFunction(ruleString, pathVars) {
     return new Function('auth', 'data', 'newData', 'currentTime', 'getValue', 'getRule',
-<<<<<<< HEAD
-                        'getOwner', 'util', ...Object.keys(pathVars),
-=======
-                        'getFunc', 'getOwner', ...Object.keys(pathVars),
->>>>>>> 6fb7239b
+                        'getFunc', 'getOwner', 'util', ...Object.keys(pathVars),
                         '"use strict"; return ' + ruleString);
   }
 
@@ -557,12 +545,8 @@
     let evalFunc = this.makeEvalFunction(rule, pathVars);
     const data = this.getValue(valuePath.join('/'));
     return evalFunc(address, data, newValue, timestamp, this.getValue.bind(this),
-<<<<<<< HEAD
-                    this.getRule.bind(this), this.getOwner.bind(this), new BuiltInRuleUtil(),
-=======
                     this.getRule.bind(this), this.getFunc.bind(this), this.getOwner.bind(this),
->>>>>>> 6fb7239b
-                    ...Object.values(pathVars));
+                    new BuiltInRuleUtil(), ...Object.values(pathVars));
   }
 
   getOwnerConfig(ownerPath) {
