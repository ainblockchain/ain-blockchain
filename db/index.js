const logger = require('../logger')('DATABASE');
const {
  FeatureFlags,
  AccountProperties,
  ReadDbOperations,
  WriteDbOperations,
  PredefinedDbPaths,
  OwnerProperties,
  RuleProperties,
  ProofProperties,
  StateInfoProperties,
  ShardingProperties,
  GenesisAccounts,
  GenesisSharding,
  StateVersions,
  buildOwnerPermissions,
  LIGHTWEIGHT,
  TREE_HEIGHT_LIMIT,
  TREE_SIZE_LIMIT,
  SERVICE_STATE_BUDGET,
  APPS_STATE_BUDGET,
  FREE_STATE_BUDGET,
  STATE_GAS_CONSTANT,
} = require('../common/constants');
const CommonUtil = require('../common/common-util');
const Transaction = require('../tx-pool/transaction');
const StateNode = require('./state-node');
const {
  isEmptyNode,
  hasFunctionConfig,
  getFunctionConfig,
  hasRuleConfig,
  getRuleConfig,
  hasOwnerConfig,
  getOwnerConfig,
  isWritablePathWithSharding,
  isValidPathForStates,
  isValidJsObjectForStates,
  isValidRuleTree,
  isValidFunctionTree,
  isValidOwnerTree,
  applyFunctionChange,
  applyOwnerChange,
  setProofHashForStateTree,
  updateProofHashForAllRootPaths,
} = require('./state-util');
const Functions = require('./functions');
const RuleUtil = require('./rule-util');
const PathUtil = require('../common/path-util');
const _ = require('lodash');

class DB {
  constructor(stateRoot, stateVersion, bc, tp, isNodeDb, blockNumberSnapshot, stateManager) {
    this.shardingPath = null;
    this.isRootBlockchain = null;  // Is this the database of the root blockchain?
    this.stateRoot = stateRoot;
    this.stateVersion = stateVersion;
    this.backupStateRoot = null;
    this.backupStateVersion = null;
    this.setShardingPath(GenesisSharding[ShardingProperties.SHARDING_PATH]);
    this.func = new Functions(this, tp);
    this.bc = bc;
    this.isNodeDb = isNodeDb;
    this.blockNumberSnapshot = blockNumberSnapshot;
    this.stateManager = stateManager;
    this.ownerAddress = CommonUtil.getJsObject(
        GenesisAccounts, [AccountProperties.OWNER, AccountProperties.ADDRESS]);
  }

  initDbStates(snapshot) {
    if (snapshot) {
      this.writeDatabase([PredefinedDbPaths.OWNERS_ROOT], JSON.parse(JSON.stringify(snapshot[PredefinedDbPaths.OWNERS_ROOT])));
      this.writeDatabase([PredefinedDbPaths.RULES_ROOT], JSON.parse(JSON.stringify(snapshot[PredefinedDbPaths.RULES_ROOT])));
      this.writeDatabase([PredefinedDbPaths.VALUES_ROOT], JSON.parse(JSON.stringify(snapshot[PredefinedDbPaths.VALUES_ROOT])));
      this.writeDatabase([PredefinedDbPaths.FUNCTIONS_ROOT], JSON.parse(JSON.stringify(snapshot[PredefinedDbPaths.FUNCTIONS_ROOT])));
    } else {
      // Initialize DB owners.
      this.writeDatabase([PredefinedDbPaths.OWNERS_ROOT], {
        [PredefinedDbPaths.DOT_OWNER]: {
          [OwnerProperties.OWNERS]: {
            [OwnerProperties.ANYONE]: buildOwnerPermissions(true, true, true, true),
          }
        }
      });
      // Initialize DB rules.
      this.writeDatabase([PredefinedDbPaths.RULES_ROOT], {
        [PredefinedDbPaths.DOT_RULE]: {
          [RuleProperties.WRITE]: true
        }
      });
    }
  }

  /**
   * Sets state version with its state root.
   *
   * @param {string} stateVersion state version
   * @param {StateNode} stateRoot state root
   */
  setStateVersion(stateVersion, stateRoot) {
    const LOG_HEADER = 'setStateVersion';
    if (!this.stateVersion === stateVersion) {
      logger.error(`[${LOG_HEADER}] State version already set with version: ${stateVersion}`);
      return false;
    }
    if (this.backupStateVersion === stateVersion) {
      logger.error(
          `[${LOG_HEADER}] State version equals to backup state version: ${stateVersion}`);
      return false;
    }
    this.deleteStateVersion();

    this.stateVersion = stateVersion;
    this.stateRoot = stateRoot;

    return true;
  }

  /**
   * Sets backup state version with its state root.
   *
   * @param {string} backupStateVersion backup state version
   * @param {StateNode} backupStateRoot backup state root
   */
  setBackupStateVersion(backupStateVersion, backupStateRoot) {
    const LOG_HEADER = 'setBackupStateVersion';
    if (!this.backupStateVersion === backupStateVersion) {
      logger.error(
          `[${LOG_HEADER}] Backup state version already set with version: ${backupStateVersion}`);
      return false;
    }
    if (this.stateVersion === backupStateVersion) {
      logger.error(
          `[${LOG_HEADER}] Backup state version equals to state version: ${backupStateVersion}`);
      return false;
    }
    this.deleteBackupStateVersion();

    this.backupStateVersion = backupStateVersion;
    this.backupStateRoot = backupStateRoot;

    return true;
  }

  /**
   * Deletes state version with its state root.
   */
  deleteStateVersion() {
    const LOG_HEADER = 'deleteStateVersion';
    if (!this.stateManager) {
      logger.error(`[${LOG_HEADER}] No state manager: ${this.stateManager}`);
      return false;
    }
    if (this.stateVersion) {
      if (!this.stateManager.deleteVersion(this.stateVersion)) {
        logger.error(`[${LOG_HEADER}] Failed to delete version: ${this.stateVersion}`);
      }
      this.stateVersion = null;
      this.stateRoot = null;
    }
    return true;
  }

  /**
   * Deletes backup state version with its state root.
   */
  deleteBackupStateVersion() {
    const LOG_HEADER = 'deleteBackupStateVersion';
    if (!this.stateManager) {
      logger.error(`[${LOG_HEADER}] No state manager: ${this.stateManager}`);
      return false;
    }
    if (this.backupStateVersion) {
      if (!this.stateManager.deleteVersion(this.backupStateVersion)) {
        logger.error(`[${LOG_HEADER}] Failed to delete version: ${this.backupStateVersion}`);
      }
      this.backupStateVersion = null;
      this.backupStateRoot = null;
    }
    return true;
  }

  /**
   * Backs up database.
   */
  backupDb() {
    const LOG_HEADER = 'backupDb';
    if (!this.stateManager) {
      logger.error(`[${LOG_HEADER}] No state manager: ${this.stateManager}`);
      return false;
    }
    const backupVersion = this.stateManager.createUniqueVersionName(
        `${StateVersions.BACKUP}:${this.lastBlockNumber()}`);
    const backupRoot = this.stateManager.cloneVersion(this.stateVersion, backupVersion);
    if (!backupRoot) {
      logger.error(`[${LOG_HEADER}] Failed to clone state version: ${this.stateVersion}`);
      return false;
    }
    this.setBackupStateVersion(backupVersion, backupRoot);
    return true;
  }

  /**
   * Restores backup database.
   */
  restoreDb() {
    const LOG_HEADER = 'restoreDb';
    if (!this.stateManager) {
      logger.error(`[${LOG_HEADER}] No state manager: ${this.stateManager}`);
      return false;
    }
    const restoreVersion = this.stateManager.createUniqueVersionName(
      `${StateVersions.NODE}:${this.lastBlockNumber()}`);
    const restoreRoot = this.stateManager.cloneVersion(this.backupStateVersion, restoreVersion);
    if (!restoreRoot) {
      logger.error(`[${LOG_HEADER}] Failed to clone state version: ${this.backupStateVersion}`);
      return false;
    }
    if (this.stateManager.isFinalVersion(this.stateVersion)) {
      if (!this.stateManager.finalizeVersion(restoreVersion)) {
        logger.error(`[${LOG_HEADER}] Failed to finalize version: ${restoreVersion}`);
      }
    }
    this.setStateVersion(restoreVersion, restoreRoot);
    this.deleteBackupStateVersion();
    return true;
  }

  dumpDbStates() {
    if (this.stateRoot === null) {
      return null;
    }
    return this.stateRoot.toJsObject(true);
  }

  // For testing purpose only.
  setOwnersForTesting(ownersPath, owners) {
    this.writeDatabase([PredefinedDbPaths.OWNERS_ROOT, ...CommonUtil.parsePath(ownersPath)], owners);
  }

  // For testing purpose only.
  setRulesForTesting(rulesPath, rules) {
    this.writeDatabase([PredefinedDbPaths.RULES_ROOT, ...CommonUtil.parsePath(rulesPath)], rules);
  }

  // For testing purpose only.
  setFunctionsForTesting(functionsPath, functions) {
    this.writeDatabase([PredefinedDbPaths.FUNCTIONS_ROOT,
      ...CommonUtil.parsePath(functionsPath)], functions);
  }

  // For testing purpose only.
  setValuesForTesting(valuesPath, values) {
    this.writeDatabase([PredefinedDbPaths.VALUES_ROOT, ...CommonUtil.parsePath(valuesPath)], values);
  }

  // For testing purpose only.
  setShardingForTesting(sharding) {
    this.setValuesForTesting(
        CommonUtil.formatPath([PredefinedDbPaths.SHARDING, PredefinedDbPaths.SHARDING_CONFIG]),
        sharding);
    this.setShardingPath(sharding[ShardingProperties.SHARDING_PATH]);
  }

  /**
   * Sets the sharding path of the database.
   */
  setShardingPath(shardingPath) {
    this.shardingPath = CommonUtil.parsePath(shardingPath);
    this.isRootBlockchain = (this.shardingPath.length === 0);
  }

  /**
   * Returns the sharding path of the database.
   */
  getShardingPath() {
    return CommonUtil.formatPath(this.shardingPath);
  }

  /**
   * Returns reference to the input path for reading if exists, otherwise null.
   */
  static getRefForReadingFromStateRoot(stateRoot, fullPath) {
    let node = stateRoot;
    for (let i = 0; i < fullPath.length; i++) {
      const label = fullPath[i];
      if (node.hasChild(label)) {
        node = node.getChild(label);
      } else {
        return null;
      }
    }
    return node;
  }

  getRefForReading(fullPath) {
    return DB.getRefForReadingFromStateRoot(this.stateRoot, fullPath);
  }

  /**
   * Returns reference to the input path for writing if exists, otherwise creates path.
   */
  // NOTE(platfowner): The nodes with multiple ref paths (i.e., multiple roots) should be cloned
  //                   in order not to affect other ref paths to the altered node.
  //
  // Typical case:
  // - root_a has subtree child_1a -> child_2 -> child_3
  // - root_b has subtree child_1b -> child_2 -> child_3 (child_2 and child_3 are shared)
  // - Want to change child_3 -> child_3a from root_a
  //
  // Expected behavior:
  // - Shared node child_2 is cloned along with child_3
  // - Reference from root_a: child_1a -> child_2a -> child_3a
  // - Reference from root_b: child_1b -> child_2 -> child_3 (not affected)
  //
  static getRefForWritingToStateRoot(stateRoot, fullPath) {
    let node = stateRoot;
    let hasMultipleRoots = node.numParents() > 1;
    for (let i = 0; i < fullPath.length; i++) {
      const label = fullPath[i];
      if (FeatureFlags.enableStateVersionOpt) {
        if (node.hasChild(label)) {
          const child = node.getChild(label);
          if (hasMultipleRoots || child.numParents() > 1) {
            const clonedChild = child.clone(this.stateVersion);
            clonedChild.resetValue();
            node.setChild(label, clonedChild);
            node = clonedChild;
          } else {
            child.resetValue();
            node = child;
          }
        } else {
          const newChild = new StateNode(this.stateVersion);
          node.setChild(label, newChild);
          node = newChild;
        }
        hasMultipleRoots = hasMultipleRoots || node.numParents() > 1;
      } else {
        if (node.hasChild(label)) {
          const child = node.getChild(label);
          child.resetValue();
          node = child;
        } else {
          const newChild = new StateNode(this.stateVersion);
          node.setChild(label, newChild);
          node = newChild;
        }
      }
    }
    return node;
  }

  getRefForWriting(fullPath) {
    return DB.getRefForWritingToStateRoot(this.stateRoot, fullPath);
  }

  static writeToStateRoot(stateRoot, stateVersion, fullPath, stateObj) {
    const stateTree = StateNode.fromJsObject(stateObj, stateVersion);
    const pathToParent = fullPath.slice().splice(0, fullPath.length - 1);
    if (fullPath.length === 0) {
      stateRoot = stateTree;
    } else {
      const label = fullPath[fullPath.length - 1];
      const parent = DB.getRefForWritingToStateRoot(stateRoot, pathToParent);
      parent.setChild(label, stateTree);
    }
    if (isEmptyNode(stateTree)) {
      DB.removeEmptyNodesFromStateRoot(stateRoot, fullPath);
    } else if (!LIGHTWEIGHT) {
      setProofHashForStateTree(stateTree);
    }
    if (!LIGHTWEIGHT) {
      updateProofHashForAllRootPaths(pathToParent, stateRoot);
    }
    return stateRoot;
  }

  writeDatabase(fullPath, stateObj) {
    this.stateRoot = DB.writeToStateRoot(this.stateRoot, this.stateVersion, fullPath, stateObj);
  }

  static removeEmptyNodesRecursive(fullPath, depth, curDbNode) {
    if (depth < fullPath.length - 1) {
      const nextDbNode = curDbNode.getChild(fullPath[depth]);
      if (nextDbNode === null) {
        logger.error(`Unavailable path in the database: ${CommonUtil.formatPath(fullPath)}`);
      } else {
        DB.removeEmptyNodesRecursive(fullPath, depth + 1, nextDbNode);
      }
    }
    for (const label of curDbNode.getChildLabels()) {
      const childNode = curDbNode.getChild(label);
      if (isEmptyNode(childNode)) {
        curDbNode.deleteChild(label);
      }
    }
  }

  static removeEmptyNodesFromStateRoot(stateRoot, fullPath) {
    return DB.removeEmptyNodesRecursive(fullPath, 0, stateRoot);
  }

  static readFromStateRoot(stateRoot, rootLabel, refPath, isShallow, isGlobal, shardingPath) {
    if (!stateRoot) return null;
    const parsedPath = CommonUtil.parsePath(refPath);
    const localPath = isGlobal === true ? DB.toLocalPath(parsedPath, shardingPath) : parsedPath;
    if (localPath === null) {
      // No matched local path.
      return null;
    }
    const fullPath = DB.getFullPath(localPath, rootLabel);
    const stateNode = DB.getRefForReadingFromStateRoot(stateRoot, fullPath);
    if (stateNode === null) {
      return null;
    }
    if (isShallow) {
      return stateNode.toJsObjectShallow();
    } else {
      return stateNode.toJsObject();
    }
  }

  readDatabase(refPath, rootLabel, isShallow, isGlobal) {
    return DB.readFromStateRoot(this.stateRoot, rootLabel, refPath, isShallow, isGlobal, this.shardingPath);
  }

  // TODO(platfowner): Support lookups on the final version.
  getValue(valuePath, isShallow, isGlobal) {
    return this.readDatabase(valuePath, PredefinedDbPaths.VALUES_ROOT, isShallow, isGlobal);
  }

  getFunction(functionPath, isShallow, isGlobal) {
    return this.readDatabase(functionPath, PredefinedDbPaths.FUNCTIONS_ROOT, isShallow, isGlobal);
  }

  getRule(rulePath, isShallow, isGlobal) {
    return this.readDatabase(rulePath, PredefinedDbPaths.RULES_ROOT, isShallow, isGlobal);
  }

  getOwner(ownerPath, isShallow, isGlobal) {
    return this.readDatabase(ownerPath, PredefinedDbPaths.OWNERS_ROOT, isShallow, isGlobal);
  }

  /**
   * Returns a proof of a state node.
   * @param {string} statePath full database path to the state node
   */
  // TODO(platfowner): Consider supporting global path for getStateProof().
  getStateProof(statePath) {
    const parsedPath = CommonUtil.parsePath(statePath);
    let node = this.stateRoot;
    const rootProof = {[ProofProperties.PROOF_HASH]: node.getProofHash()};
    let proof = rootProof;
    for (const label of parsedPath) {
      if (node.hasChild(label)) {
        node.getChildLabels().forEach((label) => {
          Object.assign(proof,
              {[label]: {[ProofProperties.PROOF_HASH]: node.getChild(label).getProofHash()}});
        });
        proof = proof[label];
        node = node.getChild(label);
      } else {
        return null;
      }
    }
    return rootProof;
  }

  static getValueFromStateRoot(stateRoot, statePath, isShallow = false) {
    return DB.readFromStateRoot(
        stateRoot, PredefinedDbPaths.VALUES_ROOT, statePath, isShallow, [], false);
  }

  /**
   * Returns a state node's information.
   * @param {string} statePath full database path to the state node
   */
  getStateInfo(statePath) {
    const parsedPath = CommonUtil.parsePath(statePath);
    const stateNode = this.getRefForReading(parsedPath);
    if (stateNode === null) {
      return null;
    }
    return {
<<<<<<< HEAD
      [StateInfoProperties.TREE_HEIGHT]: CommonUtil.numberOrZero(stateNode.getTreeHeight()),
      [StateInfoProperties.TREE_SIZE]: CommonUtil.numberOrZero(stateNode.getTreeSize()),
=======
      [StateInfoProperties.TREE_HEIGHT]: stateNode.getTreeHeight(),
      [StateInfoProperties.TREE_SIZE]: stateNode.getTreeSize(),
      [StateInfoProperties.TREE_BYTES]: stateNode.getTreeBytes(),
>>>>>>> f0a76df1
    };
  }

  matchFunction(funcPath, isGlobal) {
    const parsedPath = CommonUtil.parsePath(funcPath);
    const localPath = isGlobal === true ? DB.toLocalPath(parsedPath, this.shardingPath) : parsedPath;
    if (localPath === null) {
      // No matched local path.
      return null;
    }
    return this.convertFunctionMatch(this.matchFunctionForParsedPath(localPath), isGlobal);
  }

  matchRule(valuePath, isGlobal) {
    const parsedPath = CommonUtil.parsePath(valuePath);
    const localPath = isGlobal === true ? DB.toLocalPath(parsedPath, this.shardingPath) : parsedPath;
    if (localPath === null) {
      // No matched local path.
      return null;
    }
    return this.convertRuleMatch(this.matchRuleForParsedPath(localPath), isGlobal);
  }

  matchOwner(rulePath, isGlobal) {
    const parsedPath = CommonUtil.parsePath(rulePath);
    const localPath = isGlobal === true ? DB.toLocalPath(parsedPath, this.shardingPath) : parsedPath;
    if (localPath === null) {
      // No matched local path.
      return null;
    }
    return this.convertOwnerMatch(this.matchOwnerForParsedPath(localPath), isGlobal);
  }

  evalRule(valuePath, value, auth, timestamp, isGlobal) {
    const parsedPath = CommonUtil.parsePath(valuePath);
    const localPath = isGlobal === true ? DB.toLocalPath(parsedPath, this.shardingPath) : parsedPath;
    if (localPath === null) {
      // No matched local path.
      return null;
    }
    return this.getPermissionForValue(localPath, value, auth, timestamp);
  }

  evalOwner(refPath, permission, auth, isGlobal) {
    const parsedPath = CommonUtil.parsePath(refPath);
    const localPath = isGlobal === true ? DB.toLocalPath(parsedPath, this.shardingPath) : parsedPath;
    if (localPath === null) {
      // No matched local path.
      return null;
    }
    const matched = this.matchOwnerForParsedPath(localPath);
    return this.checkPermission(matched.closestOwner.config, auth, permission);
  }

  // TODO(platfowner): Add tests for op.fid.
  get(opList) {
    const resultList = [];
    opList.forEach((op) => {
      if (op.type === undefined || op.type === ReadDbOperations.GET_VALUE) {
        resultList.push(this.getValue(op.ref, op.is_shallow, op.is_global));
      } else if (op.type === ReadDbOperations.GET_RULE) {
        resultList.push(this.getRule(op.ref, op.is_shallow, op.is_global));
      } else if (op.type === ReadDbOperations.GET_FUNCTION) {
        resultList.push(this.getFunction(op.ref, op.is_shallow, op.is_global));
      } else if (op.type === ReadDbOperations.GET_OWNER) {
        resultList.push(this.getOwner(op.ref, op.is_shallow, op.is_global));
      } else if (op.type === ReadDbOperations.MATCH_FUNCTION) {
        resultList.push(this.matchFunction(op.ref, op.is_global));
      } else if (op.type === ReadDbOperations.MATCH_RULE) {
        resultList.push(this.matchRule(op.ref, op.is_global));
      } else if (op.type === ReadDbOperations.MATCH_OWNER) {
        resultList.push(this.matchOwner(op.ref, op.is_global));
      } else if (op.type === ReadDbOperations.EVAL_RULE) {
        const auth = {};
        if (op.address) {
          auth.addr = op.address;
        }
        if (op.fid) {
          auth.fid = op.fid;
        }
        resultList.push(this.evalRule(
            op.ref, op.value, auth, op.timestamp || Date.now(), op.is_global));
      } else if (op.type === ReadDbOperations.EVAL_OWNER) {
        const auth = {};
        if (op.address) {
          auth.addr = op.address;
        }
        if (op.fid) {
          auth.fid = op.fid;
        }
        resultList.push(this.evalOwner(op.ref, op.permission, auth, op.is_global));
      }
    });
    return resultList;
  }

  static getAccountNonceAndTimestampFromStateRoot(stateRoot, address) {
    const noncePath = PathUtil.getAccountNoncePath(address);
    const timestampPath = PathUtil.getAccountTimestampPath(address);
    const nonce = DB.getValueFromStateRoot(stateRoot, noncePath) || 0;
    const timestamp = DB.getValueFromStateRoot(stateRoot, timestampPath) || 0;
    return { nonce, timestamp };
  }

  getAccountNonceAndTimestamp(address) {
    return DB.getAccountNonceAndTimestampFromStateRoot(this.stateRoot, address);
  }

  static updateAccountNonceAndTimestampToStateRoot(
      stateRoot, stateVersion, address, nonce, timestamp) {
    const LOG_HEADER = 'updateAccountNonceAndTimestampToStateRoot';
    if (!CommonUtil.isNumber(nonce)) {
      logger.error(`[${LOG_HEADER}] Invalid nonce: ${nonce} for address: ${address}`);
      return false;
    }
    if (nonce >= 0) { // numbered nonce
      const noncePath = PathUtil.getAccountNoncePath(address);
      const fullNoncePath =
          DB.getFullPath(CommonUtil.parsePath(noncePath), PredefinedDbPaths.VALUES_ROOT);
      DB.writeToStateRoot(stateRoot, stateVersion, fullNoncePath, nonce + 1);
    } else if (nonce === -2) { // ordered nonce
      if (!CommonUtil.isNumber(timestamp)) {
        logger.error(`[${LOG_HEADER}] Invalid timestamp: ${timestamp} for address: ${address}`);
        return false;
      }
      const timestampPath = PathUtil.getAccountTimestampPath(address);
      const fullTimestampPath =
          DB.getFullPath(CommonUtil.parsePath(timestampPath), PredefinedDbPaths.VALUES_ROOT);
      DB.writeToStateRoot(stateRoot, stateVersion, fullTimestampPath, timestamp);
    }

    return true;
  }

  updateAccountNonceAndTimestamp(address, nonce, timestamp) {
    return DB.updateAccountNonceAndTimestampToStateRoot(
        this.stateRoot, this.stateVersion, address, nonce, timestamp);
  }

  // TODO(platfowner): Use shallow fetch once available.
  static getAppStakesTotalFromStateRoot(stateRoot) {
    const appStakes = DB.getValueFromStateRoot(stateRoot, PredefinedDbPaths.STAKING) || {};
    return Object.keys(appStakes).reduce((acc, cur) => {
      if (cur === PredefinedDbPaths.CONSENSUS) return acc;
      return acc + _.get(appStakes[cur], PredefinedDbPaths.STAKING_BALANCE_TOTAL, 0);
    }, 0);
  }

  getAppStakesTotal() {
    return DB.getAppStakesTotalFromStateRoot(this.stateRoot);
  }

  static getAppStakeFromStateRoot(stateRoot, appName) {
    const appStakePath = PathUtil.getStakingBalanceTotalPath(appName);
    return DB.getValueFromStateRoot(stateRoot, appStakePath) || 0;
  }

  getAppStake(appName) {
    return DB.getAppStakeFromStateRoot(this.stateRoot, appName);
  }

  // TODO(platfowner): Define error code explicitly.
  // TODO(platfowner): Apply .shard (isWritablePathWithSharding()) to setFunction(), setRule(),
  //                   and setOwner() as well.
  setValue(valuePath, value, auth, timestamp, transaction, isGlobal) {
    const isValidObj = isValidJsObjectForStates(value);
    if (!isValidObj.isValid) {
      return CommonUtil.returnTxResult(101, `Invalid object for states: ${isValidObj.invalidPath}`);
    }
    const parsedPath = CommonUtil.parsePath(valuePath);
    const isValidPath = isValidPathForStates(parsedPath);
    if (!isValidPath.isValid) {
      return CommonUtil.returnTxResult(102, `Invalid path: ${isValidPath.invalidPath}`);
    }
    const localPath = isGlobal === true ? DB.toLocalPath(parsedPath, this.shardingPath) : parsedPath;
    if (localPath === null) {
      // There is nothing to do.
      return CommonUtil.returnTxResult(0);
    }
    if (!this.getPermissionForValue(localPath, value, auth, timestamp)) {
      return CommonUtil.returnTxResult(103, `No write permission on: ${valuePath}`);
    }
    const fullPath = DB.getFullPath(localPath, PredefinedDbPaths.VALUES_ROOT);
    const isWritablePath = isWritablePathWithSharding(fullPath, this.stateRoot);
    if (!isWritablePath.isValid) {
      if (isGlobal) {
        // There is nothing to do.
        return CommonUtil.returnTxResult(0);
      } else {
        return CommonUtil.returnTxResult(
            104, `Non-writable path with shard config: ${isWritablePath.invalidPath}`);
      }
    }
    const valueCopy = CommonUtil.isDict(value) ? JSON.parse(JSON.stringify(value)) : value;
    this.writeDatabase(fullPath, valueCopy);
    let funcResults = null;
    if (auth && (auth.addr || auth.fid)) {
      const { func_results } =
          this.func.triggerFunctions(localPath, valueCopy, auth, timestamp, transaction);
      funcResults = func_results;
    }

    return CommonUtil.returnTxResult(0, null, 1, funcResults);
  }

  incValue(valuePath, delta, auth, timestamp, transaction, isGlobal) {
    const valueBefore = this.getValue(valuePath, false, isGlobal);
    logger.debug(`VALUE BEFORE:  ${JSON.stringify(valueBefore)}`);
    if ((valueBefore && typeof valueBefore !== 'number') || typeof delta !== 'number') {
      return CommonUtil.returnTxResult(201, `Not a number type: ${valueBefore} or ${delta}`);
    }
    const valueAfter = (valueBefore === undefined ? 0 : valueBefore) + delta;
    return this.setValue(valuePath, valueAfter, auth, timestamp, transaction, isGlobal);
  }

  decValue(valuePath, delta, auth, timestamp, transaction, isGlobal) {
    const valueBefore = this.getValue(valuePath, false, isGlobal);
    logger.debug(`VALUE BEFORE:  ${JSON.stringify(valueBefore)}`);
    if ((valueBefore && typeof valueBefore !== 'number') || typeof delta !== 'number') {
      return CommonUtil.returnTxResult(301, `Not a number type: ${valueBefore} or ${delta}`);
    }
    const valueAfter = (valueBefore === undefined ? 0 : valueBefore) - delta;
    return this.setValue(valuePath, valueAfter, auth, timestamp, transaction, isGlobal);
  }

  setFunction(functionPath, func, auth, isGlobal) {
    const isValidObj = isValidJsObjectForStates(func);
    if (!isValidObj.isValid) {
      return CommonUtil.returnTxResult(401, `Invalid object for states: ${isValidObj.invalidPath}`);
    }
    const isValidFunction = isValidFunctionTree(func);
    if (!isValidFunction.isValid) {
      return CommonUtil.returnTxResult(405, `Invalid function tree: ${isValidFunction.invalidPath}`);
    }
    const parsedPath = CommonUtil.parsePath(functionPath);
    const isValidPath = isValidPathForStates(parsedPath);
    if (!isValidPath.isValid) {
      return CommonUtil.returnTxResult(402, `Invalid path: ${isValidPath.invalidPath}`);
    }
    if (!auth || auth.addr !== this.ownerAddress) {
      const ownerOnlyFid = this.func.hasOwnerOnlyFunction(func);
      if (ownerOnlyFid !== null) {
        return CommonUtil.returnTxResult(
            403, `Trying to write owner-only function: ${ownerOnlyFid}`);
      }
    }
    const localPath = isGlobal === true ?
        DB.toLocalPath(parsedPath, this.shardingPath) : parsedPath;
    if (localPath === null) {
      // There is nothing to do.
      return CommonUtil.returnTxResult(0);
    }
    if (!this.getPermissionForFunction(localPath, auth)) {
      return CommonUtil.returnTxResult(404, `No write_function permission on: ${functionPath}`);
    }
    const curFunction = this.getFunction(functionPath, false, isGlobal);
    const newFunction = applyFunctionChange(curFunction, func);
    const fullPath = DB.getFullPath(localPath, PredefinedDbPaths.FUNCTIONS_ROOT);
    this.writeDatabase(fullPath, newFunction);
    return CommonUtil.returnTxResult(0, null, 1);
  }

  // TODO(platfowner): Add rule config sanitization logic (e.g. dup path variables,
  //                   multiple path variables).
  setRule(rulePath, rule, auth, isGlobal) {
    const isValidObj = isValidJsObjectForStates(rule);
    if (!isValidObj.isValid) {
      return CommonUtil.returnTxResult(501, `Invalid object for states: ${isValidObj.invalidPath}`);
    }
    const isValidRule = isValidRuleTree(rule);
    if (!isValidRule.isValid) {
      return CommonUtil.returnTxResult(504, `Invalid rule tree: ${isValidRule.invalidPath}`);
    }
    const parsedPath = CommonUtil.parsePath(rulePath);
    const isValidPath = isValidPathForStates(parsedPath);
    if (!isValidPath.isValid) {
      return CommonUtil.returnTxResult(502, `Invalid path: ${isValidPath.invalidPath}`);
    }
    const localPath = isGlobal === true ? DB.toLocalPath(parsedPath, this.shardingPath) : parsedPath;
    if (localPath === null) {
      // There is nothing to do.
      return CommonUtil.returnTxResult(0);
    }
    if (!this.getPermissionForRule(localPath, auth)) {
      return CommonUtil.returnTxResult(503, `No write_rule permission on: ${rulePath}`);
    }
    const fullPath = DB.getFullPath(localPath, PredefinedDbPaths.RULES_ROOT);
    const ruleCopy = CommonUtil.isDict(rule) ? JSON.parse(JSON.stringify(rule)) : rule;
    this.writeDatabase(fullPath, ruleCopy);
    return CommonUtil.returnTxResult(0, null, 1);
  }

  setOwner(ownerPath, owner, auth, isGlobal) {
    const isValidObj = isValidJsObjectForStates(owner);
    if (!isValidObj.isValid) {
      return CommonUtil.returnTxResult(601, `Invalid object for states: ${isValidObj.invalidPath}`);
    }
    const isValidOwner = isValidOwnerTree(owner);
    if (!isValidOwner.isValid) {
      return CommonUtil.returnTxResult(604, `Invalid owner tree: ${isValidOwner.invalidPath}`);
    }
    const parsedPath = CommonUtil.parsePath(ownerPath);
    const isValidPath = isValidPathForStates(parsedPath);
    if (!isValidPath.isValid) {
      return CommonUtil.returnTxResult(602, `Invalid path: ${isValidPath.invalidPath}`);
    }
    const localPath = isGlobal === true ? DB.toLocalPath(parsedPath, this.shardingPath) : parsedPath;
    if (localPath === null) {
      // There is nothing to do.
      return CommonUtil.returnTxResult(0);
    }
    if (!this.getPermissionForOwner(localPath, auth)) {
      return CommonUtil.returnTxResult(
          603, `No write_owner or branch_owner permission on: ${ownerPath}`);
    }
    const curOwner = this.getOwner(ownerPath, false, isGlobal);
    const newOwner = applyOwnerChange(curOwner, owner);
    const fullPath = DB.getFullPath(localPath, PredefinedDbPaths.OWNERS_ROOT);
    this.writeDatabase(fullPath, newOwner);
    return CommonUtil.returnTxResult(0, null, 1);
  }

  /**
   * Returns full path with given root node.
   */
  static getFullPath(parsedPath, rootLabel) {
    const fullPath = parsedPath.slice();
    fullPath.unshift(rootLabel);
    return fullPath;
  }

  /**
   * Converts to local path by removing the sharding path part of the given parsed path.
   */
  static toLocalPath(parsedPath, shardingPath) {
    if (shardingPath.length === 0) {
      return parsedPath;
    }
    if (parsedPath.length < shardingPath.length) {
      return null;
    }
    for (let i = 0; i < shardingPath.length; i++) {
      if (parsedPath[i] !== shardingPath[i]) {
        return null;
      }
    }
    return parsedPath.slice(shardingPath.length);
  }

  /**
   * Converts to global path by adding the sharding path to the front of the given parsed path.
   */
  toGlobalPath(parsedPath) {
    if (this.isRootBlockchain) {
      return parsedPath;
    }
    const globalPath = parsedPath.slice();
    globalPath.unshift(...this.shardingPath);
    return globalPath;
  }

  executeSingleSetOperation(op, auth, timestamp, tx) {
    let result;
    switch (op.type) {
      case undefined:
      case WriteDbOperations.SET_VALUE:
        result = this.setValue(op.ref, op.value, auth, timestamp, tx, op.is_global);
        break;
      case WriteDbOperations.INC_VALUE:
        result = this.incValue(op.ref, op.value, auth, timestamp, tx, op.is_global);
        break;
      case WriteDbOperations.DEC_VALUE:
        result = this.decValue(op.ref, op.value, auth, timestamp, tx, op.is_global);
        break;
      case WriteDbOperations.SET_FUNCTION:
        result = this.setFunction(op.ref, op.value, auth, op.is_global);
        break;
      case WriteDbOperations.SET_RULE:
        result = this.setRule(op.ref, op.value, auth, op.is_global);
        break;
      case WriteDbOperations.SET_OWNER:
        result = this.setOwner(op.ref, op.value, auth, op.is_global);
        break;
      default:
        return CommonUtil.returnTxResult(14, `Invalid operation type: ${op.type}`);
    }
    return result;
  }

  executeMultiSetOperation(opList, auth, timestamp, tx) {
    const resultList = [];
    for (let i = 0; i < opList.length; i++) {
      const op = opList[i];
      const result = this.executeSingleSetOperation(op, auth, timestamp, tx);
      resultList.push(result);
      if (CommonUtil.isFailedTx(result)) {
        break;
      }
    }
    return { result_list: resultList };
  }

  executeOperation(op, auth, timestamp, tx, blockNumber = 0) {
    if (!op) {
      return CommonUtil.returnTxResult(11, `Invalid operation: ${op}`);
    }
    if (tx && auth && auth.addr && !auth.fid) {
      const { nonce, timestamp: accountTimestamp } = this.getAccountNonceAndTimestamp(auth.addr);
      if (tx.tx_body.nonce >= 0 && tx.tx_body.nonce !== nonce) {
        return CommonUtil.returnTxResult(
          12, `Invalid nonce (!== ${nonce}) of transaction: ${JSON.stringify(tx)}`);
      }
      if (tx.tx_body.nonce === -2 && tx.tx_body.timestamp <= accountTimestamp) {
        return CommonUtil.returnTxResult(
          13, `Invalid timestamp (<= ${accountTimestamp}) of transaction: ` +
          `${JSON.stringify(tx)}`);
      }
    }
    let result;
    const { serviceStateSize: serviceStateSizeBefore } = this.getStateSizes();
    if (op.type === WriteDbOperations.SET) {
      result = this.executeMultiSetOperation(op.op_list, auth, timestamp, tx);
    } else {
      result = this.executeSingleSetOperation(op, auth, timestamp, tx);
    }
    const gasPrice = tx.tx_body.gas_price;
    const gasAmountTotal = {
      bandwidth: CommonUtil.getTotalBandwidthGasAmount(tx.tx_body.operation, result),
      state: { service: 0 }
    };
    result.gas_amount_total = gasAmountTotal;
    result.gas_cost_total = 0;
    // TODO(platfowner): Consider charging gas fee for the failure cases.
    if (!CommonUtil.isFailedTx(result)) {
      // NOTE(platfowner): There is no chance to have invalid gas price as its validity check is
      //                   done in isValidTxBody() when transactions are created.
      const { appStateSize, serviceStateSize: serviceStateSizeAfter } = this.getStateSizes();
      tx.setExtraField('gas', gasAmountTotal);
      DB.updateStateGasAmounts(tx, result, serviceStateSizeBefore, serviceStateSizeAfter);
      const stateGasBudgetCheck = this.checkStateGasBudgets(op, appStateSize, serviceStateSizeAfter);
      if (stateGasBudgetCheck !== true) {
        return stateGasBudgetCheck;
      }
      if (blockNumber > 0) {
        // Use only the service gas amount total
        result.gas_cost_total = CommonUtil.getTotalGasCost(
          gasPrice,
          _.get(tx, 'extra.gas.bandwidth.service', 0) + _.get(tx, 'extra.gas.state.service', 0)
        );
        const collectFeeRes = this.checkBillingAndCollectFee(op, auth, timestamp, tx, blockNumber, result);
        if (collectFeeRes !== true) {
          return collectFeeRes;
        }
      }
      if (tx && auth && auth.addr && !auth.fid) {
        this.updateAccountNonceAndTimestamp(auth.addr, tx.tx_body.nonce, tx.tx_body.timestamp);
      }
    }
    return result;
  }

  static updateStateGasAmounts(tx, result, serviceStateSizeBefore, serviceStateSizeAfter) {
    const LOG_HEADER = 'updateStateGasAmounts';
    const serviceStateSizeDelta = Math.max(serviceStateSizeAfter - serviceStateSizeBefore, 0);
    logger.debug(`[${LOG_HEADER}] serviceStateSizeDelta: ${serviceStateSizeDelta}`);
    const txGas = _.get(tx, 'extra.gas', {
      bandwidth: { service: 0, app: {} },
      state: { service: 0 }
    });
    CommonUtil.setJsObject(txGas, ['state', 'service'], serviceStateSizeDelta * STATE_GAS_CONSTANT);
    CommonUtil.setJsObject(result, ['gas_amount_total', 'state'], { service: txGas.state.service });
    tx.setExtraField('gas', txGas);
  }

  // TODO(liayoo): reduce computation by remembering & reusing the computed values.
  getStateFreeTierInUse() {
    let size = 0;
    const apps = DB.getValueFromStateRoot(this.stateRoot, PredefinedDbPaths.APPS, true) || {};
    const appStakes = DB.getValueFromStateRoot(this.stateRoot, PredefinedDbPaths.STAKING) || {};
    for (const appName of Object.keys(apps)) {
      if (!_.get(appStakes, `${appName}.${PredefinedDbPaths.STAKING_BALANCE_TOTAL}`)) {
        size += this.getStateSizeAtPath(`apps/${appName}`);
      }
    }
    return size;
  }

  getStateSizeAtPath(path) {
    if (!path || path === '/') {
      return _.get(this.getStateInfo('/'), StateInfoProperties.TREE_SIZE, 0);
    }
    return _.get(this.getStateInfo(`/${PredefinedDbPaths.VALUES_ROOT}/${path}`), StateInfoProperties.TREE_SIZE, 0) +
        _.get(this.getStateInfo(`/${PredefinedDbPaths.RULES_ROOT}/${path}`), StateInfoProperties.TREE_SIZE, 0) +
        _.get(this.getStateInfo(`/${PredefinedDbPaths.FUNCIONS_ROOT}/${path}`), StateInfoProperties.TREE_SIZE, 0) +
        _.get(this.getStateInfo(`/${PredefinedDbPaths.OWNERS_ROOT}/${path}`), StateInfoProperties.TREE_SIZE, 0);
  }

  getStateSizes() {
    const rootStateSize = this.getStateSizeAtPath('/');
    const appStateSize = this.getStateSizeAtPath('apps');
    const serviceStateSize = rootStateSize - appStateSize;
    return { rootStateSize, appStateSize, serviceStateSize };
  }

  checkStateGasBudgets(op, appStateSize, serviceStateSize) {
    if (serviceStateSize > SERVICE_STATE_BUDGET) {
      return CommonUtil.returnTxResult(
          25, `Exceeded state budget limit for services (${serviceStateSize} > ${SERVICE_STATE_BUDGET})`);
    }
    if (appStateSize > APPS_STATE_BUDGET) {
      return CommonUtil.returnTxResult(
          26, `Exceeded state budget limit for apps (${appStateSize} > ${APPS_STATE_BUDGET})`);
    }
    const stateFreeTierInUse = this.getStateFreeTierInUse();
    const freeTierLimitReached = stateFreeTierInUse >= FREE_STATE_BUDGET;
    const appStakesTotal = this.getAppStakesTotal();
    for (const appName of CommonUtil.getAppNameList(op)) {
      const appTreeSize = this.getStateSizeAtPath(`/apps/${appName}`);
      const appStake = this.getAppStake(appName);
      if (appStake === 0) {
        if (freeTierLimitReached) {
          return CommonUtil.returnTxResult(
              27, `Exceeded state budget limit for free tier (${stateFreeTierInUse} > ${FREE_STATE_BUDGET})`);
        }
        // else, we allow apps without stakes
      } else {
        const appStateBudget = APPS_STATE_BUDGET * appStake / appStakesTotal;
        if (appTreeSize > appStateBudget) {
          return CommonUtil.returnTxResult(
              28, `Exceeded state budget limit for app ${appName} (${appTreeSize} > ${appStateBudget})`);
        }
      }
    }
    return true;
  }

  checkBillingAndCollectFee(op, auth, timestamp, tx, blockNumber, result) {
    if (result.gas_cost_total <= 0) { // No fees to collect
      return true;
    }

    const billing = tx.tx_body.billing;
    if (!billing) { // Charge the individual account
      return this.collectFee(auth.addr, result.gas_cost_total, auth, timestamp, tx, blockNumber);
    }
    const billingParsed = billing.split('|');
    if (billingParsed.length !== 2) {
      const reason = 'Invalid billing param';
      return CommonUtil.returnTxResult(15, `Failed to collect gas fee: ${reason}`, 0);
    }
    const billingAppName = billingParsed[0];
    const billingServiceAcntName = CommonUtil.toBillingAccountName(billing);
    const appNameList = CommonUtil.getServiceDependentAppNameList(op);
    if (appNameList.length > 1) {
      // More than 1 apps are involved. Cannot charge an app-related billing account.
      const reason = 'Multiple app-dependent service operations for a billing account';
      return CommonUtil.returnTxResult(16, `Failed to collect gas fee: ${reason}`, 0);
    } else if (appNameList.length === 1 && appNameList[0] !== billingAppName) {
      // Tx app name doesn't match the billing account.
      const reason = 'Invalid billing account';
      return CommonUtil.returnTxResult(17, `Failed to collect gas fee: ${reason}`, 0);
    }
    // Either app-independent or app name matches the billing account.
    return this.collectFee(
        billingServiceAcntName, result.gas_cost_total, auth, timestamp, tx, blockNumber);
  }

  collectFee(billedTo, gasCost, auth, timestamp, tx, blockNumber) {
    const gasFeeCollectPath = PathUtil.getGasFeeCollectPath(billedTo, blockNumber, tx.hash);
    const gasFeeCollectRes = this.setValue(
        gasFeeCollectPath, { amount: gasCost }, auth, timestamp, tx, false);
    if (CommonUtil.isFailedTx(gasFeeCollectRes)) {
      return CommonUtil.returnTxResult(
          18, `Failed to collect gas fee: ${JSON.stringify(gasFeeCollectRes, null, 2)}`, 0);
    }
    return true;
  }

  executeTransaction(tx, blockNumber = 0) {
    const LOG_HEADER = 'executeTransaction';
    // NOTE(platfowner): A transaction needs to be converted to an executable form
    //                   before being executed.
    if (!Transaction.isExecutable(tx)) {
      return CommonUtil.logAndReturnTxResult(
          logger, 21,
          `[${LOG_HEADER}] Not executable transaction: ${JSON.stringify(tx)}`, 0);
    }
    // Record when the tx was executed.
    tx.setExtraField('executed_at', Date.now());
    const txBody = tx.tx_body;
    if (!txBody) {
      return CommonUtil.logAndReturnTxResult(
          logger, 22, `[${LOG_HEADER}] Missing tx_body: ${JSON.stringify(tx, null, 2)}`, 0);
    }
    // NOTE(platfowner): It's not allowed for users to send transactions with auth.fid.
    const executionResult = this.executeOperation(
        txBody.operation, { addr: tx.address }, txBody.timestamp, tx, blockNumber);
    const stateInfo = this.getStateInfo('/');
    if (!CommonUtil.isFailedTx(executionResult)) {
      const treeHeight = stateInfo[StateInfoProperties.TREE_HEIGHT];
      if (treeHeight > TREE_HEIGHT_LIMIT) {
        return CommonUtil.returnTxResult(23, `Out of tree height limit ` +
            `(${treeHeight} > ${TREE_HEIGHT_LIMIT})`);
      }
      const treeSize = stateInfo[StateInfoProperties.TREE_SIZE];
      if (treeSize > TREE_SIZE_LIMIT) {
        return CommonUtil.returnTxResult(24, `Out of tree size limit ` +
            `(${treeSize} > ${TREE_SIZE_LIMIT})`);
      }
    }
    return executionResult;
  }

  executeTransactionList(txList, blockNumber = 0) {
    const LOG_HEADER = 'executeTransactionList';
    const resList = [];
    for (const tx of txList) {
      const executableTx = Transaction.toExecutable(tx);
      const res = this.executeTransaction(executableTx, blockNumber);
      if (CommonUtil.isFailedTx(res)) {
        // FIXME: remove the failed transaction from tx pool?
        logger.error(`[${LOG_HEADER}] tx failed: ${JSON.stringify(executableTx, null, 2)}` +
            `\nresult: ${JSON.stringify(res)}`);
        return false;
      }
      resList.push(res);
    }
    return resList;
  }

  addPathToValue(value, matchedValuePath, closestConfigDepth) {
    const pathToAdd = matchedValuePath.slice(closestConfigDepth, matchedValuePath.length);
    let newValue = value;
    for (let i = pathToAdd.length - 1; i >= 0; i--) {
      newValue = {[pathToAdd[i]]: newValue};
    }
    return newValue;
  }

  // TODO(platfowner): Eval subtree rules.
  getPermissionForValue(parsedValuePath, newValue, auth, timestamp) {
    const LOG_HEADER = 'getPermissionForValue';
    const matched = this.matchRuleForParsedPath(parsedValuePath);
    const value = this.getValue(CommonUtil.formatPath(parsedValuePath));
    const data =
        this.addPathToValue(value, matched.matchedValuePath, matched.closestRule.path.length);
    const newData =
        this.addPathToValue(newValue, matched.matchedValuePath, matched.closestRule.path.length);
    let evalRuleRes = false;
    try {
      evalRuleRes = !!this.evalRuleConfig(
        matched.closestRule.config, matched.pathVars, data, newData, auth, timestamp);
      if (!evalRuleRes) {
        logger.debug(`[${LOG_HEADER}] evalRuleRes ${evalRuleRes}, ` +
          `matched: ${JSON.stringify(matched, null, 2)}, data: ${JSON.stringify(data)}, ` +
          `newData: ${JSON.stringify(newData)}, auth: ${JSON.stringify(auth)}, ` +
          `timestamp: ${timestamp}\n`);
      }
    } catch (err) {
      logger.debug(`[${LOG_HEADER}] Failed to eval rule.\n` +
          `matched: ${JSON.stringify(matched, null, 2)}, data: ${JSON.stringify(data)}, ` +
          `newData: ${JSON.stringify(newData)}, auth: ${JSON.stringify(auth)}, ` +
          `timestamp: ${timestamp}\nError: ${err} ${err.stack}`);
    }
    return evalRuleRes;
  }

  getPermissionForRule(parsedRulePath, auth) {
    const matched = this.matchOwnerForParsedPath(parsedRulePath);
    return this.checkPermission(matched.closestOwner.config, auth, OwnerProperties.WRITE_RULE);
  }

  getPermissionForFunction(parsedFuncPath, auth) {
    const matched = this.matchOwnerForParsedPath(parsedFuncPath);
    return this.checkPermission(
        matched.closestOwner.config, auth, OwnerProperties.WRITE_FUNCTION);
  }

  getPermissionForOwner(parsedOwnerPath, auth) {
    const matched = this.matchOwnerForParsedPath(parsedOwnerPath);
    if (matched.closestOwner.path.length === parsedOwnerPath.length) {
      return this.checkPermission(
          matched.closestOwner.config, auth, OwnerProperties.WRITE_OWNER);
    } else {
      return this.checkPermission(
          matched.closestOwner.config, auth, OwnerProperties.BRANCH_OWNER);
    }
  }

  static getVariableLabel(node) {
    if (!node.getIsLeaf()) {
      for (const label of node.getChildLabels()) {
        if (label.startsWith('$')) {
          // It's assumed that there is at most one variable (i.e., with '$') child node.
          return label;
        }
      }
    }
    return null;
  }

  // Does a DFS search to find most specific nodes matched in the function tree.
  matchFunctionPathRecursive(parsedValuePath, depth, curFuncNode) {
    // Maximum depth reached.
    if (depth === parsedValuePath.length) {
      return {
        matchedValuePath: [],
        matchedFunctionPath: [],
        pathVars: {},
        matchedFunctionNode: curFuncNode,
      };
    }
    if (curFuncNode) {
      // 1) Try to match with non-variable child node.
      const nextFuncNode = curFuncNode.getChild(parsedValuePath[depth]);
      if (nextFuncNode !== null) {
        const matched = this.matchFunctionPathRecursive(parsedValuePath, depth + 1, nextFuncNode);
        matched.matchedValuePath.unshift(parsedValuePath[depth]);
        matched.matchedFunctionPath.unshift(parsedValuePath[depth]);
        return matched;
      }
      // 2) If no non-variable child node is matched, try to match with variable (i.e., with '$')
      //    child node.
      const varLabel = DB.getVariableLabel(curFuncNode);
      if (varLabel !== null) {
        const nextFuncNode = curFuncNode.getChild(varLabel);
        const matched = this.matchFunctionPathRecursive(parsedValuePath, depth + 1, nextFuncNode);
        matched.matchedValuePath.unshift(parsedValuePath[depth]);
        matched.matchedFunctionPath.unshift(varLabel);
        if (matched.pathVars[varLabel] !== undefined) {
          // This should not happen!
          logger.error('Duplicated path variables that should NOT happen!')
        } else {
          matched.pathVars[varLabel] = parsedValuePath[depth];
        }
        return matched;
      }
    }
    // No match with child nodes.
    return {
      matchedValuePath: [],
      matchedFunctionPath: [],
      pathVars: {},
      matchedFunctionNode: null,
    };
  }

  matchFunctionPath(parsedValuePath) {
    return this.matchFunctionPathRecursive(
        parsedValuePath, 0, this.stateRoot.getChild(PredefinedDbPaths.FUNCTIONS_ROOT));
  }

  getSubtreeFunctionsRecursive(depth, curFuncNode) {
    const funcs = [];
    if (depth !== 0 && hasFunctionConfig(curFuncNode)) {
      funcs.push({
        path: [],
        config: getFunctionConfig(curFuncNode),
      })
    }
    if (curFuncNode && !curFuncNode.getIsLeaf()) {
      const varLabel = DB.getVariableLabel(curFuncNode);
      // 1) Traverse non-variable child nodes.
      for (const label of curFuncNode.getChildLabels()) {
        const nextFuncNode = curFuncNode.getChild(label);
        if (label !== varLabel) {
          const subtreeFuncs = this.getSubtreeFunctionsRecursive(depth + 1, nextFuncNode);
          subtreeFuncs.forEach((entry) => {
            entry.path.unshift(label);
            funcs.push(entry);
          });
        }
      }
      // 2) Traverse variable child node if available.
      if (varLabel !== null) {
        const nextFuncNode = curFuncNode.getChild(varLabel);
        const subtreeFuncs = this.getSubtreeFunctionsRecursive(depth + 1, nextFuncNode);
        subtreeFuncs.forEach((entry) => {
          entry.path.unshift(varLabel);
          funcs.push(entry);
        });
      }
    }
    return funcs;
  }

  getSubtreeFunctions(funcNode) {
    return this.getSubtreeFunctionsRecursive(0, funcNode);
  }

  matchFunctionForParsedPath(parsedValuePath) {
    const matched = this.matchFunctionPath(parsedValuePath);
    const subtreeFunctions = this.getSubtreeFunctions(matched.matchedFunctionNode);
    let matchedConfig = null;
    if (matched.matchedFunctionPath.length === parsedValuePath.length &&
        hasFunctionConfig(matched.matchedFunctionNode)) {
      matchedConfig = getFunctionConfig(matched.matchedFunctionNode);
    }
    return {
      matchedValuePath: matched.matchedValuePath,
      matchedFunctionPath: matched.matchedFunctionPath,
      pathVars: matched.pathVars,
      matchedFunction: {
        path: matched.matchedFunctionPath,
        config: matchedConfig,
      },
      subtreeFunctions,
    }
  }

  convertPathAndConfig(pathAndConfig, isGlobal) {
    const path = (isGlobal === true) ? this.toGlobalPath(pathAndConfig.path) : pathAndConfig.path;
    return {
      path: CommonUtil.formatPath(path),
      config: pathAndConfig.config,
    }
  }

  convertFunctionMatch(matched, isGlobal) {
    const functionPath = (isGlobal === true) ?
        this.toGlobalPath(matched.matchedFunctionPath) : matched.matchedFunctionPath;
    const valuePath = (isGlobal === true) ?
        this.toGlobalPath(matched.matchedValuePath) : matched.matchedValuePath;
    const subtreeFunctions =
        matched.subtreeFunctions.map((entry) => this.convertPathAndConfig(entry, false));
    return {
      matched_path: {
        target_path: CommonUtil.formatPath(functionPath),
        ref_path: CommonUtil.formatPath(valuePath),
        path_vars: matched.pathVars,
      },
      matched_config: this.convertPathAndConfig(matched.matchedFunction, isGlobal),
      subtree_configs: subtreeFunctions,
    };
  }

  // Does a DFS search to find most specific nodes matched in the rule tree.
  matchRulePathRecursive(parsedValuePath, depth, curRuleNode) {
    // Maximum depth reached.
    if (depth === parsedValuePath.length) {
      return {
        matchedValuePath: [],
        matchedRulePath: [],
        pathVars: {},
        matchedRuleNode: curRuleNode,
        closestConfigNode: hasRuleConfig(curRuleNode) ? curRuleNode : null,
        closestConfigDepth: hasRuleConfig(curRuleNode) ? depth : 0,
      };
    }
    if (curRuleNode) {
      // 1) Try to match with non-variable child node.
      const nextRuleNode = curRuleNode.getChild(parsedValuePath[depth]);
      if (nextRuleNode !== null) {
        const matched = this.matchRulePathRecursive(parsedValuePath, depth + 1, nextRuleNode);
        matched.matchedValuePath.unshift(parsedValuePath[depth]);
        matched.matchedRulePath.unshift(parsedValuePath[depth]);
        if (!matched.closestConfigNode && hasRuleConfig(curRuleNode)) {
          matched.closestConfigNode = curRuleNode;
          matched.closestConfigDepth = depth;
        }
        return matched;
      }
      // 2) If no non-variable child node is matched, try to match with variable (i.e., with '$')
      //    child node.
      const varLabel = DB.getVariableLabel(curRuleNode);
      if (varLabel !== null) {
        const nextRuleNode = curRuleNode.getChild(varLabel);
        const matched = this.matchRulePathRecursive(parsedValuePath, depth + 1, nextRuleNode);
        matched.matchedValuePath.unshift(parsedValuePath[depth]);
        matched.matchedRulePath.unshift(varLabel);
        if (matched.pathVars[varLabel] !== undefined) {
          // This should not happen!
          logger.error('Duplicated path variables that should NOT happen!')
        } else {
          matched.pathVars[varLabel] = parsedValuePath[depth];
        }
        if (!matched.closestConfigNode && hasRuleConfig(curRuleNode)) {
          matched.closestConfigNode = curRuleNode;
          matched.closestConfigDepth = depth;
        }
        return matched;
      }
    }
    // No match with child nodes.
    return {
      matchedValuePath: [],
      matchedRulePath: [],
      pathVars: {},
      matchedRuleNode: curRuleNode,
      closestConfigNode: hasRuleConfig(curRuleNode) ? curRuleNode : null,
      closestConfigDepth: hasRuleConfig(curRuleNode) ? depth : 0,
    };
  }

  matchRulePath(parsedValuePath) {
    return this.matchRulePathRecursive(
        parsedValuePath, 0, this.stateRoot.getChild(PredefinedDbPaths.RULES_ROOT));
  }

  getSubtreeRulesRecursive(depth, curRuleNode) {
    const rules = [];
    if (depth !== 0 && hasRuleConfig(curRuleNode)) {
      rules.push({
        path: [],
        config: getRuleConfig(curRuleNode),
      })
    }
    if (curRuleNode && !curRuleNode.getIsLeaf()) {
      const varLabel = DB.getVariableLabel(curRuleNode);
      // 1) Traverse non-variable child nodes.
      for (const label of curRuleNode.getChildLabels()) {
        const nextRuleNode = curRuleNode.getChild(label);
        if (label !== varLabel) {
          const subtreeRules = this.getSubtreeRulesRecursive(depth + 1, nextRuleNode);
          subtreeRules.forEach((entry) => {
            entry.path.unshift(label);
            rules.push(entry);
          });
        }
      }
      // 2) Traverse variable child node if available.
      if (varLabel !== null) {
        const nextRuleNode = curRuleNode.getChild(varLabel);
        const subtreeRules = this.getSubtreeRulesRecursive(depth + 1, nextRuleNode);
        subtreeRules.forEach((entry) => {
          entry.path.unshift(varLabel);
          rules.push(entry);
        });
      }
    }
    return rules;
  }

  getSubtreeRules(ruleNode) {
    return this.getSubtreeRulesRecursive(0, ruleNode);
  }

  matchRuleForParsedPath(parsedValuePath) {
    const matched = this.matchRulePath(parsedValuePath);
    const subtreeRules = this.getSubtreeRules(matched.matchedRuleNode);
    return {
      matchedValuePath: matched.matchedValuePath,
      matchedRulePath: matched.matchedRulePath,
      pathVars: matched.pathVars,
      closestRule: {
        path: matched.matchedRulePath.slice(0, matched.closestConfigDepth),
        config: getRuleConfig(matched.closestConfigNode),
      },
      subtreeRules,
    }
  }

  convertRuleMatch(matched, isGlobal) {
    const rulePath = (isGlobal === true) ?
        this.toGlobalPath(matched.matchedRulePath) : matched.matchedRulePath;
    const valuePath = (isGlobal === true) ?
        this.toGlobalPath(matched.matchedValuePath) : matched.matchedValuePath;
    const subtreeRules = matched.subtreeRules.map((entry) =>
      this.convertPathAndConfig(entry, false));
    return {
      matched_path: {
        target_path: CommonUtil.formatPath(rulePath),
        ref_path: CommonUtil.formatPath(valuePath),
        path_vars: matched.pathVars,
      },
      matched_config: this.convertPathAndConfig(matched.closestRule, isGlobal),
      subtree_configs: subtreeRules,
    };
  }

  // TODO(minsulee2): Need to be investigated. Using new Function() is not recommended.
  makeEvalFunction(ruleString, pathVars) {
    return new Function('auth', 'data', 'newData', 'currentTime', 'getValue', 'getRule',
        'getFunction', 'getOwner', 'evalRule', 'evalOwner', 'util', 'lastBlockNumber',
        ...Object.keys(pathVars), '"use strict"; return ' + ruleString);
  }

  // TODO(platfowner): Extend function for auth.fid.
  evalRuleConfig(ruleConfig, pathVars, data, newData, auth, timestamp) {
    if (!CommonUtil.isDict(ruleConfig)) {
      return false;
    }
    const ruleString = ruleConfig[RuleProperties.WRITE];
    if (typeof ruleString === 'boolean') {
      return ruleString;
    } else if (typeof ruleString !== 'string') {
      return false;
    }
    const evalFunc = this.makeEvalFunction(ruleString, pathVars);
    return evalFunc(auth, data, newData, timestamp, this.getValue.bind(this),
        this.getRule.bind(this), this.getFunction.bind(this), this.getOwner.bind(this),
        this.evalRule.bind(this), this.evalOwner.bind(this),
        new RuleUtil(), this.lastBlockNumber(), ...Object.values(pathVars));
  }

  lastBlockNumber() {
    return this.bc ? this.bc.lastBlockNumber() : this.blockNumberSnapshot;
  }

  matchOwnerPathRecursive(parsedRefPath, depth, curOwnerNode) {
    // Maximum depth reached.
    if (depth === parsedRefPath.length) {
      return {
        matchedDepth: depth,
        closestConfigNode: hasOwnerConfig(curOwnerNode) ? curOwnerNode : null,
        closestConfigDepth: hasOwnerConfig(curOwnerNode) ? depth : 0,
      };
    }
    if (curOwnerNode) {
      const nextOwnerNode = curOwnerNode.getChild(parsedRefPath[depth]);
      if (nextOwnerNode !== null) {
        const matched = this.matchOwnerPathRecursive(parsedRefPath, depth + 1, nextOwnerNode);
        if (!matched.closestConfigNode && hasOwnerConfig(curOwnerNode)) {
          matched.closestConfigNode = curOwnerNode;
          matched.closestConfigDepth = depth;
        }
        return matched;
      }
    }
    // No match with child nodes.
    return {
      matchedDepth: depth,
      closestConfigNode: hasOwnerConfig(curOwnerNode) ? curOwnerNode : null,
      closestConfigDepth: hasOwnerConfig(curOwnerNode) ? depth : 0,
    };
  }

  matchOwnerPath(parsedRefPath) {
    return this.matchOwnerPathRecursive(
        parsedRefPath, 0, this.stateRoot.getChild(PredefinedDbPaths.OWNERS_ROOT));
  }

  matchOwnerForParsedPath(parsedRefPath) {
    const matched = this.matchOwnerPath(parsedRefPath);
    return {
      matchedOwnerPath: parsedRefPath.slice(0, matched.matchedDepth),
      closestOwner: {
        path: parsedRefPath.slice(0, matched.closestConfigDepth),
        config: getOwnerConfig(matched.closestConfigNode),
      },
    }
  }

  convertOwnerMatch(matched, isGlobal) {
    const ownerPath = (isGlobal === true) ?
        this.toGlobalPath(matched.matchedOwnerPath) : matched.matchedOwnerPath;
    return {
      matched_path: {
        target_path: CommonUtil.formatPath(ownerPath),
      },
      matched_config: this.convertPathAndConfig(matched.closestOwner, isGlobal),
    };
  }

  getOwnerPermissions(config, auth) {
    if (!config) {
      return null;
    }
    let owners = null;
    owners = config[OwnerProperties.OWNERS];
    if (!owners) {
      return null;
    }
    let permissions = null;
    // Step 1: Check if the given address or fid exists in owners.
    if (auth) {
      // Step 1.1: Try to use the auth fid first.
      if (auth.fid) {
        permissions = owners[OwnerProperties.FID_PREFIX + auth.fid];
      // Step 1.2: Try to use the auth address then.
      } else if (auth.addr) {
        permissions = owners[auth.addr];
      } else {
        return null;
      }
    }
    // Step 2: If not, check permissions for anyone ('*').
    if (!permissions) {
      permissions = owners[OwnerProperties.ANYONE];
    }
    if (!permissions) {
      return null;
    }
    return permissions;
  }

  checkPermission(config, auth, permission) {
    const permissions = this.getOwnerPermissions(config, auth);
    return !!(permissions && permissions[permission] === true);
  }
}

module.exports = DB;<|MERGE_RESOLUTION|>--- conflicted
+++ resolved
@@ -483,14 +483,9 @@
       return null;
     }
     return {
-<<<<<<< HEAD
-      [StateInfoProperties.TREE_HEIGHT]: CommonUtil.numberOrZero(stateNode.getTreeHeight()),
-      [StateInfoProperties.TREE_SIZE]: CommonUtil.numberOrZero(stateNode.getTreeSize()),
-=======
       [StateInfoProperties.TREE_HEIGHT]: stateNode.getTreeHeight(),
       [StateInfoProperties.TREE_SIZE]: stateNode.getTreeSize(),
       [StateInfoProperties.TREE_BYTES]: stateNode.getTreeBytes(),
->>>>>>> f0a76df1
     };
   }
 
