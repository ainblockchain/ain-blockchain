--- conflicted
+++ resolved
@@ -741,76 +741,51 @@
     const isValidPath = isValidPathForStates(parsedPath, stateLabelLengthLimit);
     if (!isValidPath.isValid) {
       return CommonUtil.returnTxResult(
-<<<<<<< HEAD
-          102, `Invalid path: ${isValidPath.invalidPath}`, unitWriteGasLimit);
-=======
           TxResultCode.SET_VALUE_INVALID_VALUE_PATH,
           `Invalid value path: ${isValidPath.invalidPath}`,
-          BlockchainConfigs.UNIT_WRITE_GAS_AMOUNT);
->>>>>>> db8cb6dc
+          unitWriteGasLimit);
     }
     const isValidObj = isValidJsObjectForStates(value, stateLabelLengthLimit);
     if (!isValidObj.isValid) {
       return CommonUtil.returnTxResult(
-<<<<<<< HEAD
-          101, `Invalid object for states: ${isValidObj.invalidPath}`, unitWriteGasLimit);
-=======
           TxResultCode.SET_VALUE_INVALID_VALUE_STATES,
           `Invalid object for states: ${isValidObj.invalidPath}`,
-          BlockchainConfigs.UNIT_WRITE_GAS_AMOUNT);
->>>>>>> db8cb6dc
+          unitWriteGasLimit);
     }
     const localPath = isGlobal ? DB.toLocalPath(parsedPath, this.shardingPath) : parsedPath;
     if (localPath === null) {
       // There is nothing to do.
-<<<<<<< HEAD
-      return CommonUtil.returnTxResult(0, null, unitWriteGasLimit);
-=======
       return CommonUtil.returnTxResult(
           TxResultCode.SUCCESS,
-          null, BlockchainConfigs.UNIT_WRITE_GAS_AMOUNT);
->>>>>>> db8cb6dc
+          null,
+          unitWriteGasLimit);
     }
     const ruleEvalRes = this.getPermissionForValue(localPath, value, auth, timestamp);
     if (!ruleEvalRes.writePermission) {
       return CommonUtil.returnTxResult(
-<<<<<<< HEAD
-          103, `No write permission on: ${valuePath}`, unitWriteGasLimit);
+          TxResultCode.SET_VALUE_NO_WRITE_PERMISSION,
+          `No write permission on: ${valuePath}`,
+          unitWriteGasLimit);
     }
     if (!ruleEvalRes.statePermission) {
       return CommonUtil.returnTxResult(
-          106, `No state permission on: ${valuePath}`, unitWriteGasLimit);
-=======
-          TxResultCode.SET_VALUE_NO_WRITE_PERMISSION,
-          `No write permission on: ${valuePath}`, BlockchainConfigs.UNIT_WRITE_GAS_AMOUNT);
-    }
-    if (!ruleEvalRes.statePermission) {
-      return CommonUtil.returnTxResult(
           TxResultCode.SET_VALUE_NO_STATE_PERMISSION,
-          `No state permission on: ${valuePath}`, BlockchainConfigs.UNIT_WRITE_GAS_AMOUNT);
->>>>>>> db8cb6dc
+          `No state permission on: ${valuePath}`,
+          unitWriteGasLimit);
     }
     const fullPath = DB.getFullPath(localPath, PredefinedDbPaths.VALUES_ROOT);
     const isWritablePath = isWritablePathWithSharding(fullPath, this.stateRoot);
     if (!isWritablePath.isValid) {
       if (isGlobal) {
         // There is nothing to do.
-<<<<<<< HEAD
-        return CommonUtil.returnTxResult(0, null, unitWriteGasLimit);
-      } else {
-        return CommonUtil.returnTxResult(
-            104, `Non-writable path with shard config: ${isWritablePath.invalidPath}`,
-            unitWriteGasLimit);
-=======
         return CommonUtil.returnTxResult(
             TxResultCode.SUCCESS,
-            null, BlockchainConfigs.UNIT_WRITE_GAS_AMOUNT);
+            null, unitWriteGasLimit);
       } else {
         return CommonUtil.returnTxResult(
             TxResultCode.SET_VALUE_NO_WRITABLE_PATH_WITH_SHARD_CONFIG,
             `Non-writable path with shard config: ${isWritablePath.invalidPath}`,
-            BlockchainConfigs.UNIT_WRITE_GAS_AMOUNT);
->>>>>>> db8cb6dc
+            unitWriteGasLimit);
       }
     }
     const prevValue = this.getValue(valuePath, { isShallow: false, isGlobal });
@@ -833,13 +808,10 @@
       funcResults = func_results;
       if (CommonUtil.isFailedFuncTrigger(funcResults)) {
         return CommonUtil.returnTxResult(
-<<<<<<< HEAD
-            105, `Triggered function call failed`, unitWriteGasLimit, funcResults);
-=======
             TxResultCode.SET_VALUE_TRIGGERED_FUNCTION_CALL_FAILED,
-            `Triggered function call failed`, BlockchainConfigs.UNIT_WRITE_GAS_AMOUNT,
+            `Triggered function call failed`,
+            unitWriteGasLimit,
             funcResults);
->>>>>>> db8cb6dc
       }
     }
     if (value !== null) {
@@ -850,13 +822,11 @@
           `[${LOG_HEADER}] applyStateGcRuleRes: deleted ${applyStateGcRuleRes} child nodes`);
     }
 
-<<<<<<< HEAD
-    return CommonUtil.returnTxResult(0, null, unitWriteGasLimit, funcResults);
-=======
     return CommonUtil.returnTxResult(
         TxResultCode.SUCCESS,
-        null, BlockchainConfigs.UNIT_WRITE_GAS_AMOUNT, funcResults);
->>>>>>> db8cb6dc
+        null,
+        unitWriteGasLimit,
+        funcResults);
   }
 
   incValue(valuePath, delta, auth, timestamp, transaction, blockNumber, blockTime, options) {
@@ -867,13 +837,9 @@
       const unitWriteGasLimit = DB.getBlockchainParam(
           'resource/unit_write_gas_amount', blockNumber, this.stateRoot);
       return CommonUtil.returnTxResult(
-<<<<<<< HEAD
-          201, `Not a number type: ${valueBefore} or ${delta}`, unitWriteGasLimit);
-=======
           TxResultCode.INC_VALUE_NOT_A_NUMBER_TYPE,
           `Not a number type: ${valueBefore} or ${delta}`,
-          BlockchainConfigs.UNIT_WRITE_GAS_AMOUNT);
->>>>>>> db8cb6dc
+          unitWriteGasLimit);
     }
     const valueAfter = CommonUtil.numberOrZero(valueBefore) + delta;
     return this.setValue(
@@ -888,13 +854,9 @@
       const unitWriteGasLimit = DB.getBlockchainParam(
           'resource/unit_write_gas_amount', blockNumber, this.stateRoot);
       return CommonUtil.returnTxResult(
-<<<<<<< HEAD
-          301, `Not a number type: ${valueBefore} or ${delta}`, unitWriteGasLimit);
-=======
           TxResultCode.DEC_VALUE_NOT_A_NUMBER_TYPE,
           `Not a number type: ${valueBefore} or ${delta}`,
-          BlockchainConfigs.UNIT_WRITE_GAS_AMOUNT);
->>>>>>> db8cb6dc
+          unitWriteGasLimit);
     }
     const valueAfter = CommonUtil.numberOrZero(valueBefore) - delta;
     return this.setValue(
@@ -911,82 +873,56 @@
     const isValidObj = isValidJsObjectForStates(func, stateLabelLengthLimit);
     if (!isValidObj.isValid) {
       return CommonUtil.returnTxResult(
-<<<<<<< HEAD
-          401, `Invalid object for states: ${isValidObj.invalidPath}`, unitWriteGasLimit);
-=======
           TxResultCode.SET_FUNCTION_INVALID_FUNCTION_STATES,
           `Invalid object for states: ${isValidObj.invalidPath}`,
-          BlockchainConfigs.UNIT_WRITE_GAS_AMOUNT);
->>>>>>> db8cb6dc
+          unitWriteGasLimit);
     }
     const parsedPath = CommonUtil.parsePath(functionPath);
     const isValidPath = isValidPathForStates(parsedPath, stateLabelLengthLimit);
     if (!isValidPath.isValid) {
       return CommonUtil.returnTxResult(
-<<<<<<< HEAD
-          402, `Invalid path: ${isValidPath.invalidPath}`, unitWriteGasLimit);
-=======
           TxResultCode.SET_FUNCTION_INVALID_FUNCTION_PATH,
           `Invalid function path: ${isValidPath.invalidPath}`,
-          BlockchainConfigs.UNIT_WRITE_GAS_AMOUNT);
->>>>>>> db8cb6dc
+          unitWriteGasLimit);
     }
     const isValidFunction = isValidFunctionTree(parsedPath, func, variableLabelPrefix);
     if (!isValidFunction.isValid) {
       return CommonUtil.returnTxResult(
-<<<<<<< HEAD
-          405, `Invalid function tree: ${isValidFunction.invalidPath}`, unitWriteGasLimit);
-=======
           TxResultCode.SET_FUNCTION_INVALID_FUNCTION_TREE,
           `Invalid function tree: ${isValidFunction.invalidPath}`,
-          BlockchainConfigs.UNIT_WRITE_GAS_AMOUNT);
->>>>>>> db8cb6dc
+          unitWriteGasLimit);
     }
     if (!auth || !this.isConsensusAppAdmin(auth.addr)) {
       const ownerOnlyFid = this.func.hasOwnerOnlyFunction(func);
       if (ownerOnlyFid !== null) {
         return CommonUtil.returnTxResult(
-<<<<<<< HEAD
-            403, `Trying to write owner-only function: ${ownerOnlyFid}`, unitWriteGasLimit);
-=======
             TxResultCode.SET_FUNCTION_OWNER_ONLY_FUNCTION,
             `Trying to write owner-only function: ${ownerOnlyFid}`,
-            BlockchainConfigs.UNIT_WRITE_GAS_AMOUNT);
->>>>>>> db8cb6dc
+            unitWriteGasLimit);
       }
     }
     const localPath = isGlobal ? DB.toLocalPath(parsedPath, this.shardingPath) : parsedPath;
     if (localPath === null) {
       // There is nothing to do.
-<<<<<<< HEAD
-      return CommonUtil.returnTxResult(0, null, unitWriteGasLimit);
-    }
-    if (!this.getPermissionForFunction(localPath, auth)) {
-      return CommonUtil.returnTxResult(
-          404, `No write_function permission on: ${functionPath}`, unitWriteGasLimit);
-=======
       return CommonUtil.returnTxResult(
           TxResultCode.SUCCESS,
-          null, BlockchainConfigs.UNIT_WRITE_GAS_AMOUNT);
+          null,
+          unitWriteGasLimit);
     }
     if (!this.getPermissionForFunction(localPath, auth)) {
       return CommonUtil.returnTxResult(
           TxResultCode.SET_FUNCTION_NO_WRITE_PERMISSION,
           `No write_function permission on: ${functionPath}`,
-          BlockchainConfigs.UNIT_WRITE_GAS_AMOUNT);
->>>>>>> db8cb6dc
+          unitWriteGasLimit);
     }
     const curFunction = this.getFunction(functionPath, { isShallow: false, isGlobal });
     const newFunction = applyFunctionChange(curFunction, func);
     const fullPath = DB.getFullPath(localPath, PredefinedDbPaths.FUNCTIONS_ROOT);
     this.writeDatabase(fullPath, newFunction);
-<<<<<<< HEAD
-    return CommonUtil.returnTxResult(0, null, unitWriteGasLimit);
-=======
     return CommonUtil.returnTxResult(
         TxResultCode.SUCCESS,
-        null, BlockchainConfigs.UNIT_WRITE_GAS_AMOUNT);
->>>>>>> db8cb6dc
+        null,
+        unitWriteGasLimit);
   }
 
   // TODO(platfowner): Add rule config sanitization logic (e.g. dup path variables,
@@ -1001,68 +937,47 @@
     const isValidObj = isValidJsObjectForStates(rule, stateLabelLengthLimit);
     if (!isValidObj.isValid) {
       return CommonUtil.returnTxResult(
-<<<<<<< HEAD
-          501, `Invalid object for states: ${isValidObj.invalidPath}`, unitWriteGasLimit);
-=======
           TxResultCode.SET_RULE_INVALID_RULE_STATES,
           `Invalid object for states: ${isValidObj.invalidPath}`,
-          BlockchainConfigs.UNIT_WRITE_GAS_AMOUNT);
->>>>>>> db8cb6dc
+          unitWriteGasLimit);
     }
     const parsedPath = CommonUtil.parsePath(rulePath);
     const isValidPath = isValidPathForStates(parsedPath, stateLabelLengthLimit);
     if (!isValidPath.isValid) {
       return CommonUtil.returnTxResult(
-<<<<<<< HEAD
-          502, `Invalid path: ${isValidPath.invalidPath}`, unitWriteGasLimit);
-=======
           TxResultCode.SET_RULE_INVALID_RULE_PATH,
-          `Invalid rule path: ${isValidPath.invalidPath}`, BlockchainConfigs.UNIT_WRITE_GAS_AMOUNT);
->>>>>>> db8cb6dc
+          `Invalid rule path: ${isValidPath.invalidPath}`,
+          unitWriteGasLimit);
     }
     const isValidRule = isValidRuleTree(parsedPath, rule, variableLabelPrefix);
     if (!isValidRule.isValid) {
       return CommonUtil.returnTxResult(
-<<<<<<< HEAD
-          504, `Invalid rule tree: ${isValidRule.invalidPath}`, unitWriteGasLimit);
-=======
           TxResultCode.SET_RULE_INVALID_RULE_TREE,
           `Invalid rule tree: ${isValidRule.invalidPath}`,
-          BlockchainConfigs.UNIT_WRITE_GAS_AMOUNT);
->>>>>>> db8cb6dc
+          unitWriteGasLimit);
     }
     const localPath = isGlobal ? DB.toLocalPath(parsedPath, this.shardingPath) : parsedPath;
     if (localPath === null) {
       // There is nothing to do.
-<<<<<<< HEAD
-      return CommonUtil.returnTxResult(0, null, unitWriteGasLimit);
-    }
-    if (!this.getPermissionForRule(localPath, auth)) {
-      return CommonUtil.returnTxResult(
-          503, `No write_rule permission on: ${rulePath}`, unitWriteGasLimit);
-=======
       return CommonUtil.returnTxResult(
           TxResultCode.SUCCESS,
-          null, BlockchainConfigs.UNIT_WRITE_GAS_AMOUNT);
+          null,
+          unitWriteGasLimit);
     }
     if (!this.getPermissionForRule(localPath, auth)) {
       return CommonUtil.returnTxResult(
           TxResultCode.SET_RULE_NO_WRITE_PERMISSION,
           `No write_rule permission on: ${rulePath}`,
-          BlockchainConfigs.UNIT_WRITE_GAS_AMOUNT);
->>>>>>> db8cb6dc
+          unitWriteGasLimit);
     }
     const curRule = this.getRule(rulePath, { isShallow: false, isGlobal });
     const newRule = applyRuleChange(curRule, rule);
     const fullPath = DB.getFullPath(localPath, PredefinedDbPaths.RULES_ROOT);
     this.writeDatabase(fullPath, newRule);
-<<<<<<< HEAD
-    return CommonUtil.returnTxResult(0, null, unitWriteGasLimit);
-=======
     return CommonUtil.returnTxResult(
         TxResultCode.SUCCESS,
-        null, BlockchainConfigs.UNIT_WRITE_GAS_AMOUNT);
->>>>>>> db8cb6dc
+        null,
+        unitWriteGasLimit);
   }
 
   setOwner(ownerPath, owner, auth, blockNumber, options) {
@@ -1075,68 +990,47 @@
     const isValidObj = isValidJsObjectForStates(owner, stateLabelLengthLimit);
     if (!isValidObj.isValid) {
       return CommonUtil.returnTxResult(
-<<<<<<< HEAD
-          601, `Invalid object for states: ${isValidObj.invalidPath}`, unitWriteGasLimit);
-=======
           TxResultCode.SET_OWNER_INVALID_OWNER_STATES,
           `Invalid object for states: ${isValidObj.invalidPath}`,
-          BlockchainConfigs.UNIT_WRITE_GAS_AMOUNT);
->>>>>>> db8cb6dc
+          unitWriteGasLimit);
     }
     const parsedPath = CommonUtil.parsePath(ownerPath);
     const isValidPath = isValidPathForStates(parsedPath, stateLabelLengthLimit);
     if (!isValidPath.isValid) {
       return CommonUtil.returnTxResult(
-<<<<<<< HEAD
-          602, `Invalid path: ${isValidPath.invalidPath}`, unitWriteGasLimit);
-=======
           TxResultCode.SET_OWNER_INVALID_OWNER_PATH,
-          `Invalid owner path: ${isValidPath.invalidPath}`, BlockchainConfigs.UNIT_WRITE_GAS_AMOUNT);
->>>>>>> db8cb6dc
+          `Invalid owner path: ${isValidPath.invalidPath}`,
+          unitWriteGasLimit);
     }
     const isValidOwner = isValidOwnerTree(parsedPath, owner, variableLabelPrefix);
     if (!isValidOwner.isValid) {
       return CommonUtil.returnTxResult(
-<<<<<<< HEAD
-          604, `Invalid owner tree: ${isValidOwner.invalidPath}`, unitWriteGasLimit);
-=======
           TxResultCode.SET_OWNER_INVALID_OWNER_TREE,
           `Invalid owner tree: ${isValidOwner.invalidPath}`,
-          BlockchainConfigs.UNIT_WRITE_GAS_AMOUNT);
->>>>>>> db8cb6dc
+          unitWriteGasLimit);
     }
     const localPath = isGlobal ? DB.toLocalPath(parsedPath, this.shardingPath) : parsedPath;
     if (localPath === null) {
       // There is nothing to do.
-<<<<<<< HEAD
-      return CommonUtil.returnTxResult(0, null, unitWriteGasLimit);
-    }
-    if (!this.getPermissionForOwner(localPath, auth)) {
-      return CommonUtil.returnTxResult(
-          603, `No write_owner or branch_owner permission on: ${ownerPath}`, unitWriteGasLimit);
-=======
       return CommonUtil.returnTxResult(
           TxResultCode.SUCCESS,
-          null, BlockchainConfigs.UNIT_WRITE_GAS_AMOUNT);
+          null,
+          unitWriteGasLimit);
     }
     if (!this.getPermissionForOwner(localPath, auth)) {
       return CommonUtil.returnTxResult(
           TxResultCode.SET_OWNER_NO_WRITE_PERMISSION,
           `No write_owner or branch_owner permission on: ${ownerPath}`,
-          BlockchainConfigs.UNIT_WRITE_GAS_AMOUNT);
->>>>>>> db8cb6dc
+          unitWriteGasLimit);
     }
     const curOwner = this.getOwner(ownerPath, { isShallow: false, isGlobal });
     const newOwner = applyOwnerChange(curOwner, owner);
     const fullPath = DB.getFullPath(localPath, PredefinedDbPaths.OWNERS_ROOT);
     this.writeDatabase(fullPath, newOwner);
-<<<<<<< HEAD
-    return CommonUtil.returnTxResult(0, null, unitWriteGasLimit);
-=======
     return CommonUtil.returnTxResult(
         TxResultCode.SUCCESS,
-        null, BlockchainConfigs.UNIT_WRITE_GAS_AMOUNT);
->>>>>>> db8cb6dc
+        null,
+        unitWriteGasLimit);
   }
 
   /**
@@ -1210,13 +1104,9 @@
         const unitWriteGasLimit = DB.getBlockchainParam(
             'resource/unit_write_gas_amount', blockNumber, this.stateRoot);
         return CommonUtil.returnTxResult(
-<<<<<<< HEAD
-            14, `Invalid operation type: ${op.type}`, unitWriteGasLimit);
-=======
             TxResultCode.TX_INVALID_OPERATION_TYPE,
             `Invalid operation type: ${op.type}`,
-            BlockchainConfigs.UNIT_WRITE_GAS_AMOUNT);
->>>>>>> db8cb6dc
+            unitWriteGasLimit);
     }
     return result;
   }
@@ -1255,13 +1145,9 @@
       const unitWriteGasLimit = DB.getBlockchainParam(
           'resource/unit_write_gas_amount', blockNumber, this.stateRoot);
       Object.assign(result, CommonUtil.returnTxResult(
-<<<<<<< HEAD
-          11, `Invalid operation: ${op}`, unitWriteGasLimit));
-=======
           TxResultCode.TX_INVALID_OPERATION,
           `Invalid operation: ${op}`,
-          BlockchainConfigs.UNIT_WRITE_GAS_AMOUNT));
->>>>>>> db8cb6dc
+          unitWriteGasLimit));
       DB.updateGasAmountTotal(tx, gasAmountTotal, result);
       return result;
     }
@@ -1671,13 +1557,9 @@
           'resource/min_balance_for_service_tx', blockNumber, this.stateRoot);
       if (balance < minBalanceForServiceTx) {
         return CommonUtil.logAndReturnTxResult(
-<<<<<<< HEAD
-          logger, 34, `[${LOG_HEADER}] Balance too low (${balance} < ${minBalanceForServiceTx})`);
-=======
             logger,
             TxResultCode.BILLING_BALANCE_TOO_LOW,
-            `[${LOG_HEADER}] Balance too low (${balance} < ${BlockchainConfigs.MIN_BALANCE_FOR_SERVICE_TX})`);
->>>>>>> db8cb6dc
+            `[${LOG_HEADER}] Balance too low (${balance} < ${minBalanceForServiceTx})`);
       }
     }
     const minStakingForAppTx = DB.getBlockchainParam(
@@ -1687,13 +1569,9 @@
       const appStake = this.getAppStake(appName);
       if (appStake < minStakingForAppTx) {
         return CommonUtil.logAndReturnTxResult(
-<<<<<<< HEAD
-          logger, 35, `[${LOG_HEADER}] App stake too low (${appStake} < ${minStakingForAppTx})`);
-=======
             logger,
             TxResultCode.BILLING_APP_STAKE_TOO_LOW,
-            `[${LOG_HEADER}] App stake too low (${appStake} < ${BlockchainConfigs.MIN_STAKING_FOR_APP_TX})`);
->>>>>>> db8cb6dc
+            `[${LOG_HEADER}] App stake too low (${appStake} < ${minStakingForAppTx})`);
       }
     });
     return true;
