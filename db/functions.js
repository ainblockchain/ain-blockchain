const logger = require('../logger')('FUNCTIONS');
const axios = require('axios');
const _ = require('lodash');
const {
  PredefinedDbPaths,
  FunctionTypes,
  FunctionResultCode,
  NativeFunctionIds,
  DefaultValues,
  ShardingProperties,
  GenesisSharding,
  WriteDbOperations,
  ShardingProtocols,
  GenesisAccounts,
  AccountProperties,
  TokenExchangeSchemes,
  FunctionProperties,
  MIN_NUM_VALIDATORS,
  MIN_STAKE_PER_VALIDATOR,
} = require('../common/constants');
const ChainUtil = require('../common/chain-util');
const {sendSignedTx, signAndSendTx} = require('../server/util');
const Transaction = require('../tx-pool/transaction');

const parentChainEndpoint = GenesisSharding[ShardingProperties.PARENT_CHAIN_POC] + '/json-rpc';

const EventListenerWhitelist = {
  'https://events.ainetwork.ai/trigger': true,
  'https://events.ainize.ai/trigger': true,
  'http://localhost:3000/trigger': true
};

/**
 * Built-in functions with function paths.
 */
class Functions {
  constructor(db, tp) {
    this.db = db;
    this.tp = tp;
    this.nativeFunctionMap = {
      [NativeFunctionIds.CLOSE_CHECKIN]: this._closeCheckin.bind(this),
      [NativeFunctionIds.DEPOSIT]: this._deposit.bind(this),
      [NativeFunctionIds.OPEN_CHECKIN]: this._openCheckin.bind(this),
      [NativeFunctionIds.SAVE_LAST_TX]: this._saveLastTx.bind(this),
      [NativeFunctionIds.TRANSFER]: this._transfer.bind(this),
      [NativeFunctionIds.UPDATE_LATEST_SHARD_REPORT]: this._updateLatestShardReport.bind(this),
      [NativeFunctionIds.WITHDRAW]: this._withdraw.bind(this),
    };
  }

  /**
   * Runs functions of function paths matched with given database path.
   *
   * @param {Array} parsedValuePath parsed value path
   * @param {Object} value value set on the database path
   * @param {Number} timestamp the time at which the transaction was created and signed
   * @param {Number} execTime execution time
   * @param {Object} transaction transaction
   */
  // TODO(seo): Trigger subtree functions.
  triggerFunctions(parsedValuePath, value, timestamp, execTime, transaction) {
    const matched = this.db.matchFunctionForParsedPath(parsedValuePath);
    const functionPath = matched.matchedFunction.path;
    const functionMap = matched.matchedFunction.config;
    const functionList = Functions.getFunctionList(functionMap);
    const params = Functions.convertPathVars2Params(matched.pathVars);
    let triggerCount = 0;
    let failCount = 0;
    const promises = [];
    if (functionList && functionList.length > 0) {
      const formattedParams = Functions.formatFunctionParams(
          parsedValuePath, functionPath, timestamp, execTime, params, value, transaction);
      for (const functionEntry of functionList) {
        if (!functionEntry || !functionEntry.function_type) {
          continue;  // Does nothing.
        }
        if (functionEntry.function_type === FunctionTypes.NATIVE) {
          const nativeFunction = this.nativeFunctionMap[functionEntry.function_id];
          if (nativeFunction) {
            logger.info(
                `  ==> Triggering NATIVE function '${functionEntry.function_id}' with\n` +
                formattedParams);
            const auth = { fid: functionEntry.function_id, };
            // Execute the matched native function.
            nativeFunction(
                value,
                {
                  valuePath: parsedValuePath,
                  functionPath,
                  params,
                  timestamp,
                  execTime,
                  transaction,
                  auth,
                });
            triggerCount++;
            failCount++;
          }
        } else if (functionEntry.function_type === FunctionTypes.REST) {
          if (functionEntry.event_listener &&
              functionEntry.event_listener in EventListenerWhitelist) {
            logger.info(
                `  ==> Triggering REST function '${functionEntry.function_id}' of ` +
                `event listener '${functionEntry.event_listener}' with\n` +
                formattedParams);
            promises.push(axios.post(functionEntry.event_listener, {
              function: functionEntry,
              transaction,
            }).catch((error) => {
              logger.error(
                  `Failed to trigger REST function '${functionEntry.function_id}' of ` +
                  `event listener '${functionEntry.event_listener}' with\n` +
                  `error: ${JSON.stringify(error)}` +
                  formattedParams);
              failCount++;
              return true;
            }));
            triggerCount++;
          }
        }
      }
    }
    return Promise.all(promises)
        .then(() => {
          return {
            functionCount: functionList ? functionList.length : 0,
            triggerCount,
            failCount,
          };
        });
  }

  static formatFunctionParams(
      parsedValuePath, functionPath, timestamp, execTime, params, value, transaction) {
    return `valuePath: '${ChainUtil.formatPath(parsedValuePath)}', ` +
      `functionPath: '${ChainUtil.formatPath(functionPath)}', ` +
      `timestamp: '${timestamp}', execTime: '${execTime}', ` +
      `params: ${JSON.stringify(params, null, 2)}, ` +
      `value: '${JSON.stringify(value, null, 2)}', ` +
      `transaction: ${JSON.stringify(transaction, null, 2)}`;
  }

  static getFunctionList(functionMap) {
    if (!functionMap) {
      return null;
    }
    return Object.values(functionMap);
  }

  /**
   * Returns a new function created by applying the function change to the current function.
   * 
   * @param {Object} curFunction current function (modified and returned by this function)
   * @param {Object} functionChange function change
   */
  static applyFunctionChange(curFunction, functionChange) {
    if (curFunction === null) {
      // Just write the function change.
      return functionChange;
    }
    if (functionChange === null) {
      // Just delete the existing value.
      return null;
    }
    const funcChangeMap = ChainUtil.getJsObject(functionChange, [FunctionProperties.FUNCTION]);
    if (!funcChangeMap || Object.keys(funcChangeMap).length === 0) {
      return curFunction;
    }
    const newFunction =
        ChainUtil.isDict(curFunction) ? JSON.parse(JSON.stringify(curFunction)) : {};
    let newFuncMap = ChainUtil.getJsObject(newFunction, [FunctionProperties.FUNCTION]);
    if (!newFuncMap || !ChainUtil.isDict(newFunction)) {
      // Add a place holder.
      ChainUtil.setJsObject(newFunction, [FunctionProperties.FUNCTION], {});
      newFuncMap = ChainUtil.getJsObject(newFunction, [FunctionProperties.FUNCTION]);
    }
    for (const functionKey in funcChangeMap) {
      const functionValue = funcChangeMap[functionKey];
      if (functionValue === null) {
        delete newFuncMap[functionKey];
      } else {
        newFuncMap[functionKey] = functionValue;
      }
    }

    return newFunction;
  }

  static convertPathVars2Params(pathVars) {
    const params = {};
    if (ChainUtil.isDict(pathVars)) {
      Object.keys(pathVars).forEach((key) => {
        const paramName = key.slice(1);
        params[paramName] = pathVars[key];
      });
    }
    return params;
  }

  static buildExecutionResult(timestamp, txHash, code) {
    // NOTE(seo): Allow only node-independent values to avoid state proof hash issues.
    return {
      timestamp,
      tx_hash: txHash,
      code,
    };
  }

  setValueOrLog(valuePath, value, auth, timestamp) {
    const result = this.db.setValue(valuePath, value, auth, timestamp);
    if (result !== true) {
      logger.error(
          `  ==> Failed to setValue on '${valuePath}' with error: ${JSON.stringify(result)}`);
    }
    return result;
  }

  incValueOrLog(valuePath, delta, auth, timestamp) {
    const result = this.db.incValue(valuePath, delta, auth, timestamp);
    if (result !== true) {
      logger.error(
          `  ==> Failed to incValue on '${valuePath}' with error: ${JSON.stringify(result)}`);
    }
    return result;
  }

  decValueOrLog(valuePath, delta, auth, timestamp) {
    const result = this.db.decValue(valuePath, delta, auth, timestamp);
    if (result !== true) {
      logger.error(
          `  ==> Failed to decValue on '${valuePath}' with error: ${JSON.stringify(result)}`);
    }
    return result;
  }

  setExecutionResult(context, resultPath, code) {
    const timestamp = context.timestamp;
    const transaction = context.transaction;
    const auth = context.auth;
    const execResult = Functions.buildExecutionResult(timestamp, transaction.hash, code);
    return this.setValueOrLog(resultPath, execResult, auth, timestamp);
  }

  /**
   * Saves the transaction's hash to a sibling path.
   * e.g.) For tx's value path 'path/to/value', it saves the tx hash to 'path/to/.last_tx/value'
   */
  _saveLastTx(value, context) {
    const transaction = context.transaction;
    const timestamp = context.timestamp;
    const auth = context.auth;

    const valuePath = context.valuePath;
    if (valuePath.length === 0) {
      return false;
    }
    const lastTxPath = valuePath.slice();
    // Insert '.last_tx' label just before the last label in the path.
    const lastLabel = lastTxPath.pop();
    lastTxPath.push(PredefinedDbPaths.SAVE_LAST_TX_LAST_TX);
    lastTxPath.push(lastLabel);

    return this.setValueOrLog(
        ChainUtil.formatPath(lastTxPath), { tx_hash: transaction.hash }, auth, timestamp);
  }

  // TODO(seo): Add adress validity check.
  _transfer(value, context) {
    const from = context.params.from;
    const to = context.params.to;
    const key = context.params.key;

    const fromBalancePath = this._getBalancePath(from);
    const toBalancePath = this._getBalancePath(to);
    const resultPath = this._getTransferResultPath(from, to, key);
    const transferResult =
        this._transferInternal(fromBalancePath, toBalancePath, value, context);
    if (transferResult === true) {
      this.setExecutionResult(context, resultPath, FunctionResultCode.SUCCESS);
    } else if (transferResult === false) {
      this.setExecutionResult(context, resultPath, FunctionResultCode.INSUFFICIENT_BALANCE);
    } else {
      this.setExecutionResult(context, resultPath, FunctionResultCode.INTERNAL_ERROR);
    }
  }

  _deposit(value, context) {
    const service = context.params.service;
    const user = context.params.user_addr;
    const depositId = context.params.deposit_id;
    const timestamp = context.timestamp;
    const execTime = context.execTime;
    const auth = context.auth;

    const resultPath = this._getDepositResultPath(service, user, depositId);
    const depositCreatedAtPath = this._getDepositCreatedAtPath(service, user, depositId);
    this.setValueOrLog(depositCreatedAtPath, timestamp, auth, timestamp);
    if (timestamp > execTime) {
      this.setExecutionResult(context, resultPath, FunctionResultCode.FAILURE);
      return;
    }
    const userBalancePath = this._getBalancePath(user);
    const depositAmountPath = this._getDepositAmountPath(service, user);
    const transferResult =
        this._transferInternal(userBalancePath, depositAmountPath, value, context);
    if (transferResult === true) {
      const lockup = this.db.getValue(this._getDepositLockupDurationPath(service)) ||
          DefaultValues.DEPOSIT_LOCKUP_DURATION_MS;
      const expirationPath = this._getDepositExpirationPath(service, user);
      this.setValueOrLog(expirationPath, Number(timestamp) + Number(lockup), auth, timestamp);
      this.setExecutionResult(context, resultPath, FunctionResultCode.SUCCESS);
    } else if (transferResult === false) {
      this.setExecutionResult(context, resultPath, FunctionResultCode.INSUFFICIENT_BALANCE);
    } else {
      this.setExecutionResult(context, resultPath, FunctionResultCode.INTERNAL_ERROR);
    }
  }

  _withdraw(value, context) {
    const service = context.params.service;
    const user = context.params.user_addr;
    const withdrawId = context.params.withdraw_id;
    const timestamp = context.timestamp;
    const execTime = context.execTime;
    const auth = context.auth;

    const depositAmountPath = this._getDepositAmountPath(service, user);
    const userBalancePath = this._getBalancePath(user);
    const resultPath = this._getWithdrawResultPath(service, user, withdrawId);
    const withdrawCreatedAtPath = this._getWithdrawCreatedAtPath(service, user, withdrawId);
    const expireAt = this.db.getValue(this._getDepositExpirationPath(service, user));
    this.setValueOrLog(withdrawCreatedAtPath, timestamp, auth, timestamp);
    if (expireAt > execTime) {
      // Still in lock-up period.
      this.setExecutionResult(context, resultPath, FunctionResultCode.IN_LOCKUP_PERIOD);
      return;
    }
    if (service === PredefinedDbPaths.CONSENSUS) {
      // Reject withdrawing consensus deposits if it reduces the number of validators to less than
      // MIN_NUM_VALIDATORS.
      const whitelist = this.db.getValue(
          ChainUtil.formatPath([PredefinedDbPaths.CONSENSUS, PredefinedDbPaths.WHITELIST]));
      let numValidators = 0;
      Object.keys(whitelist).forEach((address) => {
        const deposit = this.db.getValue(
            ChainUtil.formatPath([PredefinedDbPaths.DEPOSIT_CONSENSUS, address]));
        if (deposit && deposit.value > MIN_STAKE_PER_VALIDATOR) {
          numValidators++;
        }
      });
<<<<<<< HEAD
      if (numValidators <= MIN_NUM_VALIDATORS) {
        this.db.writeDatabase(this._getFullValuePath(ChainUtil.parsePath(resultPath)),
            { code: FunctionResultCode.FAILURE });
=======
      if (numValidators <= ConsensusConsts.MIN_NUM_VALIDATORS) {
        this.setExecutionResult(context, resultPath, FunctionResultCode.FAILURE);
>>>>>>> 7a487b10
        return;
      }
    }
    const transferResult =
        this._transferInternal(depositAmountPath, userBalancePath, value, context);
    if (transferResult === true) {
      this.setExecutionResult(context, resultPath, FunctionResultCode.SUCCESS);
    } else if (transferResult === false) {
      // Not enough deposit.
      this.setExecutionResult(context, resultPath, FunctionResultCode.INSUFFICIENT_BALANCE);
    } else {
      this.setExecutionResult(context, resultPath, FunctionResultCode.INTERNAL_ERROR);
    }
  }

  getLatestShardReportPathFromValuePath(valuePath) {
    const branchPath = ChainUtil.formatPath(valuePath.slice(0, -2));
    return this._getLatestShardReportPath(branchPath);
  }

  _updateLatestShardReport(value, context) {
    const timestamp = context.timestamp;
    const auth = context.auth;

    const blockNumber = Number(context.params.block_number);
    const valuePath = context.valuePath;
    if (!ChainUtil.isArray(context.functionPath)) {
      return false;
    }
    if (!ChainUtil.isString(value)) {
      // Removing old report or invalid reporting
      return false;
    }
    const latestReportPath = this.getLatestShardReportPathFromValuePath(valuePath);
    const currentLatestBlockNumber = this.db.getValue(latestReportPath);
    if (currentLatestBlockNumber !== null && Number(currentLatestBlockNumber) >= blockNumber) {
      // Nothing to update
      return false;
    }
    return this.setValueOrLog(latestReportPath, blockNumber, auth, timestamp);
  }

  getCheckinParentFinalizeResultPathFromValuePath(valuePath, txHash) {
    const branchPath = ChainUtil.formatPath(valuePath.slice(0, -1));
    return this._getCheckinParentFinalizeResultPath(branchPath, txHash);
  }

  // TODO(seo): Support refund feature.
  _openCheckin(value, context) {
    const valuePath = context.valuePath;
    const payloadTx = _.get(value, 'payload', null);
    const txHash = ChainUtil.hashSignature(payloadTx.signature);
    if (!this.tp || !this.db.isNodeDb) {
      // It's not the backupDb
      logger.info(`  =>> Skip sending signed transaction to the parent blockchain: ${txHash}`);
      return;
    }
    if (!this._validateCheckinParams(context.params)) {
      return;
    }
    if (!this._validateShardConfig()) {
      return;
    }
    if (!payloadTx || !payloadTx.tx_body || !payloadTx.signature) {
      logger.info('  =>> payloadTx is missing required fields');
      return;
    }
    const createdTx = Transaction.create(payloadTx.tx_body, payloadTx.signature);
    if (!createdTx ||
        !Transaction.verifyTransaction(createdTx) ||
        !this._isTransferTx(createdTx.tx_body.operation)) {
      logger.info('  =>> Invalid payloadTx');
      return;
    }
    // Forward payload tx to parent chain
    sendSignedTx(parentChainEndpoint, payloadTx)
    .then((result) => {
      if (!_.get(result, 'success', false) === true) {
        logger.info(`  =>> Failed to send signed transaction to the parent blockchain: ${txHash}`);
        return;
      }
      logger.info(`  =>> Successfully sent signed transaction to the parent blockchain: ${txHash}`);
    });
    const action = {
      ref: this.getCheckinParentFinalizeResultPathFromValuePath(valuePath, txHash),
      valueFunction: (success) => !!success,
      is_global: true,
      tx_body: payloadTx.tx_body,
    };
    this.tp.addRemoteTransaction(txHash, action);
  }

  getCheckinPayloadPathFromValuePath(valuePath) {
    const branchPath = ChainUtil.formatPath(valuePath.slice(0, -3));
    return this._getCheckinPayloadPath(branchPath);
  }

  _closeCheckin(value, context) {
    if (!this.tp || !this.db.isNodeDb) {
      // It's not the backupDb
      logger.info('  =>> Skip sending transfer transaction to the shard blockchain');
      return;
    }
    if (!this._validateCheckinParams(context.params)) {
      return;
    }
    if (!this._validateShardConfig()) {
      return;
    }
    if (value !== true) {
      return;
    }
    // Transfer shard chain token from shard_owner to user_addr
    const user = context.params.user_addr;
    const checkinId = context.params.checkin_id;
    const valuePath = context.valuePath;
    const checkinPayload = this.db.getValue(this.getCheckinPayloadPathFromValuePath(valuePath));
    const checkinAmount = _.get(checkinPayload, 'transaction.tx_body.operation.value', 0);
    const tokenExchRate = GenesisSharding[ShardingProperties.TOKEN_EXCH_RATE];
    const tokenToReceive = checkinAmount * tokenExchRate;
    if (!this._validateCheckinAmount(tokenExchRate, checkinAmount, tokenToReceive)) {
      return;
    }
    const shardOwner = GenesisSharding[ShardingProperties.SHARD_OWNER];
    const ownerPrivateKey = ChainUtil.getJsObject(
        GenesisAccounts, [AccountProperties.OWNER, AccountProperties.PRIVATE_KEY]);
    const shardingPath = this.db.shardingPath;
    const transferTx = {
      operation: {
        type: WriteDbOperations.SET_VALUE,
        ref: ChainUtil.formatPath([
          ...shardingPath,
          PredefinedDbPaths.TRANSFER,
          shardOwner,
          user,
          `checkin_${checkinId}`,
          PredefinedDbPaths.TRANSFER_VALUE
        ]),
        value: tokenToReceive,
        is_global: true
      },
      timestamp: Date.now(),
      nonce: -1
    };
    // Sign and send transferTx to the node itself
    const endpoint = `${this.tp.node.urlInternal}/json-rpc`;
    return signAndSendTx(endpoint, transferTx, ownerPrivateKey);
  }

  _validateCheckinParams(params) {
    const user = params.user_addr;
    const checkInId = params.checkin_id;
    if (!user || !ChainUtil.isCksumAddr(user)) {
      logger.debug('  =>> Invalid user_addr param');
      return false;
    }
    if (checkInId == null) {
      logger.debug('  =>> Invalid checkin_id param');
      return false;
    }
    return true;
  }

  _validateShardConfig() {
    if (GenesisSharding[ShardingProperties.SHARDING_PROTOCOL] === ShardingProtocols.NONE) {
      logger.debug('  =>> Not a shard');
      return false;
    }
    if (GenesisSharding[ShardingProperties.TOKEN_EXCH_SCHEME] !== TokenExchangeSchemes.FIXED) {
      logger.debug('  =>> Unsupported token exchange scheme');
      return false;
    }
    return true;
  }

  _validateCheckinAmount(tokenExchRate, checkinAmount, tokenToReceive) {
    if (!ChainUtil.isNumber(tokenExchRate) || tokenExchRate <= 0 || checkinAmount <= 0 ||
        tokenToReceive <= 0) {
      logger.debug('  =>> Invalid exchange rate or checkin amount');
      return false;
    }
    // tokenToReceive = tokenExchRate * checkinAmount
    if (tokenExchRate !== tokenToReceive / checkinAmount ||
        checkinAmount !== tokenToReceive / tokenExchRate) {
      logger.debug('  =>> Number overflow');
      return false;
    }
    return true;
  }

  _isTransferTx(txOp) {
    if (txOp.type !== WriteDbOperations.SET_VALUE) {
      return false;
    }
    const parsedPath = ChainUtil.parsePath(txOp.ref);
    return parsedPath.length && parsedPath[0] === PredefinedDbPaths.TRANSFER;
  }

  _transferInternal(fromPath, toPath, value, context) {
    const timestamp = context.timestamp;
    const auth = context.auth;

    const fromBalance = this.db.getValue(fromPath);
    if (fromBalance < value) {
      return false;
    }
    const decResult = this.decValueOrLog(fromPath, value, auth, timestamp);
    if (decResult !== true) {
      return decResult;
    }
    const incResult = this.incValueOrLog(toPath, value, auth, timestamp);
    if (incResult !== true) {
      return incResult;
    }
    return true;
  }

  _getBalancePath(address) {
    return `${PredefinedDbPaths.ACCOUNTS}/${address}/${PredefinedDbPaths.BALANCE}`;
  }

  _getTransferResultPath(from, to, key) {
    return (
      `${PredefinedDbPaths.TRANSFER}/${from}/${to}/${key}/${PredefinedDbPaths.TRANSFER_RESULT}`);
  }

  _getDepositLockupDurationPath(service) {
    return (`${PredefinedDbPaths.DEPOSIT_ACCOUNTS}/${service}/` +
        `${PredefinedDbPaths.DEPOSIT_CONFIG}/${PredefinedDbPaths.DEPOSIT_LOCKUP_DURATION}`);
  }

  _getDepositAmountPath(service, user) {
    return (`${PredefinedDbPaths.DEPOSIT_ACCOUNTS}/${service}/${user}/` +
        `${PredefinedDbPaths.DEPOSIT_VALUE}`);
  }

  _getDepositExpirationPath(service, user) {
    return (`${PredefinedDbPaths.DEPOSIT_ACCOUNTS}/${service}/${user}/` +
        `${PredefinedDbPaths.DEPOSIT_EXPIRE_AT}`);
  }

  _getDepositCreatedAtPath(service, user, depositId) {
    return (`${PredefinedDbPaths.DEPOSIT}/${service}/${user}/${depositId}/` +
        `${PredefinedDbPaths.DEPOSIT_CREATED_AT}`);
  }

  _getDepositResultPath(service, user, depositId) {
    return (`${PredefinedDbPaths.DEPOSIT}/${service}/${user}/${depositId}/` +
        `${PredefinedDbPaths.DEPOSIT_RESULT}`);
  }

  _getWithdrawCreatedAtPath(service, user, withdrawId) {
    return (`${PredefinedDbPaths.WITHDRAW}/${service}/${user}/${withdrawId}/` +
        `${PredefinedDbPaths.WITHDRAW_CREATED_AT}`);
  }

  _getWithdrawResultPath(service, user, withdrawId) {
    return (`${PredefinedDbPaths.WITHDRAW}/${service}/${user}/${withdrawId}/` +
        `${PredefinedDbPaths.WITHDRAW_RESULT}`);
  }

  _getLatestShardReportPath(branchPath) {
    return `${branchPath}/${ShardingProperties.LATEST}`;
  }

  _getCheckinParentFinalizeResultPath(branchPath, txHash) {
    const shardingPath = this.db.getShardingPath();
    return ChainUtil.appendPath(
        shardingPath,
        `${branchPath}/${PredefinedDbPaths.CHECKIN_PARENT_FINALIZE}/${txHash}/` +
            `${PredefinedDbPaths.REMOTE_TX_ACTION_RESULT}`);
  }

  _getCheckinPayloadPath(branchPath) {
    return ChainUtil.appendPath(
        branchPath,
        `${PredefinedDbPaths.CHECKIN_REQUEST}/${PredefinedDbPaths.CHECKIN_PAYLOAD}`);
  }

  _getFullValuePath(parsedPath) {
    return this.db.constructor.getFullPath(parsedPath, PredefinedDbPaths.VALUES_ROOT);
  }
}

module.exports = Functions;<|MERGE_RESOLUTION|>--- conflicted
+++ resolved
@@ -348,14 +348,8 @@
           numValidators++;
         }
       });
-<<<<<<< HEAD
       if (numValidators <= MIN_NUM_VALIDATORS) {
-        this.db.writeDatabase(this._getFullValuePath(ChainUtil.parsePath(resultPath)),
-            { code: FunctionResultCode.FAILURE });
-=======
-      if (numValidators <= ConsensusConsts.MIN_NUM_VALIDATORS) {
         this.setExecutionResult(context, resultPath, FunctionResultCode.FAILURE);
->>>>>>> 7a487b10
         return;
       }
     }
