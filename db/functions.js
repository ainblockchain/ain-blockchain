--- conflicted
+++ resolved
@@ -53,13 +53,9 @@
       [NativeFunctionIds.HOLD]: {
         func: this._hold.bind(this), ownerOnly: true, execGasAmount: 2 },
       [NativeFunctionIds.OPEN_CHECKIN]: {
-<<<<<<< HEAD
-        func: this._openCheckin.bind(this), ownerOnly: true },
-=======
         func: this._openCheckin.bind(this), ownerOnly: true, execGasAmount: 62 },
       [NativeFunctionIds.OPEN_ESCROW]: {
         func: this._openEscrow.bind(this), ownerOnly: true, execGasAmount: 2 },
->>>>>>> e823a350
       [NativeFunctionIds.PAY]: {
         func: this._pay.bind(this), ownerOnly: true, execGasAmount: 2 },
       [NativeFunctionIds.RELEASE]: {
@@ -439,8 +435,6 @@
    * service-related native functions such as payments and staking
    */
   setServiceAccountTransferOrLog(from, to, value, auth, timestamp, transaction) {
-<<<<<<< HEAD
-=======
     if (ChainUtil.isServAcntName(to)) {
       const serviceAccountAdminPath = PathUtil.getServiceAccountAdminPathFromAccountName(to);
       const serviceAccountAdmin = this.db.getValue(serviceAccountAdminPath);
@@ -455,7 +449,6 @@
         }
       }
     }
->>>>>>> e823a350
     const transferPath = PathUtil.getTransferValuePath(from, to, timestamp);
     return this.setValueOrLog(transferPath, value, auth, timestamp, transaction);
   }
@@ -683,8 +676,6 @@
     return true;
   }
 
-<<<<<<< HEAD
-=======
   _openEscrow(value, context) {
     const sourceAccount = context.params.source_account;
     const targetAccount = context.params.target_account;
@@ -703,7 +694,6 @@
     }
   }
 
->>>>>>> e823a350
   _hold(value, context) {
     const sourceAccount = context.params.source_account;
     const targetAccount = context.params.target_account;
