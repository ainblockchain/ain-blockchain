const logger = require('../logger')('FUNCTIONS');
const axios = require('axios');
const _ = require('lodash');
const {
  FeatureFlags,
  PredefinedDbPaths,
  FunctionTypes,
  FunctionResultCode,
  NativeFunctionIds,
  ShardingProperties,
  GenesisSharding,
  WriteDbOperations,
  ShardingProtocols,
  GenesisAccounts,
  AccountProperties,
  TokenExchangeSchemes,
  FunctionProperties,
  GasFeeConstants,
  REST_FUNCTION_CALL_TIMEOUT_MS,
} = require('../common/constants');
const ChainUtil = require('../common/chain-util');
const PathUtil = require('../common/path-util');
const {
  sendSignedTx,
  signAndSendTx
} = require('../p2p/util');
const Transaction = require('../tx-pool/transaction');

const parentChainEndpoint = GenesisSharding[ShardingProperties.PARENT_CHAIN_POC] + '/json-rpc';

const EventListenerWhitelist = {
  'https://events.ainetwork.ai/trigger': true,
  'https://events.ainize.ai/trigger': true,
  'http://localhost:3000/trigger': true
};

/**
 * Built-in functions with function paths.
 */
// NOTE(platfowner): ownerOnly means that the function can be set only by the blockchain owner.
// NOTE(platfowner): execGasAmount means the amount of gas required to execute the function, which
//                   reflects the number of database write operations and external RPC calls.
class Functions {
  constructor(db, tp) {
    this.db = db;
    this.tp = tp;
    this.nativeFunctionMap = {
      [NativeFunctionIds.CLAIM]: {
        func: this._claim.bind(this), ownerOnly: true, execGasAmount: 0 },
      [NativeFunctionIds.CLOSE_CHECKIN]: {
        func: this._closeCheckin.bind(this), ownerOnly: true, execGasAmount: 10 },
      [NativeFunctionIds.COLLECT_FEE]: {
        func: this._collectFee.bind(this), ownerOnly: true, execGasAmount: 0 },
      [NativeFunctionIds.CREATE_APP]: {
        func: this._createApp.bind(this), ownerOnly: true, execGasAmount: 0 },
      [NativeFunctionIds.DISTRIBUTE_FEE]: {
        func: this._distributeFee.bind(this), ownerOnly: true, execGasAmount: 0 },
      [NativeFunctionIds.ERASE_VALUE]: {
        func: this._eraseValue.bind(this), ownerOnly: false, execGasAmount: 0 },
      [NativeFunctionIds.HOLD]: {
        func: this._hold.bind(this), ownerOnly: true, execGasAmount: 0 },
      [NativeFunctionIds.OPEN_CHECKIN]: {
        func: this._openCheckin.bind(this), ownerOnly: true, execGasAmount: 60 },
      [NativeFunctionIds.PAY]: {
        func: this._pay.bind(this), ownerOnly: true, execGasAmount: 0 },
      [NativeFunctionIds.RELEASE]: {
        func: this._release.bind(this), ownerOnly: true, execGasAmount: 0 },
      [NativeFunctionIds.SAVE_LAST_TX]: {
        func: this._saveLastTx.bind(this), ownerOnly: false, execGasAmount: 0 },
      [NativeFunctionIds.STAKE]: {
        func: this._stake.bind(this), ownerOnly: true, execGasAmount: 0 },
      [NativeFunctionIds.UNSTAKE]: {
        func: this._unstake.bind(this), ownerOnly: true, execGasAmount: 0 },
      [NativeFunctionIds.TRANSFER]: {
        func: this._transfer.bind(this), ownerOnly: true, execGasAmount: 0 },
      [NativeFunctionIds.UPDATE_LATEST_SHARD_REPORT]: {
        func: this._updateLatestShardReport.bind(this), ownerOnly: false, execGasAmount: 0 },
    };
    this.callStack = [];
  }

  /**
   * Runs functions of function paths matched with given database path.
   *
   * @param {Array} parsedValuePath parsed value path
   * @param {Object} value value set on the database path
   * @param {Number} timestamp the time at which the transaction was created and signed
   * @param {Number} executedAt execution time
   * @param {Object} transaction transaction
   */
  // NOTE(platfowner): Validity checks on individual addresses are done by .write rules.
  // TODO(platfowner): Trigger subtree functions.
  // TODO(platfowner): Add account registration gas amount.
  triggerFunctions(parsedValuePath, value, auth, timestamp, transaction) {
    // NOTE(platfowner): It is assumed that the given transaction is in an executable form.
    const executedAt = transaction.extra.executed_at;
    const matched = this.db.matchFunctionForParsedPath(parsedValuePath);
    const functionPath = matched.matchedFunction.path;
    const functionMap = matched.matchedFunction.config;
    const functionList = Functions.getFunctionList(functionMap);
    const params = Functions.convertPathVars2Params(matched.pathVars);
    let triggerCount = 0;
    let failCount = 0;
    const promises = [];
    const funcResults = {};

    if (functionList && functionList.length > 0) {
      const formattedParams = Functions.formatFunctionParams(
          parsedValuePath, functionPath, timestamp, executedAt, params, value, transaction);
      for (const functionEntry of functionList) {
        if (!functionEntry || !functionEntry.function_type) {
          continue;  // Does nothing.
        }
        if (functionEntry.function_type === FunctionTypes.NATIVE) {
          if (this.isCircularCall(functionEntry.function_id)) {
            logger.error(
                `Circular function call [[ ${functionEntry.function_id} ]] ` +
                `with call stack ${JSON.stringify(this.getFids())} and params:\n` +
                formattedParams);
            continue;  // Skips the function.
          }
          const nativeFunction = this.nativeFunctionMap[functionEntry.function_id];
          if (nativeFunction) {
            // Execute the matched native function.
            this.pushCall(
                ChainUtil.formatPath(parsedValuePath), value, ChainUtil.formatPath(functionPath),
                functionEntry.function_id, nativeFunction);
            if (FeatureFlags.enableRichFunctionLogging) {
              logger.info(
                  `  ==> Triggering NATIVE function [[ ${functionEntry.function_id} ]] ` +
                  `with call stack ${JSON.stringify(this.getFids())} and params:\n` +
                  formattedParams);
            }
            const newAuth = Object.assign(
                {}, auth, { fid: functionEntry.function_id, fids: this.getFids() });
            let result = null;
            try {
              result = nativeFunction.func(
                  value,
                  {
                    fid: functionEntry.function_id,
                    valuePath: parsedValuePath,
                    functionPath,
                    params,
                    timestamp,
                    executedAt,
                    transaction,
                    auth: newAuth,
                    opResultList: [],
                    otherGasAmount: 0,
                  });
              funcResults[functionEntry.function_id] = result;
              if (FeatureFlags.enableRichFunctionLogging) {
                const formattedResult =
                    `  ==>| Execution result of NATIVE function [[ ${functionEntry.function_id} ]] ` +
                    `with call stack ${JSON.stringify(this.getFids())}:\n` +
                    `${JSON.stringify(result, null, 2)}`;
                if (result.code === FunctionResultCode.SUCCESS) {
                  logger.info(formattedResult);
                } else {
                  logger.error(formattedResult);
                }
              }
            } finally {
              // Always pops from the call stack.
              this.popCall();
              triggerCount++;
            }
          }
        } else if (functionEntry.function_type === FunctionTypes.REST) {
          if (functionEntry.event_listener &&
              functionEntry.event_listener in EventListenerWhitelist) {
            if (FeatureFlags.enableRichFunctionLogging) {
              logger.info(
                  `  ==> Triggering REST function [[ ${functionEntry.function_id} ]] of ` +
                  `event listener '${functionEntry.event_listener}' with:\n` +
                  formattedParams);
            }
            promises.push(axios.post(functionEntry.event_listener, {
              function: functionEntry,
              transaction,
            }, {
              timeout: REST_FUNCTION_CALL_TIMEOUT_MS
            }).catch((error) => {
              if (FeatureFlags.enableRichFunctionLogging) {
                logger.error(
                    `Failed to trigger REST function [[ ${functionEntry.function_id} ]] of ` +
                    `event listener '${functionEntry.event_listener}' with error: \n` +
                    `${JSON.stringify(error)}` +
                    formattedParams);
              }
              failCount++;
              return true;
            }));
<<<<<<< HEAD
            ChainUtil.mergeNumericJsObjects(funcResults, {
              gas_amount: {
                service: GasFeeConstants.REST_FUNCTION_CALL_GAS_AMOUNT
              }
            });
=======
            funcResults[functionEntry.function_id] = {
              code: FunctionResultCode.SUCCESS,
              gas_amount: GasFeeConstants.REST_FUNCTION_CALL_GAS_AMOUNT,
            };
>>>>>>> 87f2cb76
            triggerCount++;
          }
        }
      }
    }
    const promiseResults = Promise.all(promises).then(() => {
      return {
        func_count: functionList ? functionList.length : 0,
        trigger_count: triggerCount,
        fail_count: failCount,
      };
    });
    return {
      func_results: funcResults,
      promise_results: promiseResults,
    };
  }

  pushCall(valuePath, value, functionPath, fid, nativeFunction) {
    const topCall = this.getTopCall();
    const fidList = topCall ? Array.from(topCall.fidList) : [];
    fidList.push(fid);
    const callDepth = this.callStackSize();
    const gasAmount = {
      service: nativeFunction.execGasAmount
    };
    this.callStack.push({
      fid,
      fidList,
      functionPath,
      triggered_by: {
        valuePath,
        value
      },
      callDepth,
      gasAmount,
    });
  }

  popCall() {
    return this.callStack.pop();
  }

  getTopCall() {
    const size = this.callStackSize();
    if (size > 0) {
      return this.callStack[size - 1];
    }
    return null;
  }

  callStackSize() {
    return this.callStack.length;
  }

  getFids() {
    const call = this.getTopCall();
    return call ? call.fidList : [];
  }

  isCircularCall(fid) {
    const call = this.getTopCall();
    return call && call.fidList && call.fidList.includes(fid);
  }

  static getOpResultList(context) {
    return JSON.parse(JSON.stringify(context.opResultList));
  }

  static addToOpResultList(path, result, context) {
    context.opResultList.push({ path, result, });
  }

  static formatFunctionParams(
      parsedValuePath, functionPath, timestamp, executedAt, params, value, transaction) {
    return `valuePath: '${ChainUtil.formatPath(parsedValuePath)}', ` +
      `functionPath: '${ChainUtil.formatPath(functionPath)}', ` +
      `timestamp: '${timestamp}', executedAt: '${executedAt}', ` +
      `params: ${JSON.stringify(params, null, 2)}, ` +
      `value: '${JSON.stringify(value, null, 2)}', ` +
      `transaction: ${JSON.stringify(transaction, null, 2)}`;
  }

  static getFunctionList(functionMap) {
    if (!functionMap) {
      return null;
    }
    return Object.values(functionMap);
  }

  /**
   * Checks whether any owner only function is included in the given object.
   *
   * @param {Object} obj object
   */
  hasOwnerOnlyFunction(obj) {
    if (!ChainUtil.isDict(obj) || ChainUtil.isEmpty(obj)) {
      return null;
    }

    for (const key in obj) {
      const childObj = obj[key];
      if (key === FunctionProperties.FUNCTION) {
        if (ChainUtil.isDict(childObj) && !ChainUtil.isEmpty(childObj)) {
          for (const fid in childObj) {
            const nativeFunction = this.nativeFunctionMap[fid];
            if (nativeFunction && nativeFunction.ownerOnly) {
              return fid;
            }
          }
        }
      } else {
        const ownerOnlyFid = this.hasOwnerOnlyFunction(childObj);
        if (ownerOnlyFid !== null) {
          return ownerOnlyFid;
        }
      }
    }
    return null;
  }

  /**
   * Returns a new function created by applying the function change to the current function.
   *
   * @param {Object} curFunction current function (to be modified and returned by this function)
   * @param {Object} functionChange function change
   */
  static applyFunctionChange(curFunction, functionChange) {
    if (curFunction === null) {
      // Just write the function change.
      return functionChange;
    }
    if (functionChange === null) {
      // Just delete the existing value.
      return null;
    }
    const funcChangeMap = ChainUtil.getJsObject(functionChange, [FunctionProperties.FUNCTION]);
    if (!funcChangeMap || Object.keys(funcChangeMap).length === 0) {
      return curFunction;
    }
    const newFunction =
        ChainUtil.isDict(curFunction) ? JSON.parse(JSON.stringify(curFunction)) : {};
    let newFuncMap = ChainUtil.getJsObject(newFunction, [FunctionProperties.FUNCTION]);
    if (!newFuncMap || !ChainUtil.isDict(newFunction)) {
      // Add a place holder.
      ChainUtil.setJsObject(newFunction, [FunctionProperties.FUNCTION], {});
      newFuncMap = ChainUtil.getJsObject(newFunction, [FunctionProperties.FUNCTION]);
    }
    for (const functionKey in funcChangeMap) {
      const functionValue = funcChangeMap[functionKey];
      if (functionValue === null) {
        delete newFuncMap[functionKey];
      } else {
        newFuncMap[functionKey] = functionValue;
      }
    }

    return newFunction;
  }

  static convertPathVars2Params(pathVars) {
    const params = {};
    if (ChainUtil.isDict(pathVars)) {
      Object.keys(pathVars).forEach((key) => {
        const paramName = key.slice(1);
        params[paramName] = pathVars[key];
      });
    }
    return params;
  }

  setValueOrLog(valuePath, value, context) {
    const timestamp = context.timestamp;
    const transaction = context.transaction;
    const auth = context.auth;
    const result = this.db.setValue(valuePath, value, auth, timestamp, transaction);
    if (ChainUtil.isFailedTx(result)) {
      logger.error(
          `  ==> Failed to setValue on '${valuePath}' with error: ${JSON.stringify(result)}`);
    }
    Functions.addToOpResultList(valuePath, result, context);
    return result;
  }

  incValueOrLog(valuePath, delta, context) {
    const timestamp = context.timestamp;
    const transaction = context.transaction;
    const auth = context.auth;
    const result = this.db.incValue(valuePath, delta, auth, timestamp, transaction);
    if (ChainUtil.isFailedTx(result)) {
      logger.error(
          `  ==> Failed to incValue on '${valuePath}' with error: ${JSON.stringify(result)}`);
    }
    Functions.addToOpResultList(valuePath, result, context);
    return result;
  }

  decValueOrLog(valuePath, delta, context) {
    const timestamp = context.timestamp;
    const transaction = context.transaction;
    const auth = context.auth;

    const result = this.db.decValue(valuePath, delta, auth, timestamp, transaction);
    if (ChainUtil.isFailedTx(result)) {
      logger.error(
          `  ==> Failed to decValue on '${valuePath}' with error: ${JSON.stringify(result)}`);
    }
    Functions.addToOpResultList(valuePath, result, context);
    return result;
  }

  /**
   * Adds a transfer entry from a service account to a regular account or vice versa. Used by
   * service-related native functions such as payments and staking
   */
  setServiceAccountTransferOrLog(from, to, value, context) {
    const timestamp = context.timestamp;

    const transferPath = PathUtil.getTransferValuePath(from, to, timestamp);
    return this.setValueOrLog(transferPath, value, context);
  }

  buildFuncResultToReturn(context, code, extraGasAmount = 0) {
    const result = {
      code,
      gas_amount: {
        service: this.nativeFunctionMap[context.fid].execGasAmount
      },
    };
    if (ChainUtil.isNumber(extraGasAmount) && extraGasAmount > 0) {
      result.gas_amount.service += extraGasAmount;
    }
    return result;
  }

  buildFuncResultToSave(context, code) {
    // NOTE(platfowner): Allow only node-independent values to avoid state proof hash issues.
    const timestamp = context.timestamp;
    const transaction = context.transaction;
    const result = {
      timestamp,
      tx_hash: transaction.hash,
      code,
    };
    return result;
  }

  returnFuncResult(context, code, extraGasAmount = 0) {
    const opResultList = Functions.getOpResultList(context);
    const funcResultToReturn = {};
    if (!ChainUtil.isEmpty(opResultList)) {
      funcResultToReturn.op_results = opResultList;
    }
    Object.assign(funcResultToReturn, this.buildFuncResultToReturn(context, code, extraGasAmount));
    return funcResultToReturn;
  }

  saveAndReturnFuncResult(context, resultPath, code, extraGasAmount = 0) {
    const funcResultToSave = this.buildFuncResultToSave(context, code);
    this.setValueOrLog(resultPath, funcResultToSave, context);
    return this.returnFuncResult(context, code, extraGasAmount);
  }

  /**
   * Saves the transaction's hash to a sibling path.
   * e.g.) For tx's value path 'path/to/value', it saves the tx hash to 'path/to/.last_tx/value'.
   * This is often used for testing purposes.
   */
  _saveLastTx(value, context) {
    const transaction = context.transaction;
    const parsedValuePath = context.valuePath;
    if (parsedValuePath.length === 0) {
      return this.returnFuncResult(context, FunctionResultCode.SUCCESS);
    }
    const lastTxPath = parsedValuePath.slice();
    // Insert '.last_tx' label just before the last label in the path.
    const lastLabel = lastTxPath.pop();
    lastTxPath.push(PredefinedDbPaths.SAVE_LAST_TX_LAST_TX);
    lastTxPath.push(lastLabel);
    const result = this.setValueOrLog(
        ChainUtil.formatPath(lastTxPath), { tx_hash: transaction.hash }, context);
    if (!ChainUtil.isFailedTx(result)) {
      return this.returnFuncResult(context, FunctionResultCode.SUCCESS);
    } else {
      return this.returnFuncResult(context, FunctionResultCode.FAILURE);
    }
  }

  /**
   * Overwrite the value with 'erased'.
   * This is often used for testing purposes.
   */
  _eraseValue(value, context) {
    const parsedValuePath = context.valuePath;
    const result = this.setValueOrLog(ChainUtil.formatPath(parsedValuePath), 'erased', context);
    if (!ChainUtil.isFailedTx(result)) {
      return this.returnFuncResult(context, FunctionResultCode.SUCCESS);
    } else {
      return this.returnFuncResult(context, FunctionResultCode.FAILURE);
    }
  }


  _transfer(value, context) {
    const from = context.params.from;
    const to = context.params.to;
    const key = context.params.key;
    const fromBalancePath = ChainUtil.getBalancePath(from);
    const toBalancePath = ChainUtil.getBalancePath(to);
    const resultPath = PathUtil.getTransferResultPath(from, to, key);
    let extraGasAmount = 0;
    const fromBalance = this.db.getValue(fromBalancePath);
    if (fromBalance === null || fromBalance < value) {
      return this.saveAndReturnFuncResult(
          context, resultPath, FunctionResultCode.INSUFFICIENT_BALANCE);
    }
    const toBalance = this.db.getValue(toBalancePath);
    if (toBalance === null) {
      extraGasAmount = GasFeeConstants.ACCOUNT_REGISTRATION_GAS_AMOUNT;
    }
    const decResult = this.decValueOrLog(fromBalancePath, value, context);
    if (ChainUtil.isFailedTx(decResult)) {
      return this.saveAndReturnFuncResult(
          context, resultPath, FunctionResultCode.INTERNAL_ERROR);
    }
    // TODO(lia): remove the from entry, if it's a service account && if the new balance === 0
    const incResult = this.incValueOrLog(toBalancePath, value, context);
    if (ChainUtil.isFailedTx(incResult)) {
      return this.saveAndReturnFuncResult(
          context, resultPath, FunctionResultCode.INTERNAL_ERROR);
    }
    return this.saveAndReturnFuncResult(
        context, resultPath, FunctionResultCode.SUCCESS, extraGasAmount);
  }

  _createApp(value, context) {
    const appName = context.params.app_name;
    const recordId = context.params.record_id;
    const resultPath = PathUtil.getCreateAppResultPath(appName, recordId);
    const sanitizedVal = {};
    const adminConfig = value[PredefinedDbPaths.MANAGE_APP_CONFIG_ADMIN];
    const billingConfig = _.get(value, PredefinedDbPaths.MANAGE_APP_CONFIG_BILLING);
    const serviceConfig = _.get(value, PredefinedDbPaths.MANAGE_APP_CONFIG_SERVICE);
    if (!ChainUtil.isDict(adminConfig)) {
      return this.saveAndReturnFuncResult(context, resultPath, FunctionResultCode.FAILURE);
    }
    if (adminConfig) {
      sanitizedVal[PredefinedDbPaths.MANAGE_APP_CONFIG_ADMIN] = adminConfig;
    }
    if (billingConfig) {
      sanitizedVal[PredefinedDbPaths.MANAGE_APP_CONFIG_BILLING] = billingConfig;
    }
    if (serviceConfig) {
      sanitizedVal[PredefinedDbPaths.MANAGE_APP_CONFIG_SERVICE] = serviceConfig;
    }
    const manageAppConfigPath = PathUtil.getManageAppConfigPath(appName);
    const result = this.setValueOrLog(manageAppConfigPath, sanitizedVal, context);
    if (!ChainUtil.isFailedTx(result)) {
      return this.saveAndReturnFuncResult(context, resultPath, FunctionResultCode.SUCCESS);
    } else {
      return this.saveAndReturnFuncResult(context, resultPath, FunctionResultCode.FAILURE);
    }
  }

  _collectFee(value, context) {
    const from = context.params.from;
    const blockNumber = context.params.block_number;
    const gasFeeServiceAccountName = ChainUtil.toServiceAccountName(
        PredefinedDbPaths.GAS_FEE, PredefinedDbPaths.GAS_FEE, blockNumber);
    const result =
        this.setServiceAccountTransferOrLog(from, gasFeeServiceAccountName, value.amount, context);
    if (!ChainUtil.isFailedTx(result)) {
      return this.returnFuncResult(context, FunctionResultCode.SUCCESS);
    } else {
      logger.error(`  ===> _collectFee failed: ${JSON.stringify(result)}`);
      // TODO(lia): return error, check in setValue(), revert changes
      return this.returnFuncResult(context, FunctionResultCode.FAILURE);
    }
  }

  _distributeFee(value, context) {
    const blockNumber = context.params.number;
    const gasCostTotal = value.gas_cost_total;
    const proposer = value.proposer;
    if (gasCostTotal <= 0) {
      return this.returnFuncResult(context, FunctionResultCode.SUCCESS);
    }
    const gasFeeServiceAccountName = ChainUtil.toServiceAccountName(
        PredefinedDbPaths.GAS_FEE, PredefinedDbPaths.GAS_FEE, blockNumber);
    const result = this.setServiceAccountTransferOrLog(
        gasFeeServiceAccountName, proposer, gasCostTotal, context);
    if (!ChainUtil.isFailedTx(result)) {
      return this.returnFuncResult(context, FunctionResultCode.SUCCESS);
    } else {
      logger.error(`  ===> _distributeFee failed: ${JSON.stringify(result)}`);
      return this.returnFuncResult(context, FunctionResultCode.FAILURE);
    }
  }

  _stake(value, context) {
    const serviceName = context.params.service_name;
    const user = context.params.user_addr;
    const stakingKey = context.params.staking_key;
    const recordId = context.params.record_id;
    const timestamp = context.timestamp;
    const executedAt = context.executedAt;
    const resultPath = PathUtil.getStakingStakeResultPath(serviceName, user, stakingKey, recordId);
    const expirationPath = PathUtil.getStakingExpirationPath(serviceName, user, stakingKey);
    const lockup = this.db.getValue(PathUtil.getStakingLockupDurationPath(serviceName));
    if (timestamp > executedAt) {
      return this.saveAndReturnFuncResult(context, resultPath, FunctionResultCode.FAILURE);
    }
    if (value === 0) {
      // Just update the expiration time
      this.setValueOrLog(expirationPath, Number(timestamp) + Number(lockup), context);
      return this.saveAndReturnFuncResult(context, resultPath, FunctionResultCode.SUCCESS);
    }
    const stakingServiceAccountName = ChainUtil.toServiceAccountName(
          PredefinedDbPaths.STAKING, serviceName, `${user}|${stakingKey}`);
    const result =
        this.setServiceAccountTransferOrLog(user, stakingServiceAccountName, value, context);
    if (!ChainUtil.isFailedTx(result)) {
      this.setValueOrLog(expirationPath, Number(timestamp) + Number(lockup), context);
      const balanceTotalPath = PathUtil.getStakingBalanceTotalPath(serviceName);
      this.incValueOrLog(balanceTotalPath, value, context);
      return this.saveAndReturnFuncResult(context, resultPath, FunctionResultCode.SUCCESS);
    } else if (result.code === 1001) {
      return this.saveAndReturnFuncResult(
          context, resultPath, FunctionResultCode.INSUFFICIENT_BALANCE);
    } else {
      return this.saveAndReturnFuncResult(context, resultPath, FunctionResultCode.INTERNAL_ERROR);
    }
  }

  _unstake(value, context) {
    const serviceName = context.params.service_name;
    const user = context.params.user_addr;
    const stakingKey = context.params.staking_key;
    const recordId = context.params.record_id;
    const executedAt = context.executedAt;
    const resultPath =
        PathUtil.getStakingUnstakeResultPath(serviceName, user, stakingKey, recordId);
    const expireAt =
        this.db.getValue(PathUtil.getStakingExpirationPath(serviceName, user, stakingKey));
    if (expireAt > executedAt) {
      // Still in lock-up period.
      return this.saveAndReturnFuncResult(context, resultPath, FunctionResultCode.IN_LOCKUP_PERIOD);
    }
    const stakingServiceAccountName = ChainUtil.toServiceAccountName(
        PredefinedDbPaths.STAKING, serviceName, `${user}|${stakingKey}`);
    const result = this.setServiceAccountTransferOrLog(
        stakingServiceAccountName, user, value, context);
    if (!ChainUtil.isFailedTx(result)) {
      const balanceTotalPath = PathUtil.getStakingBalanceTotalPath(serviceName);
      this.decValueOrLog(balanceTotalPath, value, context);
      return this.saveAndReturnFuncResult(context, resultPath, FunctionResultCode.SUCCESS);
    } else if (result.code === 1001) {
      return this.saveAndReturnFuncResult(
          context, resultPath, FunctionResultCode.INSUFFICIENT_BALANCE);
    } else {
      return this.saveAndReturnFuncResult(context, resultPath, FunctionResultCode.INTERNAL_ERROR);
    }
  }

  _pay(value, context) {
    const serviceName = context.params.service_name;
    const user = context.params.user_addr;
    const paymentKey = context.params.payment_key;
    const recordId = context.params.record_id;
    const timestamp = context.timestamp;
    const executedAt = context.executedAt;
    const transaction = context.transaction;
    const resultPath =
        PathUtil.getPaymentPayRecordResultPath(serviceName, user, paymentKey, recordId);

    if (!this.validatePaymentRecord(transaction.address, value, timestamp, executedAt)) {
      return this.saveAndReturnFuncResult(context, resultPath, FunctionResultCode.FAILURE);
    }

    const userServiceAccountName = ChainUtil.toServiceAccountName(
        PredefinedDbPaths.PAYMENTS, serviceName, `${user}|${paymentKey}`);
    const result = this.setServiceAccountTransferOrLog(
        transaction.address, userServiceAccountName, value.amount, context);
    if (!ChainUtil.isFailedTx(result)) {
      return this.saveAndReturnFuncResult(context, resultPath, FunctionResultCode.SUCCESS);
    } else {
      return this.saveAndReturnFuncResult(context, resultPath, FunctionResultCode.INTERNAL_ERROR);
    }
  }

  _claim(value, context) {
    const serviceName = context.params.service_name;
    const user = context.params.user_addr;
    const paymentKey = context.params.payment_key;
    const recordId = context.params.record_id;
    const timestamp = context.timestamp;
    const executedAt = context.executedAt;
    const transaction = context.transaction;
    const resultPath =
        PathUtil.getPaymentClaimRecordResultPath(serviceName, user, paymentKey, recordId);

    if (!this.validatePaymentRecord(transaction.address, value, timestamp, executedAt)) {
      return this.saveAndReturnFuncResult(context, resultPath, FunctionResultCode.FAILURE);
    }

    let result;
    const userServiceAccountName = ChainUtil.toServiceAccountName(
        PredefinedDbPaths.PAYMENTS, serviceName, `${user}|${paymentKey}`);
    // NOTE: By specifying `escrow_key`, the claimed payment is held in escrow instead of being
    // transferred directly to the admin account
    if (value.escrow_key !== undefined) {
      const escrowHoldPath = PathUtil.getEscrowHoldRecordPath(
          userServiceAccountName, value.target, value.escrow_key, timestamp);
      result = this.setValueOrLog(escrowHoldPath, { amount: value.amount }, context);
    } else {
      result = this.setServiceAccountTransferOrLog(
          userServiceAccountName, value.target, value.amount, context);
    }
    if (!ChainUtil.isFailedTx(result)) {
      return this.saveAndReturnFuncResult(context, resultPath, FunctionResultCode.SUCCESS);
    } else {
      return this.saveAndReturnFuncResult(context, resultPath, FunctionResultCode.INTERNAL_ERROR);
    }
  }

  validatePaymentRecord(adminAddr, value, timestamp, executedAt) {
    if (!adminAddr) {
      return false;
    }
    if (!value || !value.amount || !ChainUtil.isNumber(value.amount)) {
      return false;
    }
    if (timestamp > executedAt) {
      return false;
    }
    return true;
  }

  _hold(value, context) {
    const sourceAccount = context.params.source_account;
    const targetAccount = context.params.target_account;
    const escrowKey = context.params.escrow_key;
    const recordId = context.params.record_id;
    const amount = _.get(value, 'amount');
    const resultPath =
        PathUtil.getEscrowHoldRecordResultPath(sourceAccount, targetAccount, escrowKey, recordId);
    if (!ChainUtil.isNumber(amount)) {
      return this.saveAndReturnFuncResult(context, resultPath, FunctionResultCode.FAILURE);
    }
    const accountKey = ChainUtil.toEscrowAccountName(sourceAccount, targetAccount, escrowKey);
    const escrowServiceAccountName = ChainUtil.toServiceAccountName(
        PredefinedDbPaths.ESCROW, PredefinedDbPaths.ESCROW, accountKey);
    const result = this.setServiceAccountTransferOrLog(
        sourceAccount, escrowServiceAccountName, amount, context);
    if (!ChainUtil.isFailedTx(result)) {
      return this.saveAndReturnFuncResult(context, resultPath, FunctionResultCode.SUCCESS);
    } else {
      return this.saveAndReturnFuncResult(context, resultPath, FunctionResultCode.INTERNAL_ERROR);
    }
  }

  _release(value, context) {
    const sourceAccount = context.params.source_account;
    const targetAccount = context.params.target_account;
    const escrowKey = context.params.escrow_key;
    const recordId = context.params.record_id;
    const ratio = _.get(value, 'ratio');
    const resultPath = PathUtil.getEscrowReleaseRecordResultPath(
        sourceAccount, targetAccount, escrowKey, recordId);
    if (!ChainUtil.isNumber(ratio) || ratio < 0 || ratio > 1) {
      return this.saveAndReturnFuncResult(context, resultPath, FunctionResultCode.FAILURE);
    }
    const accountKey = ChainUtil.toEscrowAccountName(sourceAccount, targetAccount, escrowKey);
    const escrowServiceAccountName = ChainUtil.toServiceAccountName(
        PredefinedDbPaths.ESCROW, PredefinedDbPaths.ESCROW, accountKey);
    const serviceAccountBalancePath =
        PathUtil.getServiceAccountBalancePathFromAccountName(escrowServiceAccountName);
    const escrowAmount = this.db.getValue(serviceAccountBalancePath);
    const targetAmount = escrowAmount * ratio;
    const sourceAmount = escrowAmount - targetAmount;
    logger.debug(`  =>> escrowAmount: ${escrowAmount}, ratio: ${ratio}, ` +
        `targetAmount: ${targetAmount}, sourceAmount: ${sourceAmount}`);
    let targetResult = null;
    if (targetAmount > 0) {
      targetResult = this.setServiceAccountTransferOrLog(
          escrowServiceAccountName, targetAccount, targetAmount, context);
      if (ChainUtil.isFailedTx(targetResult)) {
        return this.saveAndReturnFuncResult(context, resultPath, FunctionResultCode.INTERNAL_ERROR);
      }
    }
    let sourceResult = null;
    if (sourceAmount > 0) {
      sourceResult = this.setServiceAccountTransferOrLog(
          escrowServiceAccountName, sourceAccount, sourceAmount, context);
      if (ChainUtil.isFailedTx(sourceResult)) {
        // TODO(lia): revert the release to target_account if there was any
        return this.saveAndReturnFuncResult(context, resultPath, FunctionResultCode.INTERNAL_ERROR);
      }
    }
    return this.saveAndReturnFuncResult(context, resultPath, FunctionResultCode.SUCCESS);
  }

  _updateLatestShardReport(value, context) {
    const blockNumber = Number(context.params.block_number);
    const parsedValuePath = context.valuePath;
    if (!ChainUtil.isArray(context.functionPath)) {
      return this.returnFuncResult(context, FunctionResultCode.FAILURE);
    }
    if (!ChainUtil.isString(value)) {
      // Removing old report or invalid reporting
      return this.returnFuncResult(context, FunctionResultCode.SUCCESS);
    }
    const latestReportPath = PathUtil.getLatestShardReportPathFromValuePath(parsedValuePath);
    const currentLatestBlockNumber = this.db.getValue(latestReportPath);
    if (currentLatestBlockNumber !== null && Number(currentLatestBlockNumber) >= blockNumber) {
      // Nothing to update
      return this.returnFuncResult(context, FunctionResultCode.SUCCESS);
    }
    const result = this.setValueOrLog(latestReportPath, blockNumber, context);
    if (!ChainUtil.isFailedTx(result)) {
      return this.returnFuncResult(context, FunctionResultCode.SUCCESS);
    } else {
      return this.returnFuncResult(context, FunctionResultCode.FAILURE);
    }
  }

  // TODO(platfowner): Support refund feature.
  _openCheckin(value, context) {
    const parsedValuePath = context.valuePath;
    const payloadTx = _.get(value, 'payload', null);
    const txHash = ChainUtil.hashSignature(payloadTx.signature);
    if (!this.tp || !this.db.isNodeDb) {
      // It's not the backupDb
      logger.info(`  =>> Skip sending signed transaction to the parent blockchain: ${txHash}`);
      return this.returnFuncResult(context, FunctionResultCode.SUCCESS);
    }
    if (!this.validateCheckinParams(context.params)) {
      return this.returnFuncResult(context, FunctionResultCode.FAILURE);
    }
    if (!this.validateShardConfig()) {
      return this.returnFuncResult(context, FunctionResultCode.FAILURE);
    }
    if (!payloadTx || !payloadTx.tx_body || !payloadTx.signature) {
      logger.info('  =>> payloadTx is missing required fields');
      return this.returnFuncResult(context, FunctionResultCode.FAILURE);
    }
    const createdTx = Transaction.create(payloadTx.tx_body, payloadTx.signature);
    if (!createdTx ||
        !Transaction.verifyTransaction(createdTx) ||
        !this.isTransferTx(createdTx.tx_body.operation)) {
      logger.info('  =>> Invalid payloadTx');
      return this.returnFuncResult(context, FunctionResultCode.FAILURE);
    }
    // Forward payload tx to parent chain
    try {
      sendSignedTx(parentChainEndpoint, payloadTx)
      .then((result) => {
        if (!_.get(result, 'success', false) === true) {
          logger.info(
              `  =>> Failed to send signed transaction to the parent blockchain: ${txHash}`);
          return;
        }
        logger.info(
            `  =>> Successfully sent signed transaction to the parent blockchain: ${txHash}`);
        const shardingPath = this.db.getShardingPath();
        const action = {
          ref: PathUtil.getCheckinParentFinalizeResultPathFromValuePath(
              shardingPath, parsedValuePath, txHash),
          valueFunction: (success) => !!success,
          is_global: true,
          tx_body: payloadTx.tx_body,
        };
        this.tp.addRemoteTransaction(txHash, action);
      });
      return this.returnFuncResult(context, FunctionResultCode.SUCCESS);
    } catch (err) {
      logger.error(`  => _openCheckin failed with error: ${JSON.stringify(err)}`);
      return this.returnFuncResult(context, FunctionResultCode.FAILURE);
    }
  }

  _closeCheckin(value, context) {
    if (!this.tp || !this.db.isNodeDb) {
      // It's not the backupDb
      logger.info('  =>> Skip sending transfer transaction to the shard blockchain');
      return this.returnFuncResult(context, FunctionResultCode.SUCCESS);
    }
    if (!this.validateCheckinParams(context.params)) {
      return this.returnFuncResult(context, FunctionResultCode.FAILURE);
    }
    if (!this.validateShardConfig()) {
      return this.returnFuncResult(context, FunctionResultCode.FAILURE);
    }
    if (value !== true) {
      return this.returnFuncResult(context, FunctionResultCode.FAILURE);
    }
    // Transfer shard chain token from shard_owner to user_addr
    const user = context.params.user_addr;
    const checkinId = context.params.checkin_id;
    const parsedValuePath = context.valuePath;
    const checkinPayload =
        this.db.getValue(PathUtil.getCheckinPayloadPathFromValuePath(parsedValuePath));
    const checkinAmount = _.get(checkinPayload, 'tx_body.operation.value', 0);
    const tokenExchRate = GenesisSharding[ShardingProperties.TOKEN_EXCH_RATE];
    const tokenToReceive = checkinAmount * tokenExchRate;
    if (!this.validateCheckinAmount(tokenExchRate, checkinAmount, tokenToReceive)) {
      return this.returnFuncResult(context, FunctionResultCode.FAILURE);
    }
    const shardOwner = GenesisSharding[ShardingProperties.SHARD_OWNER];
    const ownerPrivateKey = ChainUtil.getJsObject(
        GenesisAccounts, [AccountProperties.OWNER, AccountProperties.PRIVATE_KEY]);
    const shardingPath = this.db.shardingPath;
    const transferTx = {
      operation: {
        type: WriteDbOperations.SET_VALUE,
        ref: ChainUtil.formatPath([
          ...shardingPath,
          PredefinedDbPaths.TRANSFER,
          shardOwner,
          user,
          `checkin_${checkinId}`,
          PredefinedDbPaths.TRANSFER_VALUE
        ]),
        value: tokenToReceive,
        is_global: true
      },
      timestamp: Date.now(),
      nonce: -1
    };
    // Sign and send transferTx to the node itself
    const endpoint = `${this.tp.node.urlInternal}/json-rpc`;
    try {
      signAndSendTx(endpoint, transferTx, ownerPrivateKey);
      return this.returnFuncResult(context, FunctionResultCode.SUCCESS);
    } catch (err) {
      logger.error(`  => _closeCheckin failed with error: ${JSON.stringify(err)}`);
      return this.returnFuncResult(context, FunctionResultCode.FAILURE);
    }
  }

  validateCheckinParams(params) {
    const user = params.user_addr;
    const checkInId = params.checkin_id;
    if (!user || !ChainUtil.isCksumAddr(user)) {
      logger.debug('  =>> Invalid user_addr param');
      return false;
    }
    if (checkInId == null) {
      logger.debug('  =>> Invalid checkin_id param');
      return false;
    }
    return true;
  }

  validateShardConfig() {
    if (GenesisSharding[ShardingProperties.SHARDING_PROTOCOL] === ShardingProtocols.NONE) {
      logger.debug('  =>> Not a shard');
      return false;
    }
    if (GenesisSharding[ShardingProperties.TOKEN_EXCH_SCHEME] !== TokenExchangeSchemes.FIXED) {
      logger.debug('  =>> Unsupported token exchange scheme');
      return false;
    }
    return true;
  }

  validateCheckinAmount(tokenExchRate, checkinAmount, tokenToReceive) {
    if (!ChainUtil.isNumber(tokenExchRate) || tokenExchRate <= 0 || checkinAmount <= 0 ||
        tokenToReceive <= 0) {
      logger.debug('  =>> Invalid exchange rate or checkin amount');
      return false;
    }
    // tokenToReceive = tokenExchRate * checkinAmount
    if (tokenExchRate !== tokenToReceive / checkinAmount ||
        checkinAmount !== tokenToReceive / tokenExchRate) {
      logger.debug('  =>> Number overflow');
      return false;
    }
    return true;
  }

  isTransferTx(txOp) {
    if (txOp.type !== WriteDbOperations.SET_VALUE) {
      return false;
    }
    const parsedPath = ChainUtil.parsePath(txOp.ref);
    return parsedPath.length && parsedPath[0] === PredefinedDbPaths.TRANSFER;
  }
}

module.exports = Functions;<|MERGE_RESOLUTION|>--- conflicted
+++ resolved
@@ -192,18 +192,10 @@
               failCount++;
               return true;
             }));
-<<<<<<< HEAD
-            ChainUtil.mergeNumericJsObjects(funcResults, {
-              gas_amount: {
-                service: GasFeeConstants.REST_FUNCTION_CALL_GAS_AMOUNT
-              }
-            });
-=======
             funcResults[functionEntry.function_id] = {
               code: FunctionResultCode.SUCCESS,
               gas_amount: GasFeeConstants.REST_FUNCTION_CALL_GAS_AMOUNT,
             };
->>>>>>> 87f2cb76
             triggerCount++;
           }
         }
