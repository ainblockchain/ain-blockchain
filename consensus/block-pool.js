--- conflicted
+++ resolved
@@ -59,35 +59,21 @@
   }
 
   updateLongestNotarizedChains() {
-<<<<<<< HEAD
-    const LOG_SUFFIX = 'updateLongestNotarizedChains';
-    const currentLongest = this.longestNotarizedChainTips.length
-      ? get(this.hashToBlockInfo[this.longestNotarizedChainTips[0]], 'block.number')
-      : this.node.bc.lastBlockNumber();
-    if (currentLongest === undefined) {
-      logger.error(`[${LOG_PREFIX}:${LOG_SUFFIX}] Notarized block's info is missing: ` +
-          `${this.longestNotarizedChainTips[0]}`);
-      return;
-    }
-    const longestChains = this.getLongestNotarizedChainList();
-    logger.debug(`[${LOG_PREFIX}:${LOG_SUFFIX}] longestChains: ` +
-        `${JSON.stringify(longestChains, null, 2)}`);
-    this.longestNotarizedChainTips = longestChains.reduce((a, b) => {
-      a.push(b[b.length - 1].hash); return a;
-    }, []);
-=======
     const LOG_HEADER = 'updateLongestNotarizedChains';
     const currentLongest = this.longestNotarizedChainTips.length ? 
         get(this.hashToBlockInfo[this.longestNotarizedChainTips[0]], 'block.number')
         : this.node.bc.lastBlockNumber();
     if (currentLongest == undefined) {
-      logger.error(`[${LOG_HEADER}] Notarized block's info is missing: ${this.longestNotarizedChainTips[0]}`);
+      logger.error(`[${LOG_HEADER}] Notarized block's info is missing: ` +
+          `${this.longestNotarizedChainTips[0]}`);
       return;
     }
     const longestChains = this.getLongestNotarizedChainList();
     logger.debug(`[${LOG_HEADER}] longestChains: ${JSON.stringify(longestChains, null, 2)}`);
-    this.longestNotarizedChainTips = longestChains.reduce((a, b) => { a.push(b[b.length - 1].hash); return a; }, []);
->>>>>>> e1ee8889
+    this.longestNotarizedChainTips = longestChains.reduce((a, b) => {
+      a.push(b[b.length - 1].hash);
+      return a;
+    }, []);
   }
 
   getExtendingChain(blockHash, withInfo = false) {
@@ -104,13 +90,9 @@
       chain.unshift(withInfo ? currBlockWithInfo : currBlockWithInfo.block);
       currBlockWithInfo = this.hashToBlockInfo[currBlockWithInfo.block.last_hash];
     }
-<<<<<<< HEAD
-    logger.debug(`[${LOG_PREFIX}:${LOG_SUFFIX}]` +
-        `currBlockWithInfo: ${JSON.stringify(currBlockWithInfo, null, 2)}` +
+    logger.debug(`[${LOG_HEADER}]
+        currBlockWithInfo: ${JSON.stringify(currBlockWithInfo, null, 2)}` +
         `\nfinalizedBlock: ${JSON.stringify(finalizedBlock, null, 2)}`);
-=======
-    logger.debug(`[${LOG_HEADER}] currBlockWithInfo: ${JSON.stringify(currBlockWithInfo, null, 2)}\nfinalizedBlock: ${JSON.stringify(finalizedBlock, null, 2)}`);
->>>>>>> e1ee8889
     if (!currBlockWithInfo || !currBlockWithInfo.block) {
       logger.error(`[${LOG_HEADER}] Block info is missing`);
       return [];
@@ -126,16 +108,9 @@
     const LOG_HEADER = 'getLongestNotarizedChainList';
     const lastBlockNumber = this.node.bc.lastBlockNumber();
     const lastFinalized = fromBlock ? fromBlock
-<<<<<<< HEAD
-      : lastBlockNumber < 1 ? { block: this.node.bc.lastBlock(), notarized: true }
-        : this.hashToBlockInfo[this.node.bc.lastBlock().hash];
-    logger.debug(`[${LOG_PREFIX}:${LOG_SUFFIX}] lastFinalized: ` +
-        `${JSON.stringify(lastFinalized, null, 2)}`);
-=======
         : lastBlockNumber < 1 ? { block: this.node.bc.lastBlock(), notarized: true }
             : this.hashToBlockInfo[this.node.bc.lastBlock().hash];
     logger.debug(`[${LOG_HEADER}] lastFinalized: ${JSON.stringify(lastFinalized, null, 2)}`);
->>>>>>> e1ee8889
     const chainList = [];
     this.dfsLongest(lastFinalized, [], chainList, withInfo);
     return chainList;
@@ -251,19 +226,12 @@
     if (this.epochToBlock[block.epoch] && this.epochToBlock[block.epoch] !== block.hash) {
       const conflict = this.hashToBlockInfo[this.epochToBlock[block.epoch]];
       if (conflict && conflict.notarized) {
-<<<<<<< HEAD
-        logger.error(`[${LOG_PREFIX}:${LOG_SUFFIX}] multiple blocks proposed for epoch ` +
+        logger.error(`[${LOG_HEADER}] multiple blocks proposed for epoch ` +
             `${block.epoch} (${block.hash}, ${this.epochToBlock[block.epoch]})`);
         return false;
       }
-      logger.info(`[${LOG_PREFIX}:${LOG_SUFFIX}] multiple blocks proposed for epoch ` +
+      logger.info(`[${LOG_HEADER}] multiple blocks proposed for epoch ` +
           `${block.epoch} (${block.hash}, ${this.epochToBlock[block.epoch]}) BUT is not notarized`);
-=======
-        logger.error(`[${LOG_HEADER}] multiple blocks proposed for epoch ${block.epoch} (${block.hash}, ${this.epochToBlock[block.epoch]})`);
-        return false;
-      }
-      logger.info(`[${LOG_HEADER}] multiple blocks proposed for epoch ${block.epoch} (${block.hash}, ${this.epochToBlock[block.epoch]}) BUT is not notarized`);
->>>>>>> e1ee8889
       // FIXME: remove info about the block that's currently this.epochToBlock[block.epoch] ?
     }
     // Update hashToBlockInfo
@@ -318,25 +286,16 @@
     const LOG_HEADER = 'addSeenVote';
     const blockHash = get(voteTx, 'operation.value.block_hash');
     const stake = get(voteTx, 'operation.value.stake');
-<<<<<<< HEAD
-    logger.debug(`[${LOG_PREFIX}:${LOG_SUFFIX}] voteTx: ${JSON.stringify(voteTx, null, 2)}, ` +
+    logger.debug(`[${LOG_HEADER}] voteTx: ${JSON.stringify(voteTx, null, 2)}, ` +
         `blockHash: ${blockHash}, stake: ${stake}`);
-=======
-    logger.debug(`[${LOG_HEADER}] voteTx: ${JSON.stringify(voteTx, null, 2)}, blockHash: ${blockHash}, stake: ${stake}`);
->>>>>>> e1ee8889
     if (!this.hashToBlockInfo[blockHash]) {
       this.hashToBlockInfo[blockHash] = {};
     }
     if (!this.hashToBlockInfo[blockHash].votes) {
       this.hashToBlockInfo[blockHash].votes = [];
     }
-<<<<<<< HEAD
-    if (this.hashToBlockInfo[blockHash].votes.filter((v) => v.hash === voteTx.hash).length) {
-      logger.info(`[${LOG_PREFIX}:${LOG_SUFFIX}] we've already seen this vote`);
-=======
     if (this.hashToBlockInfo[blockHash].votes.filter(v => v.hash === voteTx.hash).length) {
       logger.info(`[${LOG_HEADER}] we've already seen this vote`);
->>>>>>> e1ee8889
       return;
     }
     if (this.hashToBlockInfo[blockHash].tallied === undefined) {
@@ -347,12 +306,7 @@
     // To know this, we need the block itself.
     const block = this.hashToBlockInfo[blockHash].block;
     if (currentEpoch && block && block.epoch < currentEpoch) {
-<<<<<<< HEAD
-      logger.info(`[${LOG_PREFIX}:${LOG_SUFFIX}] Possibly a stale vote ` +
-          `(${block.epoch} / ${currentEpoch})`);
-=======
       logger.info(`[${LOG_HEADER}] Possibly a stale vote (${block.epoch} / ${currentEpoch})`);
->>>>>>> e1ee8889
       // FIXME
     }
     const voter = voteTx.address;
@@ -386,19 +340,10 @@
       logger.info(`[${LOG_HEADER}] Prev block is unavailable`);
       return;
     }
-<<<<<<< HEAD
-    const totalAtStake = Object.values(prevBlock.validators).reduce((a, b) => {
-      return a + b;
-    }, 0);
+    const totalAtStake = Object.values(prevBlock.validators).reduce((a, b) => { return a + b; }, 0);
     if (currentBlockInfo.tallied &&
         currentBlockInfo.tallied >= totalAtStake * ConsensusConsts.MAJORITY) {
-      logger.info(`[${LOG_PREFIX}:${LOG_SUFFIX}] block ` +
-          `${currentBlockInfo.block.hash} is notarized!`);
-=======
-    const totalAtStake = Object.values(prevBlock.validators).reduce((a, b) => { return a + b; }, 0);
-    if (currentBlockInfo.tallied && currentBlockInfo.tallied >= totalAtStake * ConsensusConsts.MAJORITY) {
       logger.info(`[${LOG_HEADER}] block ${currentBlockInfo.block.hash} is notarized!`);
->>>>>>> e1ee8889
       this.hashToBlockInfo[blockHash].notarized = true;
       this.updateLongestNotarizedChains(this.hashToBlockInfo[blockHash]);
     }
