--- conflicted
+++ resolved
@@ -3,20 +3,15 @@
   DAY_MS: 86400000,
   EPOCH_MS: 3000,
   MAX_CONSENSUS_STATE_DB: 1000,
-<<<<<<< HEAD
-  INITIAL_NUM_VALIDATORS: process.env.NUM_VALIDATORS ? Number(process.env.NUM_VALIDATORS) : 5,
-  INITIAL_STAKE: 250,
+  HEALTH_THRESHOLD_EPOCH: 600, // 600 epochs = 10 minutes
+  GENESIS_STAKE: 250,
+  MIN_STAKE_PER_VALIDATOR: 100,
+  // TODO(lia): Use a separate genesis json file for consensus params and deprecate NUM_VALIDATORS
+  MIN_NUM_VALIDATORS: process.env.NUM_VALIDATORS ? Number(process.env.NUM_VALIDATORS) : 3,
   HEALTH_THRESHOLD_EPOCH: 600, // 600 epochs = 10 minutes
   INITIAL_MAX_CONNECTION: process.env.MAX_CONNECTION ? Number(process.env.MAX_CONNECTION) : 5,
   INITIAL_MAX_OUTBOUND: process.env.MAX_OUTBOUND ? Number(process.env.MAX_OUTBOUND) : 2,
   INITIAL_MAX_INBOUND: process.env.MAX_INBOUND ? Number(process.env.MAX_INBOUND) : 3
-=======
-  GENESIS_STAKE: 250,
-  MIN_STAKE_PER_VALIDATOR: 100,
-  // TODO(lia): Use a separate genesis json file for consensus params and deprecate NUM_VALIDATORS
-  MIN_NUM_VALIDATORS: process.env.NUM_VALIDATORS ? Number(process.env.NUM_VALIDATORS) : 3,
-  HEALTH_THRESHOLD_EPOCH: 600 // 600 epochs = 10 minutes
->>>>>>> 438cebbc
 }
 
 const ConsensusMessageTypes = {
