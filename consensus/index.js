const seedrandom = require('seedrandom');
const ainUtil = require('@ainblockchain/ain-util');
const _ = require('lodash');
const ntpsync = require('ntpsync');
const sizeof = require('object-sizeof');
const logger = require('../logger')('CONSENSUS');
const { Block } = require('../blockchain/block');
const BlockPool = require('./block-pool');
const DB = require('../db');
const Transaction = require('../tx-pool/transaction');
const PushId = require('../db/push-id');
const ChainUtil = require('../chain-util');
const {
  WriteDbOperations,
  ReadDbOperations,
  PredefinedDbPaths,
  MessageTypes,
  GenesisSharding,
  ShardingProperties,
  ProofProperties,
  MAX_TX_BYTES,
  MAX_SHARD_REPORT,
  GenesisWhitelist,
  LIGHTWEIGHT,
} = require('../constants');
const {
  ConsensusMessageTypes,
  ConsensusConsts,
  ConsensusStatus,
  ConsensusDbPaths
} = require('./constants');
const {
  signAndSendTx,
  sendGetRequest
} = require('../server/util');

const parentChainEndpoint = GenesisSharding[ShardingProperties.PARENT_CHAIN_POC] + '/json-rpc';
const shardingPath = GenesisSharding[ShardingProperties.SHARDING_PATH];
const reportingPeriod = GenesisSharding[ShardingProperties.REPORTING_PERIOD];
const txSizeThreshold = MAX_TX_BYTES * 0.9;

class Consensus {
  constructor(server, node) {
    this.server = server;
    this.node = node;
    this.status = null;
    this.statusChangedBlockNumber = null;
    this.setter = '';
    this.setStatus(ConsensusStatus.STARTING);
    this.epochInterval = null;
    this.startingTime = 0;
    this.timeAdjustment = 0;
    this.isReporting = false;
    this.isInEpochTransition = false;
    this.state = {
      // epoch increases by 1 every EPOCH_MS,
      // and at each epoch a new proposer is pseudo-randomly selected.
      epoch: 1,
      proposer: null
    }
    // This feature is only used when LIGHTWEIGHT=true.
    this.cache = {};
    this.validatorList = Object.keys(GenesisWhitelist).sort();
    this.lastReportedBlockNumberSent = -1;
  }

  init(lastBlockWithoutProposal, isFirstNode = false) {
    const LOG_HEADER = 'init';
    const finalizedNumber = this.node.bc.lastBlockNumber();
    const genesisBlock = this.node.bc.getBlockByNumber(0);
    if (!genesisBlock) {
      logger.error(`[${LOG_HEADER}] Init error: genesis block is not found`);
      return;
    }
    this.genesisHash = genesisBlock.hash;
    const myAddr = this.node.account.address;
    try {
      const currentStake = this.getValidConsensusDeposit(myAddr);
      logger.info(`[${LOG_HEADER}] Current stake: ${currentStake}`);
      if (!currentStake) {
        const whitelist = this.getWhitelist();
        if (whitelist && whitelist[myAddr] > 0) {
          const stakeTx = this.stake(whitelist[myAddr]);
          if (isFirstNode) {
            // Add the transaction to the pool so it gets included in the block #1
            this.node.tp.addTransaction(stakeTx);
            // Broadcast this tx once it's connected to other nodes
            this.stakeTx = stakeTx;
          } else {
            this.server.executeAndBroadcastTransaction(stakeTx, MessageTypes.TRANSACTION);
          }
        } else {
          if (isFirstNode) {
<<<<<<< HEAD
            logger.error(`[${LOG_PREFIX}:${LOG_SUFFIX}] First node should stake some AIN and ` +
                'start the consensus protocol');
            process.exit(1);
          }
          logger.info(`[${LOG_PREFIX}:${LOG_SUFFIX}] Node doesn't have any stakes. ` +
              'Initialized as a non-validator.');
=======
            logger.error(`[${LOG_HEADER}] First node should stake some AIN and start the consensus protocol`);
            process.exit(1);
          }
          logger.info(`[${LOG_HEADER}] Node doesn't have any stakes. Initialized as a non-validator.`);
>>>>>>> e1ee8889
        }
      }
      this.blockPool = new BlockPool(this.node, lastBlockWithoutProposal);
      this.setStatus(ConsensusStatus.RUNNING, 'init');
      this.startEpochTransition();
<<<<<<< HEAD
      logger.info(`[${LOG_PREFIX}:${LOG_SUFFIX}] Initialized to number ${finalizedNumber} and ` +
          `epoch ${this.state.epoch}`);
=======
      logger.info(`[${LOG_HEADER}] Initialized to number ${finalizedNumber} and epoch ${this.state.epoch}`);
>>>>>>> e1ee8889
    } catch (e) {
      logger.error(`[${LOG_HEADER}] Init error: ${e}`);
      this.setStatus(ConsensusStatus.STARTING, 'init');
    }
  }

  startEpochTransition() {
    const LOG_HEADER = 'startEpochTransition';
    const genesisBlock = Block.genesis();
    this.startingTime = genesisBlock.timestamp;
    this.state.epoch = Math.ceil((Date.now() - this.startingTime) / ConsensusConsts.EPOCH_MS);
    logger.info(`[${LOG_HEADER}] Epoch initialized to ${this.state.epoch}`);

    this.setEpochTransition();
  }

  setEpochTransition() {
    const LOG_HEADER = 'setEpochTransition';
    if (this.epochInterval) {
      clearInterval(this.epochInterval);
    }
    this.epochInterval = setInterval(async () => {
      if (this.isInEpochTransition) {
        return;
      }
      this.isInEpochTransition = true;
      this.tryFinalize();
      let currentTime = Date.now();
      if (this.state.epoch % 100 === 0) {
        // adjust time
        try {
          const iNTPData = await ntpsync.ntpLocalClockDeltaPromise();
          logger.debug(`(Local Time - NTP Time) Delta = ${iNTPData.minimalNTPLatencyDelta} ms`);
          this.timeAdjustment = iNTPData.minimalNTPLatencyDelta;
        } catch (e) {
          logger.error(`ntpsync error: ${e}`);
        }
      }
      currentTime -= this.timeAdjustment;
      const absEpoch = Math.floor((currentTime - this.startingTime) / ConsensusConsts.EPOCH_MS);
      if (this.state.epoch + 1 < absEpoch) {
<<<<<<< HEAD
        logger.debug(`[${LOG_PREFIX}:${LOG_SUFFIX}] Epoch is too low: ` +
            `${this.state.epoch} / ${absEpoch}`);
      } else if (this.state.epoch + 1 > absEpoch) {
        logger.debug(`[${LOG_PREFIX}:${LOG_SUFFIX}] Epoch is too high: ` +
            `${this.state.epoch} / ${absEpoch}`);
      }
      logger.debug(`[${LOG_PREFIX}:${LOG_SUFFIX}] Updating epoch at ${currentTime}: ` +
          `${this.state.epoch} => ${absEpoch}`);
=======
        logger.debug(`[${LOG_HEADER}] Epoch is too low: ${this.state.epoch} / ${absEpoch}`);
      } else if (this.state.epoch + 1 > absEpoch) {
        logger.debug(`[${LOG_HEADER}] Epoch is too high: ${this.state.epoch} / ${absEpoch}`);
      }
      logger.debug(`[${LOG_HEADER}] Updating epoch at ${currentTime}: ${this.state.epoch} => ${absEpoch}`);
>>>>>>> e1ee8889
      // re-adjust and update epoch
      this.state.epoch = absEpoch;
      if (this.state.epoch > 1) {
        this.updateProposer();
        this.tryPropose();
      }
      this.isInEpochTransition = false;
    }, ConsensusConsts.EPOCH_MS);
  }

  stop() {
    logger.info(`Stop epochInterval.`);
    this.setStatus(ConsensusStatus.STOPPED, 'stop');
    if (this.epochInterval) {
      clearInterval(this.epochInterval);
      this.epochInterval = null;
    }
    // FIXME: reset consensus state or store last state?
  }

  updateProposer() {
    const LOG_HEADER = 'updateProposer';
    const lastNotarizedBlock = this.getLastNotarizedBlock();
    if (!lastNotarizedBlock) {
      logger.error(`[${LOG_HEADER}] Empty lastNotarizedBlock (${this.state.epoch})`);
    }
    // Need the block#1 to be finalized to have the deposits reflected in the state
    const validators = this.node.bc.lastBlockNumber() < 1
        ? lastNotarizedBlock.validators : this.getWhitelist();
    // FIXME(lia): make the seeds more secure and unpredictable
    const seed = '' + this.genesisHash + this.state.epoch;
    this.state.proposer = Consensus.selectProposer(seed, validators);
<<<<<<< HEAD
    logger.debug(`[${LOG_PREFIX}:${LOG_SUFFIX}] proposer for epoch ${this.state.epoch}: ` +
        `${this.state.proposer}`);
=======
    logger.debug(`[${LOG_HEADER}] proposer for epoch ${this.state.epoch}: ${this.state.proposer}`);
>>>>>>> e1ee8889
  }

  // Types of consensus messages:
  //  1. Proposal { value: { proposalBlock, proposalTx }, type = 'PROPOSE' }
  //  2. Vote { value: <voting tx>, type = 'VOTE' }
  handleConsensusMessage(msg) {
    const LOG_HEADER = 'handleConsensusMessage';

    if (this.status !== ConsensusStatus.RUNNING) {
<<<<<<< HEAD
      logger.debug(`[${LOG_PREFIX}:${LOG_SUFFIX}] Consensus status (${this.status}) is not ` +
          `RUNNING (${ConsensusStatus.RUNNING})`);
=======
      logger.debug(`[${LOG_HEADER}] Consensus status (${this.status}) is not RUNNING (${ConsensusStatus.RUNNING})`);
>>>>>>> e1ee8889
      return;
    }
    if (msg.type !== ConsensusMessageTypes.PROPOSE && msg.type !== ConsensusMessageTypes.VOTE) {
      logger.error(`[${LOG_HEADER}] Invalid message type: ${msg.type}`);
      return;
    }
    if (ChainUtil.isEmptyNode(msg.value)) {
      logger.error(`[${LOG_HEADER}] Invalid message value: ${msg.value}`);
      return;
    }
<<<<<<< HEAD
    logger.info(`[${LOG_PREFIX}:${LOG_SUFFIX}] Consensus state - finalized number: ` +
        `${this.node.bc.lastBlockNumber()} / epoch: ${this.state.epoch}`);
=======
    logger.info(`[${LOG_HEADER}] Consensus state - finalized number: ${this.node.bc.lastBlockNumber()} / epoch: ${this.state.epoch}`);
>>>>>>> e1ee8889
    logger.debug(`Message: ${JSON.stringify(msg.value, null, 2)}`);
    if (msg.type === ConsensusMessageTypes.PROPOSE) {
      const lastNotarizedBlock = this.getLastNotarizedBlock();
      const { proposalBlock, proposalTx } = msg.value;
      if (!proposalBlock || !proposalTx) {
<<<<<<< HEAD
        logger.error(`[${LOG_PREFIX}:${LOG_SUFFIX}] Proposal is missing required fields: ` +
            `${msg.value}`);
=======
        logger.error(`[${LOG_HEADER}] Proposal is missing required fields: ${msg.value}`);
>>>>>>> e1ee8889
        return;
      }
      if (this.node.tp.transactionTracker[proposalTx.hash]) {
        logger.debug(`[${LOG_HEADER}] Already have the proposal in my tx tracker`);
        return;
      }
      if (proposalBlock.number > lastNotarizedBlock.number + 1) {
        logger.info(`[${LOG_HEADER}] Trying to sync. Current last block number: ` +
            `${lastNotarizedBlock.number}, proposal block number ${proposalBlock.number}`);
        // I might be falling behind. Try to catch up.
        // FIXME(lia): This has a possibility of being exploited by an attacker. The attacker
        // can keep sending messages with higher numbers, making the node's status unsynced, and
        // prevent the node from getting/handling messages properly.
        // this.node.bc.syncedAfterStartup = false;

        this.server.requestChainSubsection(this.node.bc.lastBlock());
        return;
      }
      if (Consensus.isValidConsensusTx(proposalTx) &&
          this.checkProposal(proposalBlock, proposalTx)) {
        this.server.broadcastConsensusMessage(msg);
        this.tryVote(proposalBlock);
      }
    } else {
      if (this.node.tp.transactionTracker[msg.value.hash]) {
        logger.debug(`[${LOG_HEADER}] Already have the vote in my tx tracker`);
        return;
      }
      if (Consensus.isValidConsensusTx(msg.value) && this.checkVote(msg.value)) {
        this.server.broadcastConsensusMessage(msg);
      }
    }
  }

  // proposing for block #N :
  //    1. create a block (with last_votes)
  //    2. create a tx (/consensus/number/N/propose: { block_hash, ... })
  //    3. broadcast tx + block (i.e. call handleConsensusMessage())
  //    4. verify block
  //    5. execute propose tx
  //    6. Nth propose tx should be included in the N+1th block's last_votes
  createProposal() {
    const LOG_HEADER = 'createProposal';
    const longestNotarizedChain = this.getLongestNotarizedChain();
    const lastBlock = longestNotarizedChain && longestNotarizedChain.length
      ? longestNotarizedChain[longestNotarizedChain.length - 1] : this.node.bc.lastBlock();
    const blockNumber = lastBlock.number + 1;

    if (blockNumber > 1 && LIGHTWEIGHT && this.cache[blockNumber]) {
      logger.error(`Already proposed ${blockNumber} / ${this.cache[blockNumber]}`);
      return null;
    }

    const transactions = this.node.tp.getValidTransactions(longestNotarizedChain);
    const validTransactions = [];
    const invalidTransactions = [];
    const prevState = lastBlock.number === this.node.bc.lastBlockNumber()
      ? this.node.bc.backupDb : this.blockPool.hashToState.get(lastBlock.hash);
    const tempState = new DB(null, null, false, lastBlock.number - 1);
    tempState.setDbToSnapshot(prevState);
    logger.debug(`[${LOG_HEADER}] Created a temp state for tx checks`);
    const lastBlockInfo = this.blockPool.hashToBlockInfo[lastBlock.hash];
<<<<<<< HEAD
    logger.debug(`[${LOG_PREFIX}:${LOG_SUFFIX}] lastBlockInfo: ` +
        `${JSON.stringify(lastBlockInfo, null, 2)}`);
=======
    logger.debug(`[${LOG_HEADER}] lastBlockInfo: ${JSON.stringify(lastBlockInfo, null, 2)}`);
>>>>>>> e1ee8889
    // FIXME(minsu or lia): When I am behind and a newly coming node is ahead of me, then I cannot
    // get lastBlockInfo from the block-pool. So that, it is not able to create a proper block
    // proposal and also cannot pass checkProposal() where checking prevBlockInfo.notarized.
    const lastVotes = blockNumber > 1 && lastBlockInfo.votes ? [...lastBlockInfo.votes] : [];
    if (lastBlockInfo && lastBlockInfo.proposal) {
      lastVotes.unshift(lastBlockInfo.proposal);
    }
    lastVotes.forEach((voteTx) => {
      if (!ChainUtil.transactionFailed(tempState.executeTransaction(voteTx))) {
        logger.debug(`[${LOG_HEADER}] last vote: success`);
      } else {
        logger.error(`[${LOG_HEADER}] last vote: failed`);
      }
    })

<<<<<<< HEAD
    transactions.forEach((tx) => {
      logger.debug(`[${LOG_PREFIX}:${LOG_SUFFIX}] Checking tx ${JSON.stringify(tx, null, 2)}`);
=======
    transactions.forEach(tx => {
      logger.debug(`[${LOG_HEADER}] Checking tx ${JSON.stringify(tx, null, 2)}`);
>>>>>>> e1ee8889
      if (!ChainUtil.transactionFailed(tempState.executeTransaction(tx))) {
        logger.debug(`[${LOG_HEADER}] tx: success`);
        validTransactions.push(tx);
      } else {
        logger.debug(`[${LOG_HEADER}] tx: failed`);
        invalidTransactions.push(tx);
      }
    })

    // Once successfully executed txs (when submitted to tx pool) can become invalid
    // after some blocks are created. Remove those transactions from tx pool.
    this.node.tp.removeInvalidTxsFromPool(invalidTransactions);

    const myAddr = this.node.account.address;
    // Need the block#1 to be finalized to have the deposits reflected in the state
    const validators = this.node.bc.lastBlockNumber() < 1
        ? lastBlock.validators : this.getWhitelist();
    if (!validators || !(Object.keys(validators).length)) throw Error('No whitelisted validators')
    const totalAtStake = Object.values(validators).reduce(function(a, b) {
      return a + b;
    }, 0);
    const stateProofHash = LIGHTWEIGHT ? '' : tempState.getProof('/')[ProofProperties.PROOF_HASH];
    const proposalBlock = Block.createBlock(lastBlock.hash, lastVotes, validTransactions,
        blockNumber, this.state.epoch, stateProofHash, myAddr,
        validators);

    let proposalTx;
    const txOps = {
      type: WriteDbOperations.SET_VALUE,
      ref: ChainUtil.formatPath([
        ConsensusDbPaths.CONSENSUS,
        ConsensusDbPaths.NUMBER,
        blockNumber,
        ConsensusDbPaths.PROPOSE
      ]),
      value: {
        number: blockNumber,
        epoch: this.state.epoch,
        validators,
        total_at_stake: totalAtStake,
        proposer: myAddr,
        block_hash: proposalBlock.hash,
        last_hash: proposalBlock.last_hash,
        timestamp: proposalBlock.timestamp
      }
    }

    if (blockNumber <= ConsensusConsts.MAX_CONSENSUS_STATE_DB) {
      proposalTx = this.node.createTransaction({ operation: txOps }, false);
    } else {
      proposalTx = this.node.createTransaction({
        operation: {
          type: WriteDbOperations.SET,
          op_list: [
            txOps,
            {
              type: WriteDbOperations.SET_VALUE,
              ref: ChainUtil.formatPath([
                ConsensusDbPaths.CONSENSUS,
                ConsensusDbPaths.NUMBER,
                blockNumber - ConsensusConsts.MAX_CONSENSUS_STATE_DB
              ]),
              value: null
            }
          ]
        }
      }, false);
    }
    if (LIGHTWEIGHT) {
      this.cache[blockNumber] = proposalBlock.hash;
    }
    return { proposalBlock, proposalTx };
  }

  checkProposal(proposalBlock, proposalTx) {
    const LOG_HEADER = 'checkProposal';
    if (this.blockPool.hasSeenBlock(proposalBlock)) {
      logger.info(`[${LOG_HEADER}] Proposal already seen`);
      return false;
    }
    if (proposalTx.address !== proposalBlock.proposer) {
      logger.error(`[${LOG_HEADER}] Transaction signer and proposer are different`);
      return false;
    }
    const block_hash = BlockPool.getBlockHashFromTx(proposalTx);
    if (block_hash !== proposalBlock.hash) {
<<<<<<< HEAD
      logger.error(`[${LOG_PREFIX}:${LOG_SUFFIX}] The block_hash value in proposalTx ` +
          `(${block_hash}) and the actual proposalBlock's hash ` +
          `(${proposalBlock.hash}) don't match`);
=======
      logger.error(`[${LOG_HEADER}] The block_hash value in proposalTx (${block_hash}) and the actual proposalBlock's hash (${proposalBlock.hash}) don't match`);
>>>>>>> e1ee8889
      return false;
    }
    if (!LIGHTWEIGHT) {
      if (!Block.validateProposedBlock(proposalBlock)) {
        logger.error(`[${LOG_HEADER}] Proposed block didn't pass the basic checks`);
        return false;
      }
    }
    const { proposer, number, epoch, last_hash } = proposalBlock;
    if (number <= this.node.bc.lastBlockNumber()) {
<<<<<<< HEAD
      logger.info(`[${LOG_PREFIX}:${LOG_SUFFIX}] There already is a finalized block of the number`);
      logger.debug(`[${LOG_PREFIX}:${LOG_SUFFIX}] corresponding block info: ` +
          `${JSON.stringify(this.blockPool.hashToBlockInfo[proposalBlock.hash], null, 2)}`);
      if (!this.blockPool.hasSeenBlock(proposalBlock)) {
        logger.debug(`[${LOG_PREFIX}:${LOG_SUFFIX}] Adding the proposal to the blockPool` +
        'for later use');
=======
      logger.info(`[${LOG_HEADER}] There already is a finalized block of the number`);
      logger.debug(`[${LOG_HEADER}] corresponding block info: ${JSON.stringify(this.blockPool.hashToBlockInfo[proposalBlock.hash], null, 2)}`);
      if (!this.blockPool.hasSeenBlock(proposalBlock)) {
        logger.debug(`[${LOG_HEADER}] Adding the proposal to the blockPool for later use`);
>>>>>>> e1ee8889
        this.blockPool.addSeenBlock(proposalBlock, proposalTx);
      }
      return false;
    }
    // If I don't have enough votes for prevBlock, see last_votes of proposalBlock if
    // those can notarize the prevBlock (verify, execute and add the missing votes)
    let prevBlockInfo = number === 1
        ? this.node.bc.getBlockByNumber(0) : this.blockPool.hashToBlockInfo[last_hash];
    const prevBlock = number > 1 ? prevBlockInfo.block : prevBlockInfo;
<<<<<<< HEAD
    logger.debug(`[${LOG_PREFIX}:${LOG_SUFFIX}] prevBlockInfo: ` +
        `${JSON.stringify(prevBlockInfo, null, 2)}`);
    if (number !== 1 && (!prevBlockInfo || !prevBlockInfo.block)) {
      logger.debug(`[${LOG_PREFIX}:${LOG_SUFFIX}] No notarized block at number ${number - 1}` +
          `with hash ${last_hash}`);
=======
    logger.debug(`[${LOG_HEADER}] prevBlockInfo: ${JSON.stringify(prevBlockInfo, null, 2)}`);
    if (number !== 1 && (!prevBlockInfo || !prevBlockInfo.block)) {
      logger.debug(`[${LOG_HEADER}] No notarized block at number ${number - 1} with hash ${last_hash}`);
>>>>>>> e1ee8889
      return;
    }
    const validators = prevBlock.validators;
    // check that the transactions from block #1 amount to +2/3 deposits of initially whitelisted
    // validators.
    if (number === 1) {
      const majority = ConsensusConsts.MAJORITY * Object.values(validators).reduce((a, b) => {
        return a + b;
      }, 0);
      const depositTxs = Consensus.filterDepositTxs(proposalBlock.transactions);
      const depositSum = depositTxs.reduce((a, b) => {
        return a + b.operation.value;
      }, 0);
      if (depositSum < majority) {
        logger.info(`[${LOG_HEADER}] We don't have enough deposits yet`)
        this.blockPool.addSeenBlock(proposalBlock, proposalTx);
        return false;
      }
      // TODO(lia): make sure each validator staked only once at this point
      for (const depositTx of depositTxs) {
        const expectedStake = validators[depositTx.address];
        const actualStake = _.get(depositTx, 'operation.value');
        if (actualStake < expectedStake) {
<<<<<<< HEAD
          logger.error(`[${LOG_PREFIX}:${LOG_SUFFIX}] Validator ${depositTx.address} ` +
          `didn't stake enough. Expected: ${expectedStake} / Actual: ${actualStake}`);
=======
          logger.error(`[${LOG_HEADER}] Validator ${depositTx.address} didn't stake enough. ` +
              `Expected: ${expectedStake} / Actual: ${actualStake}`);
>>>>>>> e1ee8889
          return false;
        }
      }
    }
    const tempState = new DB(null, null, false, prevBlock.number - 1);
    if (number !== 1 && !prevBlockInfo.notarized) {
      // Try applying the last_votes of proposalBlock and see if that makes the prev block notarized
      const prevBlockProposal = BlockPool.filterProposal(proposalBlock.last_votes);
      if (!prevBlockProposal) {
<<<<<<< HEAD
        logger.error(`[${LOG_PREFIX}:${LOG_SUFFIX}] Proposal block is missing ` +
            'its prev block\'s proposal in last_votes');
=======
        logger.error(`[${LOG_HEADER}] Proposal block is missing its prev block's proposal in last_votes`);
>>>>>>> e1ee8889
        return false;
      }
      if (!prevBlockInfo.proposal) {
        if (number === this.node.bc.lastBlockNumber() + 1) {
          // TODO(lia): do more checks on the prevBlockProposal
          this.blockPool.addSeenBlock(prevBlockInfo.block, prevBlockProposal);
        } else {
          logger.debug(`[${LOG_HEADER}] Prev block is missing its proposal`);
          return false;
        }
      }
      let prevState = prevBlock.number === this.node.bc.lastBlockNumber()
        ? this.node.bc.backupDb : this.blockPool.hashToState.get(last_hash);
      if (!prevState) {
        prevState = this.getStateSnapshot(prevBlock);
        if (!prevState) {
          logger.error(`[${LOG_HEADER}] Previous db state doesn't exist`);
          return false;
        }
      }
      tempState.setDbToSnapshot(prevState);
      proposalBlock.last_votes.forEach((voteTx) => {
        if (voteTx.hash === prevBlockProposal.hash) return;
        if (!Consensus.isValidConsensusTx(voteTx) ||
<<<<<<< HEAD
          ChainUtil.transactionFailed(tempState.executeTransaction(voteTx))) {
          logger.info(`[${LOG_PREFIX}:${LOG_SUFFIX}] voting tx execution for prev block failed`);
=======
            ChainUtil.transactionFailed(tempState.executeTransaction(voteTx))) {
          logger.info(`[${LOG_HEADER}] voting tx execution for prev block failed`);
>>>>>>> e1ee8889
          // return;
        }
        this.blockPool.addSeenVote(voteTx);
      });
      prevBlockInfo = this.blockPool.hashToBlockInfo[last_hash];
      if (!prevBlockInfo.notarized) {
<<<<<<< HEAD
        logger.error(`[${LOG_PREFIX}:${LOG_SUFFIX}] Block's last_votes don't correctly notarize ` +
            `its previous block of number ${number - 1} with hash ${last_hash}:` +
            `\n${JSON.stringify(this.blockPool.hashToBlockInfo[last_hash], null, 2)}`);
=======
        logger.error(`[${LOG_HEADER}] Block's last_votes don't correctly notarize its previous block of number ${number - 1} with hash ${last_hash}:\n${JSON.stringify(this.blockPool.hashToBlockInfo[last_hash], null, 2)}`);
>>>>>>> e1ee8889
        return false;
      }
    }
    if (prevBlock.epoch >= epoch) {
<<<<<<< HEAD
      logger.error(`[${LOG_PREFIX}:${LOG_SUFFIX}] Previous block's epoch (${prevBlock.epoch}) ` +
          `is greater than or equal to incoming block's (${epoch})`);
=======
      logger.error(`[${LOG_HEADER}] Previous block's epoch (${prevBlock.epoch}) is greater than or equal to incoming block's (${epoch})`);
>>>>>>> e1ee8889
      return false;
    }
    const seed = '' + this.genesisHash + epoch;
    const expectedProposer = Consensus.selectProposer(seed, validators);
    if (expectedProposer !== proposer) {
<<<<<<< HEAD
      logger.error(`[${LOG_PREFIX}:${LOG_SUFFIX}] Proposer is not the expected node ` +
          `(expected: ${expectedProposer} / actual: ${proposer})`);
=======
      logger.error(`[${LOG_HEADER}] Proposer is not the expected node (expected: ${expectedProposer} / actual: ${proposer})`);
>>>>>>> e1ee8889
      return false;
    }
    // TODO(lia): Check last_votes if they indeed voted for the previous block
    // TODO(lia): Check the timestamps and nonces of the last_votes and transactions
    // TODO(lia): Implement state version control
    let prevState = prevBlock.number === this.node.bc.lastBlockNumber()
      ? this.node.bc.backupDb : this.blockPool.hashToState.get(last_hash);
    if (!prevState) {
      prevState = this.getStateSnapshot(prevBlock);
      if (!prevState) {
        logger.error(`[${LOG_HEADER}] Previous db state doesn't exist`);
        return false;
      }
    }
    tempState.setDbToSnapshot(prevState);
    if (ChainUtil.transactionFailed(tempState.executeTransaction(proposalTx))) {
      logger.error(`[${LOG_HEADER}] Failed to execute the proposal tx`);
      return false;
    }
    this.node.tp.addTransaction(new Transaction(proposalTx));
    const newState = new DB(null, null, false, prevBlock.number);
    newState.setDbToSnapshot(prevState);
    if (!newState.executeTransactionList(proposalBlock.last_votes)) {
      logger.error(`[${LOG_HEADER}] Failed to execute last votes`);
      return false;
    }
    if (!newState.executeTransactionList(proposalBlock.transactions)) {
      logger.error(`[${LOG_HEADER}] Failed to execute transactions`);
      return false;
    }
    newState.blockNumberSnapshot += 1;
    if (!LIGHTWEIGHT) {
      if (newState.getProof('/')[ProofProperties.PROOF_HASH] !== proposalBlock.stateProofHash) {
<<<<<<< HEAD
        logger.error(`[${LOG_PREFIX}:${LOG_SUFFIX}] State proof hashes don't match: ` +
            `${newState.getProof('/')[ProofProperties.PROOF_HASH]} ` +
            `/ ${proposalBlock.stateProofHash}`);
=======
        logger.error(`[${LOG_HEADER}] State proof hashes don't match: ${newState.getProof('/')[ProofProperties.PROOF_HASH]} / ${proposalBlock.stateProofHash}`);
>>>>>>> e1ee8889
        return false;
      }
    }
    this.blockPool.hashToState.set(proposalBlock.hash, newState);
    if (!this.blockPool.addSeenBlock(proposalBlock, proposalTx)) {
      return false;
    }
    if (!this.blockPool.longestNotarizedChainTips.includes(proposalBlock.last_hash)) {
<<<<<<< HEAD
      logger.error(`[${LOG_PREFIX}:${LOG_SUFFIX}] Block is not extending one of ` +
      'the longest notarized chains ' +
      `(${JSON.stringify(this.blockPool.longestNotarizedChainTips, null, 2)})`);
=======
      logger.error(`[${LOG_HEADER}] Block is not extending one of the longest notarized chains (${JSON.stringify(this.blockPool.longestNotarizedChainTips, null, 2)})`);
>>>>>>> e1ee8889
      return false;
    }
    logger.info(`[${LOG_HEADER}] proposal verified`);
    return true;
  }

  checkVote(vote) {
    const LOG_HEADER = 'checkVote';
    const blockHash = vote.operation.value.block_hash;
    const blockInfo = this.blockPool.hashToBlockInfo[blockHash];
    let block;
    if (blockInfo && blockInfo.block) {
      block = blockInfo.block
    } else if (blockHash === this.node.bc.lastBlock().hash) {
      block = this.node.bc.lastBlock();
    }
    if (!block) {
<<<<<<< HEAD
      logger.error(`[${LOG_PREFIX}:${LOG_SUFFIX}] Cannot verify the vote without the block ` +
          `it's voting for: ${blockHash} / ${JSON.stringify(blockInfo, null, 2)}`);
=======
      logger.error(`[${LOG_HEADER}] Cannot verify the vote without the block it's voting for: ${blockHash} / ${JSON.stringify(blockInfo, null, 2)}`);
>>>>>>> e1ee8889
      // FIXME: ask for the block from peers
      return false;
    }
    const tempState = this.getStateSnapshot(block);
    if (!tempState) {
<<<<<<< HEAD
      logger.debug(`[${LOG_PREFIX}:${LOG_SUFFIX}] No state snapshot available for vote ` +
          `${JSON.stringify(vote)}`);
=======
      logger.debug(`[${LOG_HEADER}] No state snapshot available for vote ${JSON.stringify(vote)}`);
>>>>>>> e1ee8889
      return false;
    }
    if (ChainUtil.transactionFailed(tempState.executeTransaction(vote))) {
      logger.error(`[${LOG_HEADER}] Failed to execute the voting tx`);
      return false;
    }
    this.node.tp.addTransaction(new Transaction(vote));
    this.blockPool.addSeenVote(vote, this.state.epoch);
    return true;
  }

  tryPropose() {
    const LOG_HEADER = 'tryPropose';
    if (this.votedForEpoch(this.state.epoch)) {
<<<<<<< HEAD
      logger.info(`[${LOG_PREFIX}:${LOG_SUFFIX}] Already voted for ` +
          `${this.blockPool.epochToBlock[this.state.epoch]} at epoch ${this.state.epoch} ` +
          'but trying to propose at the same epoch');
=======
      logger.info(`[${LOG_HEADER}] Already voted for ${this.blockPool.epochToBlock[this.state.epoch]} at epoch ${this.state.epoch} but trying to propose at the same epoch`);
>>>>>>> e1ee8889
      return;
    }
    if (ainUtil.areSameAddresses(this.state.proposer, this.node.account.address)) {
      logger.info(`[${LOG_HEADER}] I'm the proposer`);
      try {
        const proposal = this.createProposal();
        if (proposal !== null) {
          this.handleConsensusMessage({ value: proposal, type: ConsensusMessageTypes.PROPOSE });
        }
      } catch (e) {
        logger.error(`Error while creating a proposal: ${e}`);
      }
    } else {
      logger.info(`[${LOG_HEADER}] Not my turn`);
    }
  }

  tryVote(proposalBlock) {
<<<<<<< HEAD
    const LOG_SUFFIX = 'tryVote';
    logger.info(`[${LOG_PREFIX}:${LOG_SUFFIX}] Trying to vote for ${proposalBlock.number} / ` +
        `${proposalBlock.epoch} / ${proposalBlock.hash}`)
=======
    const LOG_HEADER = 'tryVote';
    logger.info(`[${LOG_HEADER}] Trying to vote for ${proposalBlock.number} / ${proposalBlock.epoch} / ${proposalBlock.hash}`)
>>>>>>> e1ee8889
    if (this.votedForEpoch(proposalBlock.epoch)) {
      logger.info(`[${LOG_HEADER}] Already voted for epoch ${proposalBlock.epoch}`);
      return;
    }
    if (proposalBlock.epoch < this.state.epoch) {
<<<<<<< HEAD
      logger.info(`[${LOG_PREFIX}:${LOG_SUFFIX}] Possibly a stale proposal ` +
          `(${proposalBlock.epoch} / ${this.state.epoch})`);
=======
      logger.info(`[${LOG_HEADER}] Possibly a stale proposal (${proposalBlock.epoch} / ${this.state.epoch})`);
>>>>>>> e1ee8889
      // FIXME
    }
    this.vote(proposalBlock);
  }

  vote(block) {
    const myAddr = this.node.account.address;
    // Need the block#1 to be finalized to have the deposits reflected in the state
    const myStake = this.node.bc.lastBlockNumber() < 1
      ? block.validators[myAddr] : this.getWhitelist()[myAddr];
    if (!myStake) {
      return;
    }
    const voteTx = this.node.createTransaction({
      operation: {
        type: WriteDbOperations.SET_VALUE,
        ref: ChainUtil.formatPath([
          ConsensusDbPaths.CONSENSUS,
          ConsensusDbPaths.NUMBER,
          block.number,
          ConsensusDbPaths.VOTE,
          myAddr
        ]),
        value: {
          [ConsensusDbPaths.BLOCK_HASH]: block.hash,
          [ConsensusDbPaths.STAKE]: myStake
        }
      }
    }, false);

    this.handleConsensusMessage({ value: voteTx, type: ConsensusMessageTypes.VOTE });
  }

  // If there's a notarized chain that ends with 3 blocks, which have 3 consecutive epoch numbers,
  // finalize up to second to the last block of that notarized chain.
  tryFinalize() {
<<<<<<< HEAD
    const LOG_SUFFIX = 'tryFinalize';
    const finalizableChain = this.blockPool.getFinalizableChain();
    logger.debug(`[${LOG_PREFIX}:${LOG_SUFFIX}] finalizableChain: ` +
        `${JSON.stringify(finalizableChain, null, 2)}`);
    if (!finalizableChain || !finalizableChain.length) {
      logger.debug(`[${LOG_PREFIX}:${LOG_SUFFIX}] ` +
          'No notarized chain with 3 consecutive epochs yet');
=======
    const LOG_HEADER = 'tryFinalize';
    let finalizableChain = this.blockPool.getFinalizableChain();
    logger.debug(`[${LOG_HEADER}] finalizableChain: ${JSON.stringify(finalizableChain, null, 2)}`);
    if (!finalizableChain || !finalizableChain.length) {
      logger.debug(`[${LOG_HEADER}] No notarized chain with 3 consecutive epochs yet`);
>>>>>>> e1ee8889
      return;
    }
    // Discard the last block (but save it for a future finalization)
    for (let i = 0; i < finalizableChain.length - 1; i++) {
      const blockToFinalize = finalizableChain[i];
      if (blockToFinalize.number <= this.node.bc.lastBlockNumber()) {
        continue;
      }
      if (this.node.addNewBlock(blockToFinalize)) {
<<<<<<< HEAD
        logger.info(`[${LOG_PREFIX}:${LOG_SUFFIX}] Finalizing a block of number ` +
            `${blockToFinalize.number} and hash ${blockToFinalize.hash}`);
      } else {
        logger.error(`[${LOG_PREFIX}:${LOG_SUFFIX}] Failed to finalize a block: ` +
            `${JSON.stringify(this.state.blockToFinalize, null, 2)}`);
=======
        logger.info(`[${LOG_HEADER}] Finalizing a block of number ${blockToFinalize.number} and hash ${blockToFinalize.hash}`);
      } else {
        logger.error(`[${LOG_HEADER}] Failed to finalize a block: ${JSON.stringify(this.state.blockToFinalize, null, 2)}`);
>>>>>>> e1ee8889
        // FIXME: Stop consensus?
        return;
      }
    }
    this.blockPool.cleanUpAfterFinalization(finalizableChain[finalizableChain.length - 2]);
    this.reportStateProofHashes();
  }

  catchUp(blockList) {
    const LOG_HEADER = 'catchUp';
    if (!blockList || !blockList.length) return;
    let lastVerifiedBlock;
<<<<<<< HEAD
    blockList.forEach((blockInfo) => {
      logger.debug(`[${LOG_PREFIX}:${LOG_SUFFIX}] Adding notarized chain's block: ` +
          `${JSON.stringify(blockInfo, null, 2)}`);
      const lastNotarizedBlock = this.getLastNotarizedBlock();
      logger.info(`[${LOG_PREFIX}:${LOG_SUFFIX}] Current lastNotarizedBlock: ` +
          `${lastNotarizedBlock.number} / ${lastNotarizedBlock.epoch}`);
      if (!blockInfo.block || !blockInfo.proposal ||
          blockInfo.block.number < lastNotarizedBlock.number) {
=======
    blockList.forEach(blockInfo => {
      logger.debug(`[${LOG_HEADER}] Adding notarized chain's block: ${JSON.stringify(blockInfo, null, 2)}`);
      let lastNotarizedBlock = this.getLastNotarizedBlock();
      logger.info(`[${LOG_HEADER}] Current lastNotarizedBlock: ${lastNotarizedBlock.number} / ${lastNotarizedBlock.epoch}`);
      if (!blockInfo.block || !blockInfo.proposal || blockInfo.block.number < lastNotarizedBlock.number) {
>>>>>>> e1ee8889
        return;
      }
      if (this.checkProposal(blockInfo.block, blockInfo.proposal) ||
          this.blockPool.hasSeenBlock(blockInfo.block)) {
        if (blockInfo.votes) {
          blockInfo.votes.forEach((vote) => {
            this.blockPool.addSeenVote(vote);
          });
        }
        if (!lastVerifiedBlock || lastVerifiedBlock.epoch < blockInfo.block.epoch) {
          lastVerifiedBlock = blockInfo.block;
        }
      }
    });

    this.tryFinalize();
    // Try voting for the last block
    if (lastVerifiedBlock) {
<<<<<<< HEAD
      logger.info(`[${LOG_PREFIX}:${LOG_SUFFIX}] voting for the last verified block: ` +
          `${lastVerifiedBlock.number} / ${lastVerifiedBlock.epoch}`);
=======
      logger.info(`[${LOG_HEADER}] voting for the last verified block: ${lastVerifiedBlock.number} / ${lastVerifiedBlock.epoch}`);
>>>>>>> e1ee8889
      this.tryVote(lastVerifiedBlock);
    }
  }

  getLongestNotarizedChain() {
    const lastNotarizedBlock = this.getLastNotarizedBlock();
    return this.blockPool.getExtendingChain(lastNotarizedBlock.hash);
  }

  // Returns the last block of the longest notarized chain that was proposed
  // in the most recent epoch.
  getLastNotarizedBlock() {
    const LOG_HEADER = 'getLastNotarizedBlock';
    let candidate = this.node.bc.lastBlock();
<<<<<<< HEAD
    logger.debug(`[${LOG_PREFIX}:${LOG_SUFFIX}] longestNotarizedChainTips: ` +
        `${JSON.stringify(this.blockPool.longestNotarizedChainTips, null, 2)}`);
    this.blockPool.longestNotarizedChainTips.forEach((chainTip) => {
=======
    logger.debug(`[${LOG_HEADER}] longestNotarizedChainTips: ${JSON.stringify(this.blockPool.longestNotarizedChainTips, null, 2)}`);
    this.blockPool.longestNotarizedChainTips.forEach(chainTip => {
>>>>>>> e1ee8889
      const block = _.get(this.blockPool.hashToBlockInfo[chainTip], 'block');
      if (!block) return;
      if (block.epoch > candidate.epoch) candidate = block;
    });
    return candidate;
  }

  getCatchUpInfo() {
    let res = [];
    if (!this.blockPool) {
      return res;
    }
    this.blockPool.longestNotarizedChainTips.forEach((chainTip) => {
      const chain = this.blockPool.getExtendingChain(chainTip, true);
      res = _.unionWith(res, chain, (a, b) => _.get(a, 'block.hash') === _.get(b, 'block.hash'));
    });
    return res;
  }

  getStateSnapshot(block) {
    const LOG_HEADER = 'getStateSnapshot';
    const lastFinalizedHash = this.node.bc.lastBlock().hash;
    const chain = [];
    let currBlock = block;
    let blockHash = currBlock.hash;
    while (currBlock && blockHash !== '' && blockHash !== lastFinalizedHash &&
      !this.blockPool.hashToState.has(blockHash)) {
      chain.unshift(currBlock);
      // previous block of currBlock
      currBlock = _.get(this.blockPool.hashToBlockInfo[currBlock.last_hash], 'block');
      blockHash = currBlock ? currBlock.hash : '';
    }
    if (!currBlock || blockHash === '') {
<<<<<<< HEAD
      logger.error(`[${LOG_PREFIX}:${LOG_SUFFIX}] No currBlock (${currBlock}) or blockHash` +
          `(${blockHash})`);
=======
      logger.error(`[${LOG_HEADER}] No currBlock (${currBlock}) or blockHash (${blockHash})`);
>>>>>>> e1ee8889
      return null;
    }
    const snapshot = new DB(null, null, false, (chain.length ? chain[0].number : block.number));
    if (this.blockPool.hashToState.has(blockHash)) {
      snapshot.setDbToSnapshot(this.blockPool.hashToState.get(blockHash));
    } else if (blockHash === lastFinalizedHash) {
      snapshot.setDbToSnapshot(this.node.bc.backupDb);
    }
    while (chain.length) {
      // apply last_votes and transactions
      const block = chain.shift();
      logger.debug(`[[${LOG_HEADER}] applying block ${JSON.stringify(block)}`);
      snapshot.executeTransactionList(block.last_votes);
      snapshot.executeTransactionList(block.transactions);
      snapshot.blockNumberSnapshot = block.number;
    }
    return snapshot;
  }

  // FIXME: check from the corresponding previous state?
  getValidatorsVotedFor(blockHash) {
    const LOG_HEADER = 'getValidatorsVotedFor';
    const blockInfo = this.blockPool.hashToBlockInfo[blockHash];
    if (!blockInfo || !blockInfo.votes || !blockInfo.votes.length) {
      logger.error(`[${LOG_HEADER}] No validators voted`);
      throw Error('No validators voted');
    }
<<<<<<< HEAD
    logger.debug(`[${LOG_PREFIX}:${LOG_SUFFIX}] current epoch: ${this.state.epoch}\nblock hash: ` +
        `${blockHash}\nvotes: ${JSON.stringify(blockInfo.votes, null, 2)}`);
=======
    logger.debug(`[${LOG_HEADER}] current epoch: ${this.state.epoch}\nblock hash: ${blockHash}\nvotes: ${JSON.stringify(blockInfo.votes, null, 2)}`);
>>>>>>> e1ee8889
    const validators = {};
    blockInfo.votes.forEach((vote) => {
      validators[vote.address] = _.get(vote, 'operation.value.stake');
    });

    return validators;
  }

  getWhitelist() {
    return LIGHTWEIGHT ? GenesisWhitelist : this.node.db.getValue(ChainUtil.formatPath([
      ConsensusDbPaths.CONSENSUS,
      ConsensusDbPaths.WHITELIST
    ])) || {};
  }

  getValidConsensusDeposit(address) {
    const deposit = this.node.db.getValue(ChainUtil.formatPath([
      PredefinedDbPaths.DEPOSIT_ACCOUNTS_CONSENSUS,
      address
    ]));

    if (deposit && deposit.value > 0 && deposit.expire_at > Date.now() + ConsensusConsts.DAY_MS) {
      return deposit.value;
    }

    return 0;
  }

  votedForEpoch(epoch) {
    const blockHash = this.blockPool.epochToBlock[epoch];
    if (!blockHash) return false;
    const blockInfo = this.blockPool.hashToBlockInfo[blockHash];
    if (!blockInfo || !blockInfo.votes) return false;
    const myAddr = this.node.account.address;
    return blockInfo.votes.filter((vote) => vote.address === myAddr).length > 0;
  }

  stake(amount) {
    const LOG_HEADER = 'stake';
    if (!amount || amount <= 0) {
      logger.error(`[${LOG_HEADER}] Invalid staking amount received: ${amount}`);
      return null;
    }

    const depositTx = this.node.createTransaction({
      operation: {
        type: WriteDbOperations.SET_VALUE,
        ref: ChainUtil.formatPath([
          PredefinedDbPaths.DEPOSIT_CONSENSUS,
          this.node.account.address,
          PushId.generate(),
          PredefinedDbPaths.DEPOSIT_VALUE
        ]),
        value: amount
      }
    }, false);
    return depositTx;
  }

  async reportStateProofHashes() {
    if (!this.node.isShardReporter) {
      return;
    }
    const lastFinalizedBlock = this.node.bc.lastBlock();
    const lastFinalizedBlockNumber = lastFinalizedBlock ? lastFinalizedBlock.number : -1;
    if (lastFinalizedBlockNumber < this.lastReportedBlockNumberSent + reportingPeriod) {
      // Too early.
      return;
    }
    const lastReportedBlockNumberConfirmed = await this.getLastReportedBlockNumber();
    if (lastReportedBlockNumberConfirmed === null) {
      // Try next time.
      return;
    }
    if (this.isReporting) {
      return;
    }
    this.isReporting = true;
    try {
      let blockNumberToReport = lastReportedBlockNumberConfirmed + 1;
      const opList = [];
      while (blockNumberToReport <= lastFinalizedBlockNumber) {
        if (sizeof(opList) >= txSizeThreshold) {
          break;
        }
        const block = blockNumberToReport === lastFinalizedBlockNumber
          ? lastFinalizedBlock : this.node.bc.getBlockByNumber(blockNumberToReport);
        if (!block) {
<<<<<<< HEAD
          logger.error(`[${LOG_PREFIX}] Failed to fetch block of number ${blockNumberToReport} ` +
              'while reporting');
=======
          logger.error(`Failed to fetch block of number ${blockNumberToReport} while reporting`);
>>>>>>> e1ee8889
          break;
        }
        opList.push({
          type: WriteDbOperations.SET_VALUE,
          ref: `${shardingPath}/${ShardingProperties.SHARD}/` +
            `${ShardingProperties.PROOF_HASH_MAP}/${blockNumberToReport}/` +
            `${ShardingProperties.PROOF_HASH}`,
          value: block.stateProofHash
        });
        this.lastReportedBlockNumberSent = blockNumberToReport;
        if (blockNumberToReport >= MAX_SHARD_REPORT) {
          // Remove old reports
          opList.push({
            type: WriteDbOperations.SET_VALUE,
            ref: `${shardingPath}/${ShardingProperties.SHARD}/` +
              `${ShardingProperties.PROOF_HASH_MAP}/` +
              `${blockNumberToReport - MAX_SHARD_REPORT}/` +
              `${ShardingProperties.PROOF_HASH}`,
            value: null
          });
        }
        blockNumberToReport++;
      }
      logger.debug(`Reporting op_list: ${JSON.stringify(opList, null, 2)}`);
      if (opList.length > 0) {
        const tx = {
          operation: {
            type: WriteDbOperations.SET,
            op_list: opList,
          },
          timestamp: Date.now(),
          nonce: -1
        };
        // TODO(lia): save the blockNumber - txHash mapping at /sharding/reports of the child state
        await signAndSendTx(
            parentChainEndpoint,
            tx,
            Buffer.from(this.node.account.private_key, 'hex')
        );
      }
    } catch (e) {
      logger.error(`Failed to report state proof hashes: ${e}`);
    }
    this.isReporting = false;
  }

  async getLastReportedBlockNumber() {
    const resp = await sendGetRequest(
        parentChainEndpoint,
        'ain_get',
        {
          type: ReadDbOperations.GET_VALUE,
          ref: `${shardingPath}/${ShardingProperties.SHARD}/` +
          `${ShardingProperties.PROOF_HASH_MAP}/${ShardingProperties.LATEST}`
        }
    );
    return _.get(resp, 'data.result.result', null);
  }

  isRunning() {
    return this.status === ConsensusStatus.RUNNING;
  }

  setStatus(status, setter = '') {
<<<<<<< HEAD
    const LOG_SUFFIX = 'setStatus';
    logger.info(`[${LOG_PREFIX}:${LOG_SUFFIX}] setting consensus status from ${this.status} to ` +
      `${status} (setter = ${setter})`);
=======
    const LOG_HEADER = 'setStatus';
    logger.info(`[${LOG_HEADER}] setting consensus status from ${this.status} to ` +
        `${status} (setter = ${setter})`);
>>>>>>> e1ee8889
    this.status = status;
    this.statusChangedBlockNumber = this.node.bc.lastBlockNumber();
    this.setter = setter;
  }

  /**
   * Dumps the raw consensus and block pool's states
   * {
   *   consensus: {
   *     epoch,
   *     proposer
   *   },
   *   block_pool: {
   *     hashToBlockInfo,
   *     hashToState,
   *     hashToNextBlockSet,
   *     epochToBlock,
   *     numberToBlock,
   *     longestNotarizedChainTips
   *   }
   * }
   */
  getRawState() {
    const result = {};
    result.consensus = Object.assign({}, this.state, { status: this.status });
    if (this.blockPool) {
      result.block_pool = {
        hashToBlockInfo: this.blockPool.hashToBlockInfo,
        hashToState: Array.from(this.blockPool.hashToState.keys()),
        hashToNextBlockSet: Object.keys(this.blockPool.hashToNextBlockSet)
            .reduce((acc, curr) => {
              return Object.assign(acc, { [curr]: [...this.blockPool.hashToNextBlockSet[curr]] })
            }, {}),
        epochToBlock: Object.keys(this.blockPool.epochToBlock),
        numberToBlock: Object.keys(this.blockPool.numberToBlock),
        longestNotarizedChainTips: this.blockPool.longestNotarizedChainTips
      }
    }
    return result;
  }

  /**
   * Returns the basic status of consensus to see if blocks are being produced
   * {
   *   health
   *   status
   *   epoch
   * }
   */
  getState() {
    const lastFinalizedBlock = this.node.bc.lastBlock();
    let health;
    if (!lastFinalizedBlock) {
      health = false;
    } else {
      health =
          (this.state.epoch - lastFinalizedBlock.epoch) < ConsensusConsts.HEALTH_THRESHOLD_EPOCH;
    }
    return { health, status: this.status, epoch: this.state.epoch };
  }

  static selectProposer(seed, validators) {
<<<<<<< HEAD
    const LOG_SUFFIX = 'selectProposer';
    logger.debug(`[${LOG_PREFIX}:${LOG_SUFFIX}] seed: ${seed}, validators: ` +
        `${JSON.stringify(validators)}`);
=======
    const LOG_HEADER = 'selectProposer';
    logger.debug(`[${LOG_HEADER}] seed: ${seed}, validators: ${JSON.stringify(validators)}`);
>>>>>>> e1ee8889
    const alphabeticallyOrderedValidators = Object.keys(validators).sort();
    const totalAtStake = Object.values(validators).reduce((a, b) => {
      return a + b;
    }, 0);
    const randomNumGenerator = seedrandom(seed);
    const targetValue = randomNumGenerator() * totalAtStake;
    let cumulative = 0;
    for (let i = 0; i < alphabeticallyOrderedValidators.length; i++) {
      cumulative += validators[alphabeticallyOrderedValidators[i]];
      if (cumulative > targetValue) {
        logger.info(`Proposer is ${alphabeticallyOrderedValidators[i]}`);
        return alphabeticallyOrderedValidators[i];
      }
    }
<<<<<<< HEAD
    logger.error(`[${LOG_PREFIX}:${LOG_SUFFIX}] Failed to get the proposer.\nvalidators: ` +
        `${alphabeticallyOrderedValidators}\n` +
=======
    logger.error(`[${LOG_HEADER}] Failed to get the proposer.\nvalidators: ${alphabeticallyOrderedValidators}\n` +
>>>>>>> e1ee8889
        `totalAtStake: ${totalAtStake}\nseed: ${seed}\ntargetValue: ${targetValue}`);
    return null;
  }

  static isValidConsensusTx(tx) {
    if (!tx.operation) return false;
    const consensusTxPrefix = ChainUtil.formatPath(
        [ConsensusDbPaths.CONSENSUS, ConsensusDbPaths.NUMBER]);
    if (tx.operation.type === WriteDbOperations.SET_VALUE) {
      return tx.operation.ref.startsWith(consensusTxPrefix);
    } else if (tx.operation.type === WriteDbOperations.SET) {
      const opList = tx.operation.op_list;
      if (!opList || opList.length !== 2) {
        return false;
      }
      opList.forEach((op) => {
        if (!op.ref.startsWith(consensusTxPrefix)) return false;
      })
      return true;
    } else {
      return false;
    }
  }

  static filterDepositTxs(txs) {
    return txs.filter((tx) => {
      const ref = _.get(tx, 'operation.ref');
      return ref && ref.startsWith(`/${PredefinedDbPaths.DEPOSIT_CONSENSUS}`) &&
        _.get(tx, 'operation.type') === WriteDbOperations.SET_VALUE;
    });
  }
}

module.exports = Consensus;<|MERGE_RESOLUTION|>--- conflicted
+++ resolved
@@ -91,30 +91,19 @@
           }
         } else {
           if (isFirstNode) {
-<<<<<<< HEAD
-            logger.error(`[${LOG_PREFIX}:${LOG_SUFFIX}] First node should stake some AIN and ` +
+            logger.error(`[${LOG_HEADER}] First node should stake some AIN and ` +
                 'start the consensus protocol');
             process.exit(1);
           }
-          logger.info(`[${LOG_PREFIX}:${LOG_SUFFIX}] Node doesn't have any stakes. ` +
+          logger.info(`[${LOG_HEADER}] Node doesn't have any stakes. ` +
               'Initialized as a non-validator.');
-=======
-            logger.error(`[${LOG_HEADER}] First node should stake some AIN and start the consensus protocol`);
-            process.exit(1);
-          }
-          logger.info(`[${LOG_HEADER}] Node doesn't have any stakes. Initialized as a non-validator.`);
->>>>>>> e1ee8889
         }
       }
       this.blockPool = new BlockPool(this.node, lastBlockWithoutProposal);
       this.setStatus(ConsensusStatus.RUNNING, 'init');
       this.startEpochTransition();
-<<<<<<< HEAD
-      logger.info(`[${LOG_PREFIX}:${LOG_SUFFIX}] Initialized to number ${finalizedNumber} and ` +
+      logger.info(`[${LOG_HEADER}] Initialized to number ${finalizedNumber} and ` +
           `epoch ${this.state.epoch}`);
-=======
-      logger.info(`[${LOG_HEADER}] Initialized to number ${finalizedNumber} and epoch ${this.state.epoch}`);
->>>>>>> e1ee8889
     } catch (e) {
       logger.error(`[${LOG_HEADER}] Init error: ${e}`);
       this.setStatus(ConsensusStatus.STARTING, 'init');
@@ -156,22 +145,12 @@
       currentTime -= this.timeAdjustment;
       const absEpoch = Math.floor((currentTime - this.startingTime) / ConsensusConsts.EPOCH_MS);
       if (this.state.epoch + 1 < absEpoch) {
-<<<<<<< HEAD
-        logger.debug(`[${LOG_PREFIX}:${LOG_SUFFIX}] Epoch is too low: ` +
-            `${this.state.epoch} / ${absEpoch}`);
-      } else if (this.state.epoch + 1 > absEpoch) {
-        logger.debug(`[${LOG_PREFIX}:${LOG_SUFFIX}] Epoch is too high: ` +
-            `${this.state.epoch} / ${absEpoch}`);
-      }
-      logger.debug(`[${LOG_PREFIX}:${LOG_SUFFIX}] Updating epoch at ${currentTime}: ` +
-          `${this.state.epoch} => ${absEpoch}`);
-=======
         logger.debug(`[${LOG_HEADER}] Epoch is too low: ${this.state.epoch} / ${absEpoch}`);
       } else if (this.state.epoch + 1 > absEpoch) {
         logger.debug(`[${LOG_HEADER}] Epoch is too high: ${this.state.epoch} / ${absEpoch}`);
       }
-      logger.debug(`[${LOG_HEADER}] Updating epoch at ${currentTime}: ${this.state.epoch} => ${absEpoch}`);
->>>>>>> e1ee8889
+      logger.debug(`[${LOG_HEADER}] Updating epoch at ${currentTime}: ${this.state.epoch} ` +
+          `=> ${absEpoch}`);
       // re-adjust and update epoch
       this.state.epoch = absEpoch;
       if (this.state.epoch > 1) {
@@ -204,12 +183,7 @@
     // FIXME(lia): make the seeds more secure and unpredictable
     const seed = '' + this.genesisHash + this.state.epoch;
     this.state.proposer = Consensus.selectProposer(seed, validators);
-<<<<<<< HEAD
-    logger.debug(`[${LOG_PREFIX}:${LOG_SUFFIX}] proposer for epoch ${this.state.epoch}: ` +
-        `${this.state.proposer}`);
-=======
     logger.debug(`[${LOG_HEADER}] proposer for epoch ${this.state.epoch}: ${this.state.proposer}`);
->>>>>>> e1ee8889
   }
 
   // Types of consensus messages:
@@ -219,12 +193,8 @@
     const LOG_HEADER = 'handleConsensusMessage';
 
     if (this.status !== ConsensusStatus.RUNNING) {
-<<<<<<< HEAD
-      logger.debug(`[${LOG_PREFIX}:${LOG_SUFFIX}] Consensus status (${this.status}) is not ` +
-          `RUNNING (${ConsensusStatus.RUNNING})`);
-=======
-      logger.debug(`[${LOG_HEADER}] Consensus status (${this.status}) is not RUNNING (${ConsensusStatus.RUNNING})`);
->>>>>>> e1ee8889
+      logger.debug(`[${LOG_HEADER}] Consensus status (${this.status}) is not RUNNING ` +
+          `(${ConsensusStatus.RUNNING})`);
       return;
     }
     if (msg.type !== ConsensusMessageTypes.PROPOSE && msg.type !== ConsensusMessageTypes.VOTE) {
@@ -235,23 +205,14 @@
       logger.error(`[${LOG_HEADER}] Invalid message value: ${msg.value}`);
       return;
     }
-<<<<<<< HEAD
-    logger.info(`[${LOG_PREFIX}:${LOG_SUFFIX}] Consensus state - finalized number: ` +
+    logger.info(`[${LOG_HEADER}] Consensus state - finalized number: ` +
         `${this.node.bc.lastBlockNumber()} / epoch: ${this.state.epoch}`);
-=======
-    logger.info(`[${LOG_HEADER}] Consensus state - finalized number: ${this.node.bc.lastBlockNumber()} / epoch: ${this.state.epoch}`);
->>>>>>> e1ee8889
     logger.debug(`Message: ${JSON.stringify(msg.value, null, 2)}`);
     if (msg.type === ConsensusMessageTypes.PROPOSE) {
       const lastNotarizedBlock = this.getLastNotarizedBlock();
       const { proposalBlock, proposalTx } = msg.value;
       if (!proposalBlock || !proposalTx) {
-<<<<<<< HEAD
-        logger.error(`[${LOG_PREFIX}:${LOG_SUFFIX}] Proposal is missing required fields: ` +
-            `${msg.value}`);
-=======
         logger.error(`[${LOG_HEADER}] Proposal is missing required fields: ${msg.value}`);
->>>>>>> e1ee8889
         return;
       }
       if (this.node.tp.transactionTracker[proposalTx.hash]) {
@@ -314,12 +275,7 @@
     tempState.setDbToSnapshot(prevState);
     logger.debug(`[${LOG_HEADER}] Created a temp state for tx checks`);
     const lastBlockInfo = this.blockPool.hashToBlockInfo[lastBlock.hash];
-<<<<<<< HEAD
-    logger.debug(`[${LOG_PREFIX}:${LOG_SUFFIX}] lastBlockInfo: ` +
-        `${JSON.stringify(lastBlockInfo, null, 2)}`);
-=======
     logger.debug(`[${LOG_HEADER}] lastBlockInfo: ${JSON.stringify(lastBlockInfo, null, 2)}`);
->>>>>>> e1ee8889
     // FIXME(minsu or lia): When I am behind and a newly coming node is ahead of me, then I cannot
     // get lastBlockInfo from the block-pool. So that, it is not able to create a proper block
     // proposal and also cannot pass checkProposal() where checking prevBlockInfo.notarized.
@@ -335,13 +291,8 @@
       }
     })
 
-<<<<<<< HEAD
-    transactions.forEach((tx) => {
-      logger.debug(`[${LOG_PREFIX}:${LOG_SUFFIX}] Checking tx ${JSON.stringify(tx, null, 2)}`);
-=======
     transactions.forEach(tx => {
       logger.debug(`[${LOG_HEADER}] Checking tx ${JSON.stringify(tx, null, 2)}`);
->>>>>>> e1ee8889
       if (!ChainUtil.transactionFailed(tempState.executeTransaction(tx))) {
         logger.debug(`[${LOG_HEADER}] tx: success`);
         validTransactions.push(tx);
@@ -428,13 +379,8 @@
     }
     const block_hash = BlockPool.getBlockHashFromTx(proposalTx);
     if (block_hash !== proposalBlock.hash) {
-<<<<<<< HEAD
-      logger.error(`[${LOG_PREFIX}:${LOG_SUFFIX}] The block_hash value in proposalTx ` +
-          `(${block_hash}) and the actual proposalBlock's hash ` +
-          `(${proposalBlock.hash}) don't match`);
-=======
-      logger.error(`[${LOG_HEADER}] The block_hash value in proposalTx (${block_hash}) and the actual proposalBlock's hash (${proposalBlock.hash}) don't match`);
->>>>>>> e1ee8889
+      logger.error(`[${LOG_HEADER}] The block_hash value in proposalTx (${block_hash}) and ` +
+          `the actual proposalBlock's hash (${proposalBlock.hash}) don't match`);
       return false;
     }
     if (!LIGHTWEIGHT) {
@@ -445,19 +391,11 @@
     }
     const { proposer, number, epoch, last_hash } = proposalBlock;
     if (number <= this.node.bc.lastBlockNumber()) {
-<<<<<<< HEAD
-      logger.info(`[${LOG_PREFIX}:${LOG_SUFFIX}] There already is a finalized block of the number`);
-      logger.debug(`[${LOG_PREFIX}:${LOG_SUFFIX}] corresponding block info: ` +
+      logger.info(`[${LOG_HEADER}] There already is a finalized block of the number`);
+      logger.debug(`[${LOG_HEADER}] corresponding block info: ` +
           `${JSON.stringify(this.blockPool.hashToBlockInfo[proposalBlock.hash], null, 2)}`);
       if (!this.blockPool.hasSeenBlock(proposalBlock)) {
-        logger.debug(`[${LOG_PREFIX}:${LOG_SUFFIX}] Adding the proposal to the blockPool` +
-        'for later use');
-=======
-      logger.info(`[${LOG_HEADER}] There already is a finalized block of the number`);
-      logger.debug(`[${LOG_HEADER}] corresponding block info: ${JSON.stringify(this.blockPool.hashToBlockInfo[proposalBlock.hash], null, 2)}`);
-      if (!this.blockPool.hasSeenBlock(proposalBlock)) {
         logger.debug(`[${LOG_HEADER}] Adding the proposal to the blockPool for later use`);
->>>>>>> e1ee8889
         this.blockPool.addSeenBlock(proposalBlock, proposalTx);
       }
       return false;
@@ -467,17 +405,10 @@
     let prevBlockInfo = number === 1
         ? this.node.bc.getBlockByNumber(0) : this.blockPool.hashToBlockInfo[last_hash];
     const prevBlock = number > 1 ? prevBlockInfo.block : prevBlockInfo;
-<<<<<<< HEAD
-    logger.debug(`[${LOG_PREFIX}:${LOG_SUFFIX}] prevBlockInfo: ` +
-        `${JSON.stringify(prevBlockInfo, null, 2)}`);
-    if (number !== 1 && (!prevBlockInfo || !prevBlockInfo.block)) {
-      logger.debug(`[${LOG_PREFIX}:${LOG_SUFFIX}] No notarized block at number ${number - 1}` +
-          `with hash ${last_hash}`);
-=======
     logger.debug(`[${LOG_HEADER}] prevBlockInfo: ${JSON.stringify(prevBlockInfo, null, 2)}`);
     if (number !== 1 && (!prevBlockInfo || !prevBlockInfo.block)) {
-      logger.debug(`[${LOG_HEADER}] No notarized block at number ${number - 1} with hash ${last_hash}`);
->>>>>>> e1ee8889
+      logger.debug(`[${LOG_HEADER}] No notarized block at number ${number - 1} with ` +
+          `hash ${last_hash}`);
       return;
     }
     const validators = prevBlock.validators;
@@ -501,13 +432,8 @@
         const expectedStake = validators[depositTx.address];
         const actualStake = _.get(depositTx, 'operation.value');
         if (actualStake < expectedStake) {
-<<<<<<< HEAD
-          logger.error(`[${LOG_PREFIX}:${LOG_SUFFIX}] Validator ${depositTx.address} ` +
-          `didn't stake enough. Expected: ${expectedStake} / Actual: ${actualStake}`);
-=======
           logger.error(`[${LOG_HEADER}] Validator ${depositTx.address} didn't stake enough. ` +
               `Expected: ${expectedStake} / Actual: ${actualStake}`);
->>>>>>> e1ee8889
           return false;
         }
       }
@@ -517,12 +443,8 @@
       // Try applying the last_votes of proposalBlock and see if that makes the prev block notarized
       const prevBlockProposal = BlockPool.filterProposal(proposalBlock.last_votes);
       if (!prevBlockProposal) {
-<<<<<<< HEAD
-        logger.error(`[${LOG_PREFIX}:${LOG_SUFFIX}] Proposal block is missing ` +
-            'its prev block\'s proposal in last_votes');
-=======
-        logger.error(`[${LOG_HEADER}] Proposal block is missing its prev block's proposal in last_votes`);
->>>>>>> e1ee8889
+        logger.error(`[${LOG_HEADER}] Proposal block is missing its prev block's proposal ` +
+            'in last_votes');
         return false;
       }
       if (!prevBlockInfo.proposal) {
@@ -547,47 +469,30 @@
       proposalBlock.last_votes.forEach((voteTx) => {
         if (voteTx.hash === prevBlockProposal.hash) return;
         if (!Consensus.isValidConsensusTx(voteTx) ||
-<<<<<<< HEAD
-          ChainUtil.transactionFailed(tempState.executeTransaction(voteTx))) {
-          logger.info(`[${LOG_PREFIX}:${LOG_SUFFIX}] voting tx execution for prev block failed`);
-=======
             ChainUtil.transactionFailed(tempState.executeTransaction(voteTx))) {
           logger.info(`[${LOG_HEADER}] voting tx execution for prev block failed`);
->>>>>>> e1ee8889
           // return;
         }
         this.blockPool.addSeenVote(voteTx);
       });
       prevBlockInfo = this.blockPool.hashToBlockInfo[last_hash];
       if (!prevBlockInfo.notarized) {
-<<<<<<< HEAD
-        logger.error(`[${LOG_PREFIX}:${LOG_SUFFIX}] Block's last_votes don't correctly notarize ` +
-            `its previous block of number ${number - 1} with hash ${last_hash}:` +
-            `\n${JSON.stringify(this.blockPool.hashToBlockInfo[last_hash], null, 2)}`);
-=======
-        logger.error(`[${LOG_HEADER}] Block's last_votes don't correctly notarize its previous block of number ${number - 1} with hash ${last_hash}:\n${JSON.stringify(this.blockPool.hashToBlockInfo[last_hash], null, 2)}`);
->>>>>>> e1ee8889
+        logger.error(`[${LOG_HEADER}] Block's last_votes don't correctly notarize ` +
+            `its previous block of number ${number - 1} with hash ` +
+            `${last_hash}:\n${JSON.stringify(this.blockPool.hashToBlockInfo[last_hash], null, 2)}`);
         return false;
       }
     }
     if (prevBlock.epoch >= epoch) {
-<<<<<<< HEAD
-      logger.error(`[${LOG_PREFIX}:${LOG_SUFFIX}] Previous block's epoch (${prevBlock.epoch}) ` +
-          `is greater than or equal to incoming block's (${epoch})`);
-=======
-      logger.error(`[${LOG_HEADER}] Previous block's epoch (${prevBlock.epoch}) is greater than or equal to incoming block's (${epoch})`);
->>>>>>> e1ee8889
+      logger.error(`[${LOG_HEADER}] Previous block's epoch (${prevBlock.epoch}) is greater than` +
+          `or equal to incoming block's (${epoch})`);
       return false;
     }
     const seed = '' + this.genesisHash + epoch;
     const expectedProposer = Consensus.selectProposer(seed, validators);
     if (expectedProposer !== proposer) {
-<<<<<<< HEAD
-      logger.error(`[${LOG_PREFIX}:${LOG_SUFFIX}] Proposer is not the expected node ` +
-          `(expected: ${expectedProposer} / actual: ${proposer})`);
-=======
-      logger.error(`[${LOG_HEADER}] Proposer is not the expected node (expected: ${expectedProposer} / actual: ${proposer})`);
->>>>>>> e1ee8889
+      logger.error(`[${LOG_HEADER}] Proposer is not the expected node (expected: ` +
+          `${expectedProposer} / actual: ${proposer})`);
       return false;
     }
     // TODO(lia): Check last_votes if they indeed voted for the previous block
@@ -621,13 +526,9 @@
     newState.blockNumberSnapshot += 1;
     if (!LIGHTWEIGHT) {
       if (newState.getProof('/')[ProofProperties.PROOF_HASH] !== proposalBlock.stateProofHash) {
-<<<<<<< HEAD
-        logger.error(`[${LOG_PREFIX}:${LOG_SUFFIX}] State proof hashes don't match: ` +
-            `${newState.getProof('/')[ProofProperties.PROOF_HASH]} ` +
-            `/ ${proposalBlock.stateProofHash}`);
-=======
-        logger.error(`[${LOG_HEADER}] State proof hashes don't match: ${newState.getProof('/')[ProofProperties.PROOF_HASH]} / ${proposalBlock.stateProofHash}`);
->>>>>>> e1ee8889
+        logger.error(`[${LOG_HEADER}] State proof hashes don't match: ` +
+            `${newState.getProof('/')[ProofProperties.PROOF_HASH]} / ` +
+            `${proposalBlock.stateProofHash}`);
         return false;
       }
     }
@@ -636,13 +537,8 @@
       return false;
     }
     if (!this.blockPool.longestNotarizedChainTips.includes(proposalBlock.last_hash)) {
-<<<<<<< HEAD
-      logger.error(`[${LOG_PREFIX}:${LOG_SUFFIX}] Block is not extending one of ` +
-      'the longest notarized chains ' +
-      `(${JSON.stringify(this.blockPool.longestNotarizedChainTips, null, 2)})`);
-=======
-      logger.error(`[${LOG_HEADER}] Block is not extending one of the longest notarized chains (${JSON.stringify(this.blockPool.longestNotarizedChainTips, null, 2)})`);
->>>>>>> e1ee8889
+      logger.error(`[${LOG_HEADER}] Block is not extending one of the longest notarized chains ` +
+          `(${JSON.stringify(this.blockPool.longestNotarizedChainTips, null, 2)})`);
       return false;
     }
     logger.info(`[${LOG_HEADER}] proposal verified`);
@@ -660,23 +556,14 @@
       block = this.node.bc.lastBlock();
     }
     if (!block) {
-<<<<<<< HEAD
-      logger.error(`[${LOG_PREFIX}:${LOG_SUFFIX}] Cannot verify the vote without the block ` +
-          `it's voting for: ${blockHash} / ${JSON.stringify(blockInfo, null, 2)}`);
-=======
-      logger.error(`[${LOG_HEADER}] Cannot verify the vote without the block it's voting for: ${blockHash} / ${JSON.stringify(blockInfo, null, 2)}`);
->>>>>>> e1ee8889
+      logger.error(`[${LOG_HEADER}] Cannot verify the vote without the block it's voting for: ` +
+          `${blockHash} / ${JSON.stringify(blockInfo, null, 2)}`);
       // FIXME: ask for the block from peers
       return false;
     }
     const tempState = this.getStateSnapshot(block);
     if (!tempState) {
-<<<<<<< HEAD
-      logger.debug(`[${LOG_PREFIX}:${LOG_SUFFIX}] No state snapshot available for vote ` +
-          `${JSON.stringify(vote)}`);
-=======
       logger.debug(`[${LOG_HEADER}] No state snapshot available for vote ${JSON.stringify(vote)}`);
->>>>>>> e1ee8889
       return false;
     }
     if (ChainUtil.transactionFailed(tempState.executeTransaction(vote))) {
@@ -691,13 +578,9 @@
   tryPropose() {
     const LOG_HEADER = 'tryPropose';
     if (this.votedForEpoch(this.state.epoch)) {
-<<<<<<< HEAD
-      logger.info(`[${LOG_PREFIX}:${LOG_SUFFIX}] Already voted for ` +
+      logger.info(`[${LOG_HEADER}] Already voted for ` +
           `${this.blockPool.epochToBlock[this.state.epoch]} at epoch ${this.state.epoch} ` +
           'but trying to propose at the same epoch');
-=======
-      logger.info(`[${LOG_HEADER}] Already voted for ${this.blockPool.epochToBlock[this.state.epoch]} at epoch ${this.state.epoch} but trying to propose at the same epoch`);
->>>>>>> e1ee8889
       return;
     }
     if (ainUtil.areSameAddresses(this.state.proposer, this.node.account.address)) {
@@ -716,25 +599,16 @@
   }
 
   tryVote(proposalBlock) {
-<<<<<<< HEAD
-    const LOG_SUFFIX = 'tryVote';
-    logger.info(`[${LOG_PREFIX}:${LOG_SUFFIX}] Trying to vote for ${proposalBlock.number} / ` +
+    const LOG_HEADER = 'tryVote';
+    logger.info(`[${LOG_HEADER}] Trying to vote for ${proposalBlock.number} / ` +
         `${proposalBlock.epoch} / ${proposalBlock.hash}`)
-=======
-    const LOG_HEADER = 'tryVote';
-    logger.info(`[${LOG_HEADER}] Trying to vote for ${proposalBlock.number} / ${proposalBlock.epoch} / ${proposalBlock.hash}`)
->>>>>>> e1ee8889
     if (this.votedForEpoch(proposalBlock.epoch)) {
       logger.info(`[${LOG_HEADER}] Already voted for epoch ${proposalBlock.epoch}`);
       return;
     }
     if (proposalBlock.epoch < this.state.epoch) {
-<<<<<<< HEAD
-      logger.info(`[${LOG_PREFIX}:${LOG_SUFFIX}] Possibly a stale proposal ` +
-          `(${proposalBlock.epoch} / ${this.state.epoch})`);
-=======
-      logger.info(`[${LOG_HEADER}] Possibly a stale proposal (${proposalBlock.epoch} / ${this.state.epoch})`);
->>>>>>> e1ee8889
+      logger.info(`[${LOG_HEADER}] Possibly a stale proposal (${proposalBlock.epoch} / ` +
+          `${this.state.epoch})`);
       // FIXME
     }
     this.vote(proposalBlock);
@@ -771,21 +645,11 @@
   // If there's a notarized chain that ends with 3 blocks, which have 3 consecutive epoch numbers,
   // finalize up to second to the last block of that notarized chain.
   tryFinalize() {
-<<<<<<< HEAD
-    const LOG_SUFFIX = 'tryFinalize';
-    const finalizableChain = this.blockPool.getFinalizableChain();
-    logger.debug(`[${LOG_PREFIX}:${LOG_SUFFIX}] finalizableChain: ` +
-        `${JSON.stringify(finalizableChain, null, 2)}`);
-    if (!finalizableChain || !finalizableChain.length) {
-      logger.debug(`[${LOG_PREFIX}:${LOG_SUFFIX}] ` +
-          'No notarized chain with 3 consecutive epochs yet');
-=======
     const LOG_HEADER = 'tryFinalize';
     let finalizableChain = this.blockPool.getFinalizableChain();
     logger.debug(`[${LOG_HEADER}] finalizableChain: ${JSON.stringify(finalizableChain, null, 2)}`);
     if (!finalizableChain || !finalizableChain.length) {
       logger.debug(`[${LOG_HEADER}] No notarized chain with 3 consecutive epochs yet`);
->>>>>>> e1ee8889
       return;
     }
     // Discard the last block (but save it for a future finalization)
@@ -795,17 +659,11 @@
         continue;
       }
       if (this.node.addNewBlock(blockToFinalize)) {
-<<<<<<< HEAD
-        logger.info(`[${LOG_PREFIX}:${LOG_SUFFIX}] Finalizing a block of number ` +
-            `${blockToFinalize.number} and hash ${blockToFinalize.hash}`);
+        logger.info(`[${LOG_HEADER}] Finalizing a block of number ${blockToFinalize.number} and ` +
+            `hash ${blockToFinalize.hash}`);
       } else {
-        logger.error(`[${LOG_PREFIX}:${LOG_SUFFIX}] Failed to finalize a block: ` +
+        logger.error(`[${LOG_HEADER}] Failed to finalize a block: ` +
             `${JSON.stringify(this.state.blockToFinalize, null, 2)}`);
-=======
-        logger.info(`[${LOG_HEADER}] Finalizing a block of number ${blockToFinalize.number} and hash ${blockToFinalize.hash}`);
-      } else {
-        logger.error(`[${LOG_HEADER}] Failed to finalize a block: ${JSON.stringify(this.state.blockToFinalize, null, 2)}`);
->>>>>>> e1ee8889
         // FIXME: Stop consensus?
         return;
       }
@@ -818,22 +676,14 @@
     const LOG_HEADER = 'catchUp';
     if (!blockList || !blockList.length) return;
     let lastVerifiedBlock;
-<<<<<<< HEAD
-    blockList.forEach((blockInfo) => {
-      logger.debug(`[${LOG_PREFIX}:${LOG_SUFFIX}] Adding notarized chain's block: ` +
+    blockList.forEach(blockInfo => {
+      logger.debug(`[${LOG_HEADER}] Adding notarized chain's block: ` +
           `${JSON.stringify(blockInfo, null, 2)}`);
-      const lastNotarizedBlock = this.getLastNotarizedBlock();
-      logger.info(`[${LOG_PREFIX}:${LOG_SUFFIX}] Current lastNotarizedBlock: ` +
+      let lastNotarizedBlock = this.getLastNotarizedBlock();
+      logger.info(`[${LOG_HEADER}] Current lastNotarizedBlock: ` +
           `${lastNotarizedBlock.number} / ${lastNotarizedBlock.epoch}`);
       if (!blockInfo.block || !blockInfo.proposal ||
           blockInfo.block.number < lastNotarizedBlock.number) {
-=======
-    blockList.forEach(blockInfo => {
-      logger.debug(`[${LOG_HEADER}] Adding notarized chain's block: ${JSON.stringify(blockInfo, null, 2)}`);
-      let lastNotarizedBlock = this.getLastNotarizedBlock();
-      logger.info(`[${LOG_HEADER}] Current lastNotarizedBlock: ${lastNotarizedBlock.number} / ${lastNotarizedBlock.epoch}`);
-      if (!blockInfo.block || !blockInfo.proposal || blockInfo.block.number < lastNotarizedBlock.number) {
->>>>>>> e1ee8889
         return;
       }
       if (this.checkProposal(blockInfo.block, blockInfo.proposal) ||
@@ -852,12 +702,8 @@
     this.tryFinalize();
     // Try voting for the last block
     if (lastVerifiedBlock) {
-<<<<<<< HEAD
-      logger.info(`[${LOG_PREFIX}:${LOG_SUFFIX}] voting for the last verified block: ` +
+      logger.info(`[${LOG_HEADER}] voting for the last verified block: ` +
           `${lastVerifiedBlock.number} / ${lastVerifiedBlock.epoch}`);
-=======
-      logger.info(`[${LOG_HEADER}] voting for the last verified block: ${lastVerifiedBlock.number} / ${lastVerifiedBlock.epoch}`);
->>>>>>> e1ee8889
       this.tryVote(lastVerifiedBlock);
     }
   }
@@ -872,14 +718,9 @@
   getLastNotarizedBlock() {
     const LOG_HEADER = 'getLastNotarizedBlock';
     let candidate = this.node.bc.lastBlock();
-<<<<<<< HEAD
-    logger.debug(`[${LOG_PREFIX}:${LOG_SUFFIX}] longestNotarizedChainTips: ` +
+    logger.debug(`[${LOG_HEADER}] longestNotarizedChainTips: ` +
         `${JSON.stringify(this.blockPool.longestNotarizedChainTips, null, 2)}`);
-    this.blockPool.longestNotarizedChainTips.forEach((chainTip) => {
-=======
-    logger.debug(`[${LOG_HEADER}] longestNotarizedChainTips: ${JSON.stringify(this.blockPool.longestNotarizedChainTips, null, 2)}`);
     this.blockPool.longestNotarizedChainTips.forEach(chainTip => {
->>>>>>> e1ee8889
       const block = _.get(this.blockPool.hashToBlockInfo[chainTip], 'block');
       if (!block) return;
       if (block.epoch > candidate.epoch) candidate = block;
@@ -913,12 +754,7 @@
       blockHash = currBlock ? currBlock.hash : '';
     }
     if (!currBlock || blockHash === '') {
-<<<<<<< HEAD
-      logger.error(`[${LOG_PREFIX}:${LOG_SUFFIX}] No currBlock (${currBlock}) or blockHash` +
-          `(${blockHash})`);
-=======
       logger.error(`[${LOG_HEADER}] No currBlock (${currBlock}) or blockHash (${blockHash})`);
->>>>>>> e1ee8889
       return null;
     }
     const snapshot = new DB(null, null, false, (chain.length ? chain[0].number : block.number));
@@ -946,12 +782,8 @@
       logger.error(`[${LOG_HEADER}] No validators voted`);
       throw Error('No validators voted');
     }
-<<<<<<< HEAD
-    logger.debug(`[${LOG_PREFIX}:${LOG_SUFFIX}] current epoch: ${this.state.epoch}\nblock hash: ` +
-        `${blockHash}\nvotes: ${JSON.stringify(blockInfo.votes, null, 2)}`);
-=======
-    logger.debug(`[${LOG_HEADER}] current epoch: ${this.state.epoch}\nblock hash: ${blockHash}\nvotes: ${JSON.stringify(blockInfo.votes, null, 2)}`);
->>>>>>> e1ee8889
+    logger.debug(`[${LOG_HEADER}] current epoch: ${this.state.epoch}\nblock hash: ${blockHash}` +
+        `\nvotes: ${JSON.stringify(blockInfo.votes, null, 2)}`);
     const validators = {};
     blockInfo.votes.forEach((vote) => {
       validators[vote.address] = _.get(vote, 'operation.value.stake');
@@ -1040,12 +872,7 @@
         const block = blockNumberToReport === lastFinalizedBlockNumber
           ? lastFinalizedBlock : this.node.bc.getBlockByNumber(blockNumberToReport);
         if (!block) {
-<<<<<<< HEAD
-          logger.error(`[${LOG_PREFIX}] Failed to fetch block of number ${blockNumberToReport} ` +
-              'while reporting');
-=======
           logger.error(`Failed to fetch block of number ${blockNumberToReport} while reporting`);
->>>>>>> e1ee8889
           break;
         }
         opList.push({
@@ -1110,15 +937,9 @@
   }
 
   setStatus(status, setter = '') {
-<<<<<<< HEAD
-    const LOG_SUFFIX = 'setStatus';
-    logger.info(`[${LOG_PREFIX}:${LOG_SUFFIX}] setting consensus status from ${this.status} to ` +
-      `${status} (setter = ${setter})`);
-=======
     const LOG_HEADER = 'setStatus';
     logger.info(`[${LOG_HEADER}] setting consensus status from ${this.status} to ` +
         `${status} (setter = ${setter})`);
->>>>>>> e1ee8889
     this.status = status;
     this.statusChangedBlockNumber = this.node.bc.lastBlockNumber();
     this.setter = setter;
@@ -1181,14 +1002,8 @@
   }
 
   static selectProposer(seed, validators) {
-<<<<<<< HEAD
-    const LOG_SUFFIX = 'selectProposer';
-    logger.debug(`[${LOG_PREFIX}:${LOG_SUFFIX}] seed: ${seed}, validators: ` +
-        `${JSON.stringify(validators)}`);
-=======
     const LOG_HEADER = 'selectProposer';
     logger.debug(`[${LOG_HEADER}] seed: ${seed}, validators: ${JSON.stringify(validators)}`);
->>>>>>> e1ee8889
     const alphabeticallyOrderedValidators = Object.keys(validators).sort();
     const totalAtStake = Object.values(validators).reduce((a, b) => {
       return a + b;
@@ -1203,12 +1018,8 @@
         return alphabeticallyOrderedValidators[i];
       }
     }
-<<<<<<< HEAD
-    logger.error(`[${LOG_PREFIX}:${LOG_SUFFIX}] Failed to get the proposer.\nvalidators: ` +
+    logger.error(`[${LOG_HEADER}] Failed to get the proposer.\nvalidators: ` +
         `${alphabeticallyOrderedValidators}\n` +
-=======
-    logger.error(`[${LOG_HEADER}] Failed to get the proposer.\nvalidators: ${alphabeticallyOrderedValidators}\n` +
->>>>>>> e1ee8889
         `totalAtStake: ${totalAtStake}\nseed: ${seed}\ntargetValue: ${targetValue}`);
     return null;
   }
