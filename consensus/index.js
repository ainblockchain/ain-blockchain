--- conflicted
+++ resolved
@@ -13,20 +13,15 @@
 const {
   DEBUG,
   WriteDbOperations,
-<<<<<<< HEAD
   ReadDbOperations,
   PredefinedDbPaths,
   MessageTypes,
   GenesisSharding,
   ShardingProperties,
   ShardingProtocols,
+  ProofProperties,
   MAX_TX_BYTES,
   MAX_SHARD_REPORT
-=======
-  PredefinedDbPaths,
-  MessageTypes,
-  ProofProperties
->>>>>>> 3e2c4f7d
 } = require('../constants');
 const { ConsensusMessageTypes, ConsensusConsts, ConsensusStatus, ConsensusDbPaths }
   = require('./constants');
