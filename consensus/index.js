--- conflicted
+++ resolved
@@ -138,7 +138,6 @@
       if (this.isInEpochTransition) {
         return;
       }
-<<<<<<< HEAD
       try {
         const lastBlock = this.node.bc.lastBlock();
         if (lastBlock && lastBlock.number > 0 && !this.isHealthy(lastBlock) &&
@@ -150,20 +149,6 @@
               `(${number} / ${epoch} / ${this.epoch} / ${this.lastEpochTransitionRenewed})`);
           this.setEpochTransition();
           return;
-=======
-      this.isInEpochTransition = true;
-      this.node.tryFinalizeChain();
-      let currentTime = Date.now();
-      if (NodeConfigs.HOSTING_ENV !== 'local' && this.epoch % 100 === 0) {
-        // adjust time
-        try {
-          const iNTPData = await ntpsync.ntpLocalClockDeltaPromise();
-          logger.debug(`(Local Time - NTP Time) Delta = ${iNTPData.minimalNTPLatencyDelta} ms`);
-          this.timeAdjustment = iNTPData.minimalNTPLatencyDelta;
-          this.ntpData = { ...iNTPData, syncedAt: Date.now() };
-        } catch (err) {
-          logger.error(`ntpsync error: ${err} ${err.stack}`);
->>>>>>> 4559fd8a
         }
         this.isInEpochTransition = true;
         this.node.tryFinalizeChain();
