--- conflicted
+++ resolved
@@ -1427,13 +1427,7 @@
                             "path": "/test/test_function_triggering/allowed_path/.last_tx/value",
                             "result": {
                               "code": 0,
-<<<<<<< HEAD
-                              "gas_amount": {
-                                "service": 1
-                              }
-=======
                               "gas_amount": 1,
->>>>>>> 87f2cb76
                             }
                           }
                         ],
