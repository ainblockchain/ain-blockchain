const chai = require('chai');

const BlockchainNode = require('../node');
const VersionUtil = require('../common/version-util');
const P2pClient = require('../p2p');
const {
  PORT,
  P2P_PORT,
  DEFAULT_MAX_OUTBOUND,
  DEFAULT_MAX_INBOUND,
  CONSENSUS_PROTOCOL_VERSION,
  CURRENT_PROTOCOL_VERSION,
  PROTOCOL_VERSION_MAP,
  DATA_PROTOCOL_VERSION
} = require('../common/constants');

const expect = chai.expect;
const assert = chai.assert;

const { min, max } = VersionUtil.matchVersions(PROTOCOL_VERSION_MAP, CURRENT_PROTOCOL_VERSION);
const minProtocolVersion = min === undefined ? CURRENT_PROTOCOL_VERSION : min;
const maxProtocolVersion = max;

const node = new BlockchainNode();

describe("p2p", () => {
  let p2pClient;
  let p2pServer;
  before(() => {
    p2pClient = new P2pClient(node, minProtocolVersion, maxProtocolVersion);
    p2pServer = p2pClient.server;
    p2pServer.listen();
  });

  after(() => {
    p2pClient.stop();
  });

  describe("server status", () => {
    describe("getIpAddress", () => {
      it("gets ip address", async () => {
        const actual = await p2pServer.getIpAddress();
        const ipAddressRegex = /^((25[0-5]|2[0-4][0-9]|[01]?[0-9][0-9]?)\.){3}(25[0-5]|2[0-4][0-9]|[01]?[0-9][0-9]?)$/;
        expect(ipAddressRegex.test(actual)).to.be.true;
      });
    });

    describe("setUpIpAddresses", () => {
      it("sets ip address", async () => {
        const ipAddressRegex = /^((25[0-5]|2[0-4][0-9]|[01]?[0-9][0-9]?)\.){3}(25[0-5]|2[0-4][0-9]|[01]?[0-9][0-9]?)$/;
        expect(ipAddressRegex.test(p2pServer.node.ipAddrInternal)).to.be.true;
        expect(ipAddressRegex.test(p2pServer.node.ipAddrExternal)).to.be.true;
      });
    });

    describe("getNodeAddress", () => {
      it("gets node address", () => {
        expect(p2pServer.getNodeAddress()).to.equal(p2pServer.node.account.address);
      });
    });

    describe("getNodePrivateKey", () => {
      it("gets node private key address", () => {
        expect(p2pServer.getNodePrivateKey()).to.equal(p2pServer.node.account.private_key);
      });
    });

    describe("getExternalIp", () => {
      it("gets external IP address", () => {
        expect(p2pServer.getExternalIp()).to.equal(p2pServer.node.ipAddrExternal);
      });
    });

    describe("getProtocolInfo", () => {
      it("gets external IP address", () => {
        const actual = {
          COMPATIBLE_MAX_PROTOCOL_VERSION: maxProtocolVersion,
          COMPATIBLE_MIN_PROTOCOL_VERSION: minProtocolVersion,
          CONSENSUS_PROTOCOL_VERSION: CONSENSUS_PROTOCOL_VERSION,
          CURRENT_PROTOCOL_VERSION: CURRENT_PROTOCOL_VERSION,
          DATA_PROTOCOL_VERSION: DATA_PROTOCOL_VERSION
        };
        assert.deepEqual(actual, p2pServer.getProtocolInfo());
      });
    });

    describe("getStateVersionStatus", () => {
      it("gets initial state version status", () => {
        const actual = {
          numVersions: 2,
          versionList: ['EMPTY', 'NODE:-1'],
          finalVersion: null,
        };
        assert.deepEqual(actual, p2pServer.getStateVersionStatus());
      });
    });

    describe("getConsensusStatus", () => {
      it("gets initial consensus state", () => {
        const actual = {
          health: false,
          state: 'STARTING',
          stateNumeric: 0,
          epoch: 1,
          longestNotarizedChainTipsSize: 0
        };
        assert.deepEqual(actual, p2pServer.getConsensusStatus());
      });
    });

    describe("getBlockStatus", () => {
      it("gets initial block status", () => {
        const actual = { number: -1, epoch: -1, timestamp: -1 };
        const expected = p2pServer.getBlockStatus();
        delete expected.elapsedTimeMs;
        assert.deepEqual(actual, expected);
      });
    });

    describe("getNodeStatus", () => {
      it("gets initial node status", () => {
        const actual = {
          address: p2pServer.getNodeAddress(),
          state: 'STARTING',
          stateNumeric: 0,
          nonce: null,
          dbStatus: {
<<<<<<< HEAD
            stateInfo: { tree_height: 0, tree_size: 0 },
            stateProof: { '.proof_hash': null }
=======
            stateInfo: {
              tree_height: 0,
              tree_size: 0,
              tree_bytes: 0
            },
            stateProof: {
              '.proof_hash': null
            }
>>>>>>> f0a76df1
          },
          stateVersionStatus: {
            numVersions: 2,
            versionList: [ 'EMPTY', 'NODE:-1' ],
            finalVersion: null
          }
        };
        assert.deepEqual(actual, p2pServer.getNodeStatus());
      });
    });

    describe("getDiskUsage", () => {
      it("gets initial disk usage (it depends on the machine)", () => {
        const actual = {
          available: 113007648768,
          free: 235339354112,
          total: 250685575168,
          used: 15346221056
        };
        assert.deepEqual(Object.keys(actual), Object.keys(p2pServer.getDiskUsage()));
      });
    });

    describe("getCpuUsage", () => {
      it("gets initial cpu usage (it depends on the machine)", () => {
        const actual = { free: 3174023060, usage: 313233920, total: 3487256980 };
        assert.deepEqual(Object.keys(actual), Object.keys(p2pServer.getCpuUsage()));
      });
    });

    describe("getMemoryUsage", () => {
      it("gets initial memory usage (it depends on the machine)", () => {
        const actual = {
          os: { free: 211546112, usage: 16968323072, total: 17179869184 },
          heap: {
            rss: 80953344,
            heapTotal: 56041472,
            heapUsed: 27042840,
            external: 2038194
          },
          heapStats: {
            total_heap_size: 56041472,
            total_heap_size_executable: 835584,
            total_physical_size: 37052632,
            total_available_size: 2170221688,
            used_heap_size: 27042960,
            heap_size_limit: 2197815296,
            malloced_memory: 155800,
            peak_malloced_memory: 6718576,
            does_zap_garbage: 0,
            number_of_native_contexts: 2,
            number_of_detached_contexts: 0
          }
        };
        const expected = p2pServer.getMemoryUsage();
        assert.deepEqual(Object.keys(actual), Object.keys(expected));
        assert.deepEqual(Object.keys(actual.os), Object.keys(expected.os));
        // NOTE(minsulee2): Since the actual.heap part have in difference between the node version
        // (> 12.16) and (<= 12.17), which newly includes arrayBuffers info as well.
        // See also: the issue #419(https://github.com/ainblockchain/ain-blockchain/issues/419)
        expect(Object.keys(expected.heap)).include.members(Object.keys(actual.heap));
        assert.deepEqual(Object.keys(actual.heapStats), Object.keys(expected.heapStats));
      });
    });

    describe("getRuntimeInfo (it depends on the machine)", () => {
      it("gets runtime information", () => {
        const actual = {
          process: {
            version: 'v12.16.0',
            platform: 'darwin',
            pid: 17424,
            uptime: 0,
            v8Version: '7.8.279.23-node.31'
          },
          os: {
            hostname: 'XXXXX-MacBookPro.local',
            type: 'Darwin',
            release: '20.4.0',
            uptime: 892864
          },
          env: {
            NETWORK_OPTIMIZATION: undefined,
            GENESIS_CONFIGS_DIR: undefined,
            MIN_NUM_VALIDATORS: undefined,
            MAX_NUM_VALIDATORS: undefined,
            ACCOUNT_INDEX: undefined,
            P2P_PORT: undefined,
            PORT: undefined,
            HOSTING_ENV: undefined,
            DEBUG: undefined
          }
        };
        const expected = p2pServer.getRuntimeInfo();
        assert.deepEqual(Object.keys(actual), Object.keys(expected));
        assert.deepEqual(Object.keys(actual.process), Object.keys(expected.process));
        assert.deepEqual(Object.keys(actual.os), Object.keys(expected.os));
        assert.deepEqual(Object.keys(actual.env), Object.keys(expected.env));
      });
    });

    describe("getTxStatus", () => {
      it("gets initial tx status", () => {
        const actual = { txPoolSize: 0, txTrackerSize: 0 };
        assert.deepEqual(Object.keys(actual), Object.keys(p2pServer.getTxStatus()));
      });
    });

    describe("getShardingStatus", () => {
      it("gets initial sharding status", () => {
        const actual = {};
        assert.deepEqual(Object.keys(actual), Object.keys(p2pServer.getShardingStatus()));
      });
    });
  });

  describe("client status", () => {
    describe("initConnections", () => {
      it("sets maxOutbound", () => {
        expect(p2pClient.maxOutbound).to.equal(DEFAULT_MAX_OUTBOUND);
      });

      it("sets maxInbound", () => {
        expect(p2pClient.maxInbound).to.equal(DEFAULT_MAX_INBOUND);
      });
    });

    describe("getConnectionStatus", () => {
      it("shows initial values of connection status", () => {
        const actual = {
          maxInbound: DEFAULT_MAX_OUTBOUND,
          maxOutbound: DEFAULT_MAX_INBOUND,
          numInbound: 0,
          numOutbound: 0,
          incomingPeers: [],
          outgoingPeers: [],
        };
        assert.deepEqual(actual, p2pClient.getConnectionStatus());
      });
    });

    describe("getNetworkStatus", () => {
      it("shows initial values of connection status", () => {
        const extIp = p2pClient.server.getExternalIp();
        const url = new URL(`ws://${extIp}:${P2P_PORT}`);
        const p2pUrl = url.toString();
        url.protocol = 'http:';
        url.port = PORT;
        const clientApiUrl = url.toString();
        url.pathname = 'json-rpc';
        const jsonRpcUrl = url.toString();
        const actual = {
          ip: extIp,
          p2p: {
            url: p2pUrl,
            port: P2P_PORT,
          },
          clientApi: {
            url: clientApiUrl,
            port: PORT,
          },
          jsonRpc: {
            url: jsonRpcUrl,
            port: PORT,
          },
          connectionStatus: p2pClient.getConnectionStatus()
        };
        assert.deepEqual(actual, p2pClient.getNetworkStatus());
      });
    });

    describe("getStatus", () => {
      it("shows initial client status", () => {
        const blockStatus = p2pServer.getBlockStatus();
        const actual = {
          address: p2pServer.getNodeAddress(),
          updatedAt: Date.now(),
          lastBlockNumber: blockStatus.number,
          networkStatus: p2pClient.getNetworkStatus(),
          blockStatus: blockStatus,
          txStatus: p2pServer.getTxStatus(),
          consensusStatus: p2pServer.getConsensusStatus(),
          nodeStatus: p2pServer.getNodeStatus(),
          shardingStatus: p2pServer.getShardingStatus(),
          cpuStatus: p2pServer.getCpuUsage(),
          memoryStatus: p2pServer.getMemoryUsage(),
          diskStatus: p2pServer.getDiskUsage(),
          runtimeInfo: p2pServer.getRuntimeInfo(),
          protocolInfo: p2pServer.getProtocolInfo(),
        };
        assert.deepEqual(Object.keys(actual), Object.keys(p2pClient.getStatus()));
      });
    });
  });
});<|MERGE_RESOLUTION|>--- conflicted
+++ resolved
@@ -125,10 +125,6 @@
           stateNumeric: 0,
           nonce: null,
           dbStatus: {
-<<<<<<< HEAD
-            stateInfo: { tree_height: 0, tree_size: 0 },
-            stateProof: { '.proof_hash': null }
-=======
             stateInfo: {
               tree_height: 0,
               tree_size: 0,
@@ -137,7 +133,6 @@
             stateProof: {
               '.proof_hash': null
             }
->>>>>>> f0a76df1
           },
           stateVersionStatus: {
             numVersions: 2,
