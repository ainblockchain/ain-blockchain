const chai = require('chai');
const expect = chai.expect;
const assert = chai.assert;
const shuffleSeed = require('shuffle-seed');
const CommonUtil = require('../common/common-util');
const {Block} = require('../blockchain/block');
const BlockchainNode = require('../node');
const {setNodeForTesting, getTransaction, txsToDummyReceipts} = require('./test-util');
const TransactionPool = require('../tx-pool');
const {
  TransactionStates,
  BlockchainParams,
} = require('../common/constants');

describe('TransactionPool', () => {
  let node, transaction, bandwidthBudgets;
  const bandwidthBudgetPerBlock = BlockchainParams.resource.bandwidth_budget_per_block;

  beforeEach(async () => {
    node = new BlockchainNode();
    setNodeForTesting(node);
    transaction = getTransaction(node, {
      operation: {
        type: 'SET_VALUE',
        ref: 'REF',
        value: 'VALUE'
      },
      nonce: node.getNonce(),
      gas_price: 1
    });
    node.tp.addTransaction(transaction);
    bandwidthBudgets = node.tp.getBandwidthBudgets();
    await CommonUtil.sleep(1);
  });

  describe('Transaction addition', () => {
    let txToAdd;

    beforeEach(async () => {
      let initialNonce = node.getNonce();
      txToAdd = getTransaction(node, {
        operation: {
          type: 'SET_VALUE',
          ref: 'REF',
          value: 'VALUE'
        },
        nonce: initialNonce++,
        gas_price: 1
      });
    });

    it('add a pending transaction', () => {
      node.tp.addTransaction(txToAdd);
<<<<<<< HEAD
      const added = node.tp.transactions[node.account.address].find((t) => t.hash === txToAdd.hash);
      delete added.extra;
      expect(added).to.equal(txToAdd);
=======
      const addedTx = node.tp.transactions[node.account.address].find((t) => t.hash === txToAdd.hash);
      assert.deepEqual(addedTx, txToAdd);
>>>>>>> db8cb6dc
      const txInfo = node.getTransactionByHash(txToAdd.hash);
      expect(txInfo.state).to.equal(TransactionStates.PENDING);
    });

    it('add an executed transaction', () => {
      node.tp.addTransaction(txToAdd, true);
<<<<<<< HEAD
      const added = node.tp.transactions[node.account.address].find((t) => t.hash === txToAdd.hash);
      delete added.extra;
      expect(added).to.equal(txToAdd);
=======

      const addedTx = node.tp.transactions[node.account.address].find((t) => t.hash === txToAdd.hash);
      assert.deepEqual(addedTx, txToAdd);
>>>>>>> db8cb6dc
      const txInfo = node.getTransactionByHash(txToAdd.hash);
      expect(txInfo.state).to.equal(TransactionStates.EXECUTED);
    });
  });

  describe('Transaction ordering', async () => {
    let node2; let node3; let node4;

    beforeEach(async () => {
      let initialNonce = node.getNonce();
      for (let i = 0; i < 10; i++) {
        const tx = getTransaction(node, {
          operation: {
            type: 'SET_VALUE',
            ref: 'REF',
            value: 'VALUE',
          },
          nonce: initialNonce++,
          gas_price: 1
        });
        node.tp.addTransaction(tx);
        await CommonUtil.sleep(1);
      }
      // NOTE: Shuffle transactions and see if the transaction-pool can re-sort them according to
      // their proper ordering
      node.tp.transactions[node.account.address] =
          shuffleSeed.shuffle(node.tp.transactions[node.account.address]);

      node2 = new BlockchainNode();
      setNodeForTesting(node2, 1);
      node3 = new BlockchainNode();
      setNodeForTesting(node3, 2);
      node4 = new BlockchainNode();
      setNodeForTesting(node4, 3);
      const nodes = [node2, node3, node4];
      for (let j = 0; j < nodes.length; j++) {
        const curNode = nodes[j];
        let initialNonce = curNode.getNonce();
        for (let i = 0; i < 11; i++) {
          const tx = getTransaction(curNode, {
            operation: {
              type: 'SET_VALUE',
              ref: 'REF',
              value: 'VALUE',
            },
            nonce: initialNonce++,
            gas_price: 1
          });
          node.tp.addTransaction(tx);
          await CommonUtil.sleep(1);
        }
        // NOTE: Shuffle transactions and see if the transaction-pool can re-sort them according to
        // their proper ordering
        node.tp.transactions[nodes[j].account.address] =
            shuffleSeed.shuffle(node.tp.transactions[nodes[j].account.address]);
      }
    });

    describe('getValidTransactions()', () => {
      it('transactions are correctly ordered by nonces', () => {
        const validTransactions = node.tp.getValidTransactions();
        const sortedNonces1 = validTransactions.filter((tx) => {
          if (CommonUtil.areSameAddrs(tx.address, node.account.address)) {
            return tx;
          }
        }).map((tx) => {
          return tx.tx_body.nonce;
        });
        const sortedNonces2 = validTransactions.filter((tx) => {
          if (CommonUtil.areSameAddrs(tx.address, node2.account.address)) {
            return tx;
          }
        }).map((tx) => {
          return tx.tx_body.nonce;
        });
        const sortedNonces3 = validTransactions.filter((tx) => {
          if (CommonUtil.areSameAddrs(tx.address, node3.account.address)) {
            return tx;
          }
        }).map((tx) => {
          return tx.tx_body.nonce;
        });
        const sortedNonces4 = validTransactions.filter((tx) => {
          if (CommonUtil.areSameAddrs(tx.address, node4.account.address)) {
            return tx;
          }
        }).map((tx) => {
          return tx.tx_body.nonce;
        });
        assert.deepEqual(sortedNonces1, [...Array(10).keys()]);
        assert.deepEqual(sortedNonces2, [...Array(11).keys()]);
        assert.deepEqual(sortedNonces3, [...Array(11).keys()]);
        assert.deepEqual(sortedNonces4, [...Array(11).keys()]);
      });
    });

    describe('mergeTwoSortedArrays()', () => {
      it('with service txs', () => {
        assert.deepEqual(TransactionPool.mergeTwoSortedArrays([], []), []);
        assert.deepEqual(
          TransactionPool.mergeTwoSortedArrays(
            [], 
            [{tx_body: {timestamp: 1, gas_price: 1}, extra: {gas: {bandwidth: {service: 1}}}}]
          ),
          [{tx_body: {timestamp: 1, gas_price: 1}, extra: {gas: {bandwidth: {service: 1}}}}]);
        assert.deepEqual(
          TransactionPool.mergeTwoSortedArrays(
            [{tx_body: {timestamp: 1, gas_price: 1}, extra: {gas: {bandwidth: {service: 1}}}}],
            [{tx_body: {timestamp: 2, gas_price: 2}, extra: {gas: {bandwidth: {service: 1}}}}]
          ),
          [
            {tx_body: {timestamp: 2, gas_price: 2}, extra: {gas: {bandwidth: {service: 1}}}},
            {tx_body: {timestamp: 1, gas_price: 1}, extra: {gas: {bandwidth: {service: 1}}}}
          ]);
        assert.deepEqual(
          TransactionPool.mergeTwoSortedArrays(
            [{tx_body: {timestamp: 1, gas_price: 2}, extra: {gas: {bandwidth: {service: 1}}}}],
            [{tx_body: {timestamp: 2, gas_price: 1}, extra: {gas: {bandwidth: {service: 1}}}}]
          ),
          [
            {tx_body: {timestamp: 1, gas_price: 2}, extra: {gas: {bandwidth: {service: 1}}}},
            {tx_body: {timestamp: 2, gas_price: 1}, extra: {gas: {bandwidth: {service: 1}}}}
          ]);
        assert.deepEqual(
          TransactionPool.mergeTwoSortedArrays(
            [{tx_body: {timestamp: 2, gas_price: 1}, extra: {gas: {bandwidth: {service: 1}}}}],
            [{tx_body: {timestamp: 1, gas_price: 2}, extra: {gas: {bandwidth: {service: 1}}}}]
          ),
          [
            {tx_body: {timestamp: 1, gas_price: 2}, extra: {gas: {bandwidth: {service: 1}}}},
            {tx_body: {timestamp: 2, gas_price: 1}, extra: {gas: {bandwidth: {service: 1}}}}
          ]);
        assert.deepEqual(
          TransactionPool.mergeTwoSortedArrays(
            [
              {tx_body: {timestamp: 1, gas_price: 2}, extra: {gas: {bandwidth: {service: 1}}}},
              {tx_body: {timestamp: 2, gas_price: 3}, extra: {gas: {bandwidth: {service: 1}}}}
            ],
            [{tx_body: {timestamp: 3, gas_price: 1}, extra: {gas: {bandwidth: {service: 1}}}}]
          ),
          [
            {tx_body: {timestamp: 1, gas_price: 2}, extra: {gas: {bandwidth: {service: 1}}}},
            {tx_body: {timestamp: 2, gas_price: 3}, extra: {gas: {bandwidth: {service: 1}}}},
            {tx_body: {timestamp: 3, gas_price: 1}, extra: {gas: {bandwidth: {service: 1}}}}
          ]);
        assert.deepEqual(
          TransactionPool.mergeTwoSortedArrays(
            [
              {tx_body: {timestamp: 1, gas_price: 2}, extra: {gas: {bandwidth: {service: 1}}}},
              {tx_body: {timestamp: 2, gas_price: 1}, extra: {gas: {bandwidth: {service: 1}}}}
            ],
            [{tx_body: {timestamp: 3, gas_price: 3}, extra: {gas: {bandwidth: {service: 1}}}}]
          ),
          [
            {tx_body: {timestamp: 3, gas_price: 3}, extra: {gas: {bandwidth: {service: 1}}}},
            {tx_body: {timestamp: 1, gas_price: 2}, extra: {gas: {bandwidth: {service: 1}}}},
            {tx_body: {timestamp: 2, gas_price: 1}, extra: {gas: {bandwidth: {service: 1}}}}
          ]);
      });

      it('with app txs', () => {
        assert.deepEqual(
          TransactionPool.mergeTwoSortedArrays(
            [], 
            [{tx_body: {timestamp: 1, gas_price: 1}, extra: {gas: {bandwidth: {app: {app1: 1}}}}}]
          ),
          [{tx_body: {timestamp: 1, gas_price: 1}, extra: {gas: {bandwidth: {app: {app1: 1}}}}}]);
        assert.deepEqual(
          TransactionPool.mergeTwoSortedArrays(
            [{tx_body: {timestamp: 1, gas_price: 1}, extra: {gas: {bandwidth: {app: {app1: 1}}}}}],
            [{tx_body: {timestamp: 2, gas_price: 2}, extra: {gas: {bandwidth: {app: {app1: 1}}}}}]
          ),
          [
            {tx_body: {timestamp: 1, gas_price: 1}, extra: {gas: {bandwidth: {app: {app1: 1}}}}},
            {tx_body: {timestamp: 2, gas_price: 2}, extra: {gas: {bandwidth: {app: {app1: 1}}}}}
          ]);
        assert.deepEqual(
          TransactionPool.mergeTwoSortedArrays(
            [{tx_body: {timestamp: 2, gas_price: 2}, extra: {gas: {bandwidth: {app: {app1: 1}}}}}],
            [{tx_body: {timestamp: 1, gas_price: 1}, extra: {gas: {bandwidth: {app: {app1: 1}}}}}]
          ),
          [
            {tx_body: {timestamp: 1, gas_price: 1}, extra: {gas: {bandwidth: {app: {app1: 1}}}}},
            {tx_body: {timestamp: 2, gas_price: 2}, extra: {gas: {bandwidth: {app: {app1: 1}}}}}
          ]);
        assert.deepEqual(
          TransactionPool.mergeTwoSortedArrays(
            [
              {tx_body: {timestamp: 1, gas_price: 1}, extra: {gas: {bandwidth: {app: {app1: 1}}}}},
              {tx_body: {timestamp: 3, gas_price: 2}, extra: {gas: {bandwidth: {app: {app1: 1}}}}}
            ], 
            [{tx_body: {timestamp: 2, gas_price: 1}, extra: {gas: {bandwidth: {app: {app1: 1}}}}}]
          ),
          [
            {tx_body: {timestamp: 1, gas_price: 1}, extra: {gas: {bandwidth: {app: {app1: 1}}}}},
            {tx_body: {timestamp: 2, gas_price: 1}, extra: {gas: {bandwidth: {app: {app1: 1}}}}},
            {tx_body: {timestamp: 3, gas_price: 2}, extra: {gas: {bandwidth: {app: {app1: 1}}}}}
          ]);
      });

      it('with service & app txs', () => {
        assert.deepEqual(
          TransactionPool.mergeTwoSortedArrays(
            [{tx_body: {timestamp: 1, gas_price: 2}, extra: {gas: {bandwidth: {app: {app1: 1}}}}}],
            [{tx_body: {timestamp: 2, gas_price: 1}, extra: {gas: {bandwidth: {service: 1}}}}]
          ),
          [
            {tx_body: {timestamp: 2, gas_price: 1}, extra: {gas: {bandwidth: {service: 1}}}},
            {tx_body: {timestamp: 1, gas_price: 2}, extra: {gas: {bandwidth: {app: {app1: 1}}}}}
          ]);
        assert.deepEqual(
          TransactionPool.mergeTwoSortedArrays(
            [
              {tx_body: {timestamp: 1, gas_price: 1}, extra: {gas: {bandwidth: {app: {app1: 1}}}}},
              {tx_body: {timestamp: 2, gas_price: 1}, extra: {gas: {bandwidth: {service: 1}}}}
            ],
            [{tx_body: {timestamp: 1, gas_price: 2}, extra: {gas: {bandwidth: {service: 1}}}}]
          ),
          [
            {tx_body: {timestamp: 1, gas_price: 2}, extra: {gas: {bandwidth: {service: 1}}}},
            {tx_body: {timestamp: 1, gas_price: 1}, extra: {gas: {bandwidth: {app: {app1: 1}}}}},
            {tx_body: {timestamp: 2, gas_price: 1}, extra: {gas: {bandwidth: {service: 1}}}}
          ]);
        assert.deepEqual(
          TransactionPool.mergeTwoSortedArrays(
            [
              {tx_body: {timestamp: 1, gas_price: 1}, extra: {gas: {bandwidth: {service: 1}}}},
              {tx_body: {timestamp: 2, gas_price: 1}, extra: {gas: {bandwidth: {app: {app1: 1}}}}}
            ],
            [{tx_body: {timestamp: 1, gas_price: 2}, extra: {gas: {bandwidth: {service: 1}}}}]
          ),
          [
            {tx_body: {timestamp: 1, gas_price: 2}, extra: {gas: {bandwidth: {service: 1}}}},
            {tx_body: {timestamp: 1, gas_price: 1}, extra: {gas: {bandwidth: {service: 1}}}},
            {tx_body: {timestamp: 2, gas_price: 1}, extra: {gas: {bandwidth: {app: {app1: 1}}}}}
          ]);
        assert.deepEqual(
          TransactionPool.mergeTwoSortedArrays(
            [
              {tx_body: {timestamp: 1, gas_price: 1}, extra: {gas: {bandwidth: {service: 1}}}},
              {tx_body: {timestamp: 2, gas_price: 1}, extra: {gas: {bandwidth: {app: {app1: 1}}}}}
            ],
            [{tx_body: {timestamp: 1, gas_price: 2}, extra: {gas: {bandwidth: {service: 1, app: {app1: 1}}}}}]
          ),
          [
            {tx_body: {timestamp: 1, gas_price: 2}, extra: {gas: {bandwidth: {service: 1, app: {app1: 1}}}}},
            {tx_body: {timestamp: 1, gas_price: 1}, extra: {gas: {bandwidth: {service: 1}}}},
            {tx_body: {timestamp: 2, gas_price: 1}, extra: {gas: {bandwidth: {app: {app1: 1}}}}}
          ]);
      });
    });

    describe('mergeMultipleSortedArrays()', () => {
      it('empty arrays', () => {
        assert.deepEqual(TransactionPool.mergeMultipleSortedArrays([]), []);
        assert.deepEqual(TransactionPool.mergeMultipleSortedArrays([[], []]), []);
        assert.deepEqual(
          TransactionPool.mergeMultipleSortedArrays(
            [
              [{tx_body: {timestamp: 1, gas_price: 1}, extra: {gas: {bandwidth: {service: 1}}}}],
              []
            ]
          ),
          [{tx_body: {timestamp: 1, gas_price: 1}, extra: {gas: {bandwidth: {service: 1}}}}]);
      });

      it('with service txs', () => {
        assert.deepEqual(
          TransactionPool.mergeMultipleSortedArrays(
            [
                [{tx_body: {timestamp: 1, gas_price: 3}, extra: {gas: {bandwidth: {service: 1}}}}],
                [{tx_body: {timestamp: 2, gas_price: 2}, extra: {gas: {bandwidth: {service: 1}}}}],
                [{tx_body: {timestamp: 3, gas_price: 1}, extra: {gas: {bandwidth: {service: 1}}}}]
            ]
          ),
          [
            {tx_body: {timestamp: 1, gas_price: 3}, extra: {gas: {bandwidth: {service: 1}}}},
            {tx_body: {timestamp: 2, gas_price: 2}, extra: {gas: {bandwidth: {service: 1}}}},
            {tx_body: {timestamp: 3, gas_price: 1}, extra: {gas: {bandwidth: {service: 1}}}}
          ]);
      });

      it('with app txs', () => {
        assert.deepEqual(
          TransactionPool.mergeMultipleSortedArrays(
            [
              [{tx_body: {timestamp: 3, gas_price: 1}, extra: {gas: {bandwidth: {app: {app1: 1}}}}}],
              [{tx_body: {timestamp: 2, gas_price: 1}, extra: {gas: {bandwidth: {app: {app1: 1}}}}}],
              [{tx_body: {timestamp: 1, gas_price: 1}, extra: {gas: {bandwidth: {app: {app1: 1}}}}}]
            ]
          ),
          [
            {tx_body: {timestamp: 1, gas_price: 1}, extra: {gas: {bandwidth: {app: {app1: 1}}}}},
            {tx_body: {timestamp: 2, gas_price: 1}, extra: {gas: {bandwidth: {app: {app1: 1}}}}},
            {tx_body: {timestamp: 3, gas_price: 1}, extra: {gas: {bandwidth: {app: {app1: 1}}}}}
          ]);
        assert.deepEqual(
          TransactionPool.mergeMultipleSortedArrays(
            [
              [{tx_body: {timestamp: 3, gas_price: 1}, extra: {gas: {bandwidth: {app: {app1: 1}}}}}],
              [
                {tx_body: {timestamp: 2, gas_price: 1}, extra: {gas: {bandwidth: {app: {app1: 1}}}}},
                {tx_body: {timestamp: 4, gas_price: 1}, extra: {gas: {bandwidth: {app: {app1: 1}}}}}
              ],
              [{tx_body: {timestamp: 1, gas_price: 1}, extra: {gas: {bandwidth: {app: {app1: 1}}}}}]
            ]
          ),
          [
            {tx_body: {timestamp: 1, gas_price: 1}, extra: {gas: {bandwidth: {app: {app1: 1}}}}},
            {tx_body: {timestamp: 2, gas_price: 1}, extra: {gas: {bandwidth: {app: {app1: 1}}}}},
            {tx_body: {timestamp: 3, gas_price: 1}, extra: {gas: {bandwidth: {app: {app1: 1}}}}},
            {tx_body: {timestamp: 4, gas_price: 1}, extra: {gas: {bandwidth: {app: {app1: 1}}}}}
          ]);
        assert.deepEqual(
          TransactionPool.mergeMultipleSortedArrays(
            [
              [{tx_body: {timestamp: 4, gas_price: 1}, extra: {gas: {bandwidth: {app: {app1: 1}}}}}],
              [{tx_body: {timestamp: 5, gas_price: 1}, extra: {gas: {bandwidth: {app: {app1: 1}}}}}],
              [
                {tx_body: {timestamp: 1, gas_price: 1}, extra: {gas: {bandwidth: {app: {app1: 1}}}}},
                {tx_body: {timestamp: 2, gas_price: 1}, extra: {gas: {bandwidth: {app: {app1: 1}}}}},
                {tx_body: {timestamp: 3, gas_price: 1}, extra: {gas: {bandwidth: {app: {app1: 1}}}}}
              ]
            ]
          ),
          [
            {tx_body: {timestamp: 1, gas_price: 1}, extra: {gas: {bandwidth: {app: {app1: 1}}}}},
            {tx_body: {timestamp: 2, gas_price: 1}, extra: {gas: {bandwidth: {app: {app1: 1}}}}},
            {tx_body: {timestamp: 3, gas_price: 1}, extra: {gas: {bandwidth: {app: {app1: 1}}}}},
            {tx_body: {timestamp: 4, gas_price: 1}, extra: {gas: {bandwidth: {app: {app1: 1}}}}},
            {tx_body: {timestamp: 5, gas_price: 1}, extra: {gas: {bandwidth: {app: {app1: 1}}}}}
          ]);
        assert.deepEqual(
          TransactionPool.mergeMultipleSortedArrays(
            [
              [{tx_body: {timestamp: 3, gas_price: 1}, extra: {gas: {bandwidth: {app: {app1: 1}}}}}],
              [{tx_body: {timestamp: 3, gas_price: 1}, extra: {gas: {bandwidth: {app: {app1: 1}}}}}],
              [
                {tx_body: {timestamp: 1, gas_price: 1}, extra: {gas: {bandwidth: {app: {app1: 1}}}}},
                {tx_body: {timestamp: 2, gas_price: 1}, extra: {gas: {bandwidth: {app: {app1: 1}}}}},
                {tx_body: {timestamp: 4, gas_price: 1}, extra: {gas: {bandwidth: {app: {app1: 1}}}}}
              ]
            ]
          ),
          [
            {tx_body: {timestamp: 1, gas_price: 1}, extra: {gas: {bandwidth: {app: {app1: 1}}}}},
            {tx_body: {timestamp: 2, gas_price: 1}, extra: {gas: {bandwidth: {app: {app1: 1}}}}},
            {tx_body: {timestamp: 3, gas_price: 1}, extra: {gas: {bandwidth: {app: {app1: 1}}}}},
            {tx_body: {timestamp: 3, gas_price: 1}, extra: {gas: {bandwidth: {app: {app1: 1}}}}},
            {tx_body: {timestamp: 4, gas_price: 1}, extra: {gas: {bandwidth: {app: {app1: 1}}}}}
          ]);
        assert.deepEqual(
          TransactionPool.mergeMultipleSortedArrays(
            [
              [{tx_body: {timestamp: 3, gas_price: 1}, extra: {gas: {bandwidth: {app: {app1: 1}}}}}],
              [
                {tx_body: {timestamp: 3, gas_price: 1}, extra: {gas: {bandwidth: {app: {app1: 1}}}}},
                {tx_body: {timestamp: 5, gas_price: 1}, extra: {gas: {bandwidth: {app: {app1: 1}}}}}
              ],
              [
                {tx_body: {timestamp: 1, gas_price: 1}, extra: {gas: {bandwidth: {app: {app1: 1}}}}},
                {tx_body: {timestamp: 2, gas_price: 1}, extra: {gas: {bandwidth: {app: {app1: 1}}}}},
                {tx_body: {timestamp: 4, gas_price: 1}, extra: {gas: {bandwidth: {app: {app1: 1}}}}}
              ]
            ]
          ),
          [
            {tx_body: {timestamp: 1, gas_price: 1}, extra: {gas: {bandwidth: {app: {app1: 1}}}}},
            {tx_body: {timestamp: 2, gas_price: 1}, extra: {gas: {bandwidth: {app: {app1: 1}}}}},
            {tx_body: {timestamp: 3, gas_price: 1}, extra: {gas: {bandwidth: {app: {app1: 1}}}}},
            {tx_body: {timestamp: 3, gas_price: 1}, extra: {gas: {bandwidth: {app: {app1: 1}}}}},
            {tx_body: {timestamp: 4, gas_price: 1}, extra: {gas: {bandwidth: {app: {app1: 1}}}}},
            {tx_body: {timestamp: 5, gas_price: 1}, extra: {gas: {bandwidth: {app: {app1: 1}}}}}
          ]);
      });

      it('with service & app txs', () => {
        assert.deepEqual(
          TransactionPool.mergeMultipleSortedArrays(
            [
              [{tx_body: {timestamp: 4, gas_price: 1}, extra: {gas: {bandwidth: {app: {app1: 1}}}}}],
              [
                {tx_body: {timestamp: 3, gas_price: 1}, extra: {gas: {bandwidth: {app: {app1: 1}}}}},
                {tx_body: {timestamp: 5, gas_price: 1}, extra: {gas: {bandwidth: {service: 1}}}}
              ],
              [
                {tx_body: {timestamp: 1, gas_price: 1}, extra: {gas: {bandwidth: {app: {app1: 1}}}}},
                {tx_body: {timestamp: 2, gas_price: 1}, extra: {gas: {bandwidth: {app: {app1: 1}}}}},
                {tx_body: {timestamp: 6, gas_price: 1}, extra: {gas: {bandwidth: {app: {app1: 1}}}}}
              ]
            ]
          ),
          [
            {tx_body: {timestamp: 1, gas_price: 1}, extra: {gas: {bandwidth: {app: {app1: 1}}}}},
            {tx_body: {timestamp: 2, gas_price: 1}, extra: {gas: {bandwidth: {app: {app1: 1}}}}},
            {tx_body: {timestamp: 3, gas_price: 1}, extra: {gas: {bandwidth: {app: {app1: 1}}}}},
            {tx_body: {timestamp: 5, gas_price: 1}, extra: {gas: {bandwidth: {service: 1}}}},
            {tx_body: {timestamp: 4, gas_price: 1}, extra: {gas: {bandwidth: {app: {app1: 1}}}}},
            {tx_body: {timestamp: 6, gas_price: 1}, extra: {gas: {bandwidth: {app: {app1: 1}}}}}
          ]);
        assert.deepEqual(
          TransactionPool.mergeMultipleSortedArrays(
            [
              [{tx_body: {timestamp: 3, gas_price: 1}, extra: {gas: {bandwidth: {app: {app1: 1}}}}}],
              [
                {tx_body: {timestamp: 2, gas_price: 1}, extra: {gas: {bandwidth: {app: {app1: 1}}}}},
                {tx_body: {timestamp: 4, gas_price: 1}, extra: {gas: {bandwidth: {service: 1}}}},
                {tx_body: {timestamp: 6, gas_price: 1}, extra: {gas: {bandwidth: {app: {app1: 1}}}}}
              ],
              [
                {tx_body: {timestamp: 1, gas_price: 1}, extra: {gas: {bandwidth: {app: {app1: 1}}}}},
                {tx_body: {timestamp: 4, gas_price: 2}, extra: {gas: {bandwidth: {service: 1}}}},
                {tx_body: {timestamp: 5, gas_price: 1}, extra: {gas: {bandwidth: {app: {app1: 1}}}}}
              ]
            ]
          ),
          [
            {tx_body: {timestamp: 1, gas_price: 1}, extra: {gas: {bandwidth: {app: {app1: 1}}}}},
            {tx_body: {timestamp: 4, gas_price: 2}, extra: {gas: {bandwidth: {service: 1}}}},
            {tx_body: {timestamp: 2, gas_price: 1}, extra: {gas: {bandwidth: {app: {app1: 1}}}}},
            {tx_body: {timestamp: 4, gas_price: 1}, extra: {gas: {bandwidth: {service: 1}}}},
            {tx_body: {timestamp: 3, gas_price: 1}, extra: {gas: {bandwidth: {app: {app1: 1}}}}},
            {tx_body: {timestamp: 5, gas_price: 1}, extra: {gas: {bandwidth: {app: {app1: 1}}}}},
            {tx_body: {timestamp: 6, gas_price: 1}, extra: {gas: {bandwidth: {app: {app1: 1}}}}}
          ]);
      });
    });
  });

  describe('Transaction selection & bandwidth budgets', () => {
    describe('performBandwidthChecks()', () => {
      it('empty array', () => {
        assert.deepEqual(
          node.tp.performBandwidthChecks([], node.db),
          []
        );
      });

      it('within ', () => {
        node.db.setValuesForTesting(`/staking/app1/balance_total`, 1); // 100%
        assert.deepEqual(
          node.tp.performBandwidthChecks([
            {tx_body: {timestamp: 1, gas_price: 1}, extra: {gas: {bandwidth: {app: {app1: bandwidthBudgets.appsBandwidthBudgetPerBlock}}}}},
            {tx_body: {timestamp: 1, gas_price: 1}, extra: {gas: {bandwidth: {service: bandwidthBudgets.serviceBandwidthBudgetPerBlock}}}}
          ], node.db),
          [
            {tx_body: {timestamp: 1, gas_price: 1}, extra: {gas: {bandwidth: {app: {app1: bandwidthBudgets.appsBandwidthBudgetPerBlock}}}}},
            {tx_body: {timestamp: 1, gas_price: 1}, extra: {gas: {bandwidth: {service: bandwidthBudgets.serviceBandwidthBudgetPerBlock}}}}
          ]
        );
        assert.deepEqual(
          node.tp.performBandwidthChecks([
            {tx_body: {timestamp: 1, gas_price: 1}, extra: {gas: {bandwidth: {service: 1}}}},
            {tx_body: {timestamp: 2, gas_price: 1}, extra: {gas: {bandwidth: {service: bandwidthBudgets.serviceBandwidthBudgetPerBlock - 1}}}},
            {tx_body: {timestamp: 1, gas_price: 1}, extra: {gas: {bandwidth: {app: {app1: bandwidthBudgets.appsBandwidthBudgetPerBlock}}}}}
          ], node.db),
          [
            {tx_body: {timestamp: 1, gas_price: 1}, extra: {gas: {bandwidth: {service: 1}}}},
            {tx_body: {timestamp: 2, gas_price: 1}, extra: {gas: {bandwidth: {service: bandwidthBudgets.serviceBandwidthBudgetPerBlock - 1}}}},
            {tx_body: {timestamp: 1, gas_price: 1}, extra: {gas: {bandwidth: {app: {app1: bandwidthBudgets.appsBandwidthBudgetPerBlock}}}}}
          ]
        );
      });

      it('cannot exceed bandwidth_budget_per_block', () => {
        node.db.setValuesForTesting(`/staking/app1/balance_total`, 1); // 100%
        assert.deepEqual(
          node.tp.performBandwidthChecks([
            {tx_body: {timestamp: 1, gas_price: 1}, extra: {gas: {bandwidth: {service: bandwidthBudgetPerBlock + 1}}}}
          ], node.db),
          []
        );
        assert.deepEqual(
          node.tp.performBandwidthChecks([
            {tx_body: {timestamp: 1, gas_price: 1}, extra: {gas: {bandwidth: {service: 1}}}},
            {tx_body: {timestamp: 2, gas_price: 1}, extra: {gas: {bandwidth: {service: bandwidthBudgetPerBlock}}}}
          ], node.db),
          [{tx_body: {timestamp: 1, gas_price: 1}, extra: {gas: {bandwidth: {service: 1}}}}]
        );
      });

      it('within serviceBandwidthBudgetPerBlock', () => {
        assert.deepEqual(
          node.tp.performBandwidthChecks([
            {tx_body: {timestamp: 1, gas_price: 1}, extra: {gas: {bandwidth: {service: bandwidthBudgets.serviceBandwidthBudgetPerBlock}}}}
          ], node.db),
          [{tx_body: {timestamp: 1, gas_price: 1}, extra: {gas: {bandwidth: {service: bandwidthBudgets.serviceBandwidthBudgetPerBlock}}}}]
        );
      });

      it('cannot exceed serviceBandwidthBudgetPerBlock', () => {
        assert.deepEqual(
          node.tp.performBandwidthChecks([
            {tx_body: {timestamp: 1, gas_price: 1}, extra: {gas: {bandwidth: {service: bandwidthBudgets.serviceBandwidthBudgetPerBlock + 1}}}}
          ], node.db),
          []
        );
      });

      it('cannot exceed allocated app bandwidth budget when service bandwidth == serviceBandwidthBudgetPerBlock', () => {
        node.db.setValuesForTesting(`/staking/app1/balance_total`, 10); // 50%
        node.db.setValuesForTesting(`/staking/app2/balance_total`, 10); // 50%
        assert.deepEqual(
          node.tp.performBandwidthChecks([
            {tx_body: {timestamp: 1, gas_price: 1}, extra: {gas: {bandwidth: {service: bandwidthBudgets.serviceBandwidthBudgetPerBlock}}}},
            {tx_body: {timestamp: 1, gas_price: 1}, extra: {gas: {bandwidth: {app: {app1: bandwidthBudgets.appsBandwidthBudgetPerBlock / 2}}}}},
            {tx_body: {timestamp: 1, gas_price: 1}, extra: {gas: {bandwidth: {app: {app2: bandwidthBudgets.appsBandwidthBudgetPerBlock / 2}}}}}
          ], node.db),
          [
            {tx_body: {timestamp: 1, gas_price: 1}, extra: {gas: {bandwidth: {service: bandwidthBudgets.serviceBandwidthBudgetPerBlock}}}},
            {tx_body: {timestamp: 1, gas_price: 1}, extra: {gas: {bandwidth: {app: {app1: bandwidthBudgets.appsBandwidthBudgetPerBlock / 2}}}}},
            {tx_body: {timestamp: 1, gas_price: 1}, extra: {gas: {bandwidth: {app: {app2: bandwidthBudgets.appsBandwidthBudgetPerBlock / 2}}}}}
          ]
        );
        assert.deepEqual(
          node.tp.performBandwidthChecks([
            {tx_body: {timestamp: 1, gas_price: 1}, extra: {gas: {bandwidth: {service: bandwidthBudgets.serviceBandwidthBudgetPerBlock}}}},
            {tx_body: {timestamp: 1, gas_price: 1}, extra: {gas: {bandwidth: {app: {app1: (bandwidthBudgets.appsBandwidthBudgetPerBlock / 2) + 1}}}}},
            {tx_body: {timestamp: 1, gas_price: 1}, extra: {gas: {bandwidth: {app: {app2: bandwidthBudgets.appsBandwidthBudgetPerBlock / 2}}}}}
          ], node.db),
          [
            {tx_body: {timestamp: 1, gas_price: 1}, extra: {gas: {bandwidth: {service: bandwidthBudgets.serviceBandwidthBudgetPerBlock}}}},
            {tx_body: {timestamp: 1, gas_price: 1}, extra: {gas: {bandwidth: {app: {app2: bandwidthBudgets.appsBandwidthBudgetPerBlock / 2}}}}}
          ]
        );
      });

      it('within 10% free tier for bandwidth budget', () => {
        assert.deepEqual(
          node.tp.performBandwidthChecks([
            {tx_body: {timestamp: 1, gas_price: 1}, extra: {gas: {bandwidth: {app: {app1: bandwidthBudgets.freeBandwidthBudgetPerBlock}}}}}
          ], node.db),
          [{tx_body: {timestamp: 1, gas_price: 1}, extra: {gas: {bandwidth: {app: {app1: bandwidthBudgets.freeBandwidthBudgetPerBlock}}}}}]
        );
      });

      it('cannot exceed 10% free tier for bandwidth budget', () => {
        assert.deepEqual(
          node.tp.performBandwidthChecks([
            {tx_body: {timestamp: 1, gas_price: 1}, extra: {gas: {bandwidth: {app: {app1: bandwidthBudgets.freeBandwidthBudgetPerBlock + 1}}}}}
          ], node.db),
          []
        );
      });

      it('correctly discards higher nonced txs', () => {
        assert.deepEqual(
          node.tp.performBandwidthChecks([
            {tx_body: {timestamp: 1, gas_price: 1, nonce: 0}, address: '0x09A0d53FDf1c36A131938eb379b98910e55EEfe1', extra: {gas: {bandwidth: {service: 1}}}},
            {tx_body: {timestamp: 1, gas_price: 1, nonce: 1}, address: '0x09A0d53FDf1c36A131938eb379b98910e55EEfe1', extra: {gas: {bandwidth: {service: bandwidthBudgets.serviceBandwidthBudgetPerBlock}}}},
            {tx_body: {timestamp: 1, gas_price: 1, nonce: 2}, address: '0x09A0d53FDf1c36A131938eb379b98910e55EEfe1', extra: {gas: {bandwidth: {service: 1}}}}
          ], node.db),
          [{tx_body: {timestamp: 1, gas_price: 1, nonce: 0}, address: '0x09A0d53FDf1c36A131938eb379b98910e55EEfe1', extra: {gas: {bandwidth: {service: 1}}}}]
        );
      });
    });
  });

  describe('Transaction pool clean-up', () => {
    it('cleanUpForNewBlock()', () => {
      const number = 1;
      const lastBlock = node.bc.genesisBlock;
      const transactions = node.tp.getValidTransactions();
      const receipts = txsToDummyReceipts(transactions);
      const block = Block.create(
          lastBlock.hash, [], {}, transactions, receipts, number, lastBlock.epoch + 1, '',
          node.account.address, {}, 0, 0);
      const newTransactions = {};
      newTransactions[node.account.address] = [];
      let initialNonce = node.getNonce() + 1;
      for (let i = 0; i < 10; i++) {
        newTransactions[node.account.address].push(getTransaction(node, {
          operation: {
            type: 'SET_VALUE',
            ref: 'REF',
            value: 'VALUE',
          },
          nonce: initialNonce++,
          gas_price: 1
        }));
        node.tp.addTransaction(newTransactions[node.account.address][i]);
      }
      node.tp.cleanUpForNewBlock(block);
      assert.deepEqual(newTransactions, node.tp.transactions);
    });
  });
});<|MERGE_RESOLUTION|>--- conflicted
+++ resolved
@@ -51,29 +51,22 @@
 
     it('add a pending transaction', () => {
       node.tp.addTransaction(txToAdd);
-<<<<<<< HEAD
-      const added = node.tp.transactions[node.account.address].find((t) => t.hash === txToAdd.hash);
-      delete added.extra;
-      expect(added).to.equal(txToAdd);
-=======
+      // const added = node.tp.transactions[node.account.address].find((t) => t.hash === txToAdd.hash);
+      // delete added.extra;
+      // expect(added).to.equal(txToAdd);
       const addedTx = node.tp.transactions[node.account.address].find((t) => t.hash === txToAdd.hash);
       assert.deepEqual(addedTx, txToAdd);
->>>>>>> db8cb6dc
       const txInfo = node.getTransactionByHash(txToAdd.hash);
       expect(txInfo.state).to.equal(TransactionStates.PENDING);
     });
 
     it('add an executed transaction', () => {
       node.tp.addTransaction(txToAdd, true);
-<<<<<<< HEAD
-      const added = node.tp.transactions[node.account.address].find((t) => t.hash === txToAdd.hash);
-      delete added.extra;
-      expect(added).to.equal(txToAdd);
-=======
-
+      // const added = node.tp.transactions[node.account.address].find((t) => t.hash === txToAdd.hash);
+      // delete added.extra;
+      // expect(added).to.equal(txToAdd);
       const addedTx = node.tp.transactions[node.account.address].find((t) => t.hash === txToAdd.hash);
       assert.deepEqual(addedTx, txToAdd);
->>>>>>> db8cb6dc
       const txInfo = node.getTransactionByHash(txToAdd.hash);
       expect(txInfo.state).to.equal(TransactionStates.EXECUTED);
     });
