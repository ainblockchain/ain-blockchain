const Functions = require('../db/functions');
const Transaction = require('../tx-pool/transaction');
const rimraf = require('rimraf');
const chai = require('chai');
const assert = chai.assert;
const nock = require('nock');
const _ = require('lodash');
const {
  CHAINS_DIR,
} = require('../common/constants')
const BlockchainNode = require('../node')
const {
  setNodeForTesting,
} = require('./test-util');
const ChainUtil = require('../common/chain-util');
const { expect } = require('chai');

describe("Functions", () => {
  describe("triggerFunctions", () => {
    let node;
    let functions;

    before(() => {
      rimraf.sync(CHAINS_DIR);

      node = new BlockchainNode();
      setNodeForTesting(node);
      functions = new Functions(node.db, null);
    })

    after(() => {
      rimraf.sync(CHAINS_DIR);
    });

    describe("Function triggering", () => {
      const refPathRest = "/test/test_function/some/path/rest";
      const refPathRestMulti = "/test/test_function/some/path/rest_multi";
      const refPathRestWithoutListener = "/test/test_function/some/path/rest_without_listener";
      const refPathRestNotWhitelisted = "/test/test_function/some/path/rest_not_whitelisted";
      const refPathNull = "/test/test_function/some/path/null";
      let requestBody1 = null, requestBody2 = null;

      before(() => {
        const restFunction = {
          ".function": {
            "0x11111": {
              "function_type": "REST",
              "event_listener": "https://events.ainetwork.ai/trigger",
              "service_name": "https://ainetwork.ai",
              "function_id": "0x11111"
            }
          }
        };
        const restFunctionMulti = {
          ".function": {
            "0x11111": {
              "function_type": "REST",
              "event_listener": "https://events.ainetwork.ai/trigger",
              "service_name": "https://ainetwork.ai",
              "function_id": "0x11111"
            },
            "0x22222": {
              "function_type": "REST",
              "event_listener": "https://events.ainize.ai/trigger",
              "service_name": "https://ainize.ai",
              "function_id": "0x22222"
            }
          }
        };
        const restFunctionWithoutListener = {
          ".function": {
            "0x33333": {
              "function_type": "REST",
              "event_listener": "http://localhost:3000/trigger",
              "service_name": "http://localhost:3000",
              "function_id": "0x33333"
            }
          }
        };
        const restFunctionNotWhitelisted = {
          ".function": {
            "0x33333": {
              "function_type": "REST",
              "event_listener": "https://events.comcom.ai/trigger",
              "service_name": "https://comcom.ai",
              "function_id": "0x33333"
            }
          }
        };
        const nullFunction = {
          ".function": {
            "0x12345": null
          }
        };
        assert.deepEqual(node.db.setFunction(refPathRest, restFunction).code, 0);
        assert.deepEqual(node.db.setFunction(refPathRestMulti, restFunctionMulti).code, 0);
        assert.deepEqual(
            node.db.setFunction(refPathRestWithoutListener, restFunctionWithoutListener).code, 0);
        assert.deepEqual(
            node.db.setFunction(refPathRestNotWhitelisted, restFunctionNotWhitelisted).code, 0);
        assert.deepEqual(node.db.setFunction(refPathNull, nullFunction).code, 0);
      })

      beforeEach(() => {
        // Setup mock for REST API calls.
        const response = { 'success': true };
        nock('https://events.ainetwork.ai')
            .post('/trigger')
            .reply((uri, request) => {
              requestBody1 = request;  // save request to requestBody1.
              return [
                201,
                response,
              ]
            });
        nock('https://events.ainize.ai')
            .post('/trigger')
            .reply((uri, request) => {
              requestBody2 = request;  // save request to requestBody2.
              return [
                201,
                response,
              ]
            });
      })

      it("REST function", () => {
        transaction = {
          "tx_body": {
            "operation": {
              "ref": refPathRest,
              "type": "SET_VALUE",
              "value": 1000
            },
            "nonce": 123,
            "timestamp": 1566736760322,
            "gas_price": 1,
          },
          "extra": {
            "created_at": 1566736760323,
            "executed_at": 1566736760324,
          }
        }
        const { func_results, promise_results } = functions.triggerFunctions(
            ChainUtil.parsePath(refPathRest),
            null, null, null, transaction);
        assert.deepEqual(func_results, {
<<<<<<< HEAD
          "gas_amount": {
            "service": 10
=======
          "0x11111": {
            "code": "SUCCESS",
            "gas_amount": 10,
>>>>>>> 87f2cb76
          }
        });
        promise_results.then((resp) => {
          assert.deepEqual(resp, {
            func_count: 1,
            trigger_count: 1,
            fail_count: 0,
          });
          assert.deepEqual(requestBody1, {
            "function": {
              "event_listener": "https://events.ainetwork.ai/trigger",
              "function_id": "0x11111",
              "function_type": "REST",
              "service_name": "https://ainetwork.ai",
            },
            "transaction": {
              "tx_body": {
                "operation": {
                  "ref": refPathRest,
                  "type": "SET_VALUE",
                  "value": 1000,
                },
                "nonce": 123,
                "timestamp": 1566736760322,
                "gas_price": 1,
              },
              "extra": {
                "created_at": 1566736760323,
                "executed_at": 1566736760324,
              }
            }
          });
        });
      })

      it("REST function multi", () => {
        transaction = {
          "tx_body": {
            "operation": {
              "ref": refPathRestMulti,
              "type": "SET_VALUE",
              "value": 1000
            },
            "nonce": 123,
            "timestamp": 1566736760322,
            "gas_price": 1,
          },
          "extra": {
            "created_at": 1566736760323,
            "executed_at": 1566736760324,
          }
        }
        const { promise_results } = functions.triggerFunctions(
            ChainUtil.parsePath(refPathRestMulti),
            null, null, null, transaction);
        promise_results.then((resp) => {
          assert.deepEqual(resp, {
            func_count: 2,
            trigger_count: 2,
            fail_count: 0,
          });
          assert.deepEqual(requestBody1, {
            "function": {
              "event_listener": "https://events.ainetwork.ai/trigger",
              "function_id": "0x11111",
              "function_type": "REST",
              "service_name": "https://ainetwork.ai",
            },
            "transaction": {
              "tx_body": {
                "operation": {
                  "ref": refPathRestMulti,
                  "type": "SET_VALUE",
                  "value": 1000,
                },
                "nonce": 123,
                "timestamp": 1566736760322,
                "gas_price": 1,
              },
              "extra": {
                "created_at": 1566736760323,
                "executed_at": 1566736760324,
              }
            }
          });
          assert.deepEqual(requestBody2, {
            "function": {
              "event_listener": "https://events.ainize.ai/trigger",
              "function_id": "0x22222",
              "function_type": "REST",
              "service_name": "https://ainize.ai",
            },
            "transaction": {
              "tx_body": {
                "operation": {
                  "ref": refPathRestMulti,
                  "type": "SET_VALUE",
                  "value": 1000,
                },
                "nonce": 123,
                "timestamp": 1566736760322,
                "gas_price": 1,
              },
              "extra": {
                "created_at": 1566736760323,
                "executed_at": 1566736760324,
              }
            }
          });
        });
      })

      it("REST function without listener", () => {
        transaction = {
          "tx_body": {
            "operation": {
              "ref": refPathRestWithoutListener,
              "type": "SET_VALUE",
              "value": 1000
            },
            "nonce": 123,
            "timestamp": 1566736760322,
            "gas_price": 1,
          },
          "extra": {
            "created_at": 1566736760323,
            "executed_at": 1566736760324,
          }
        }
        const { promise_results } = functions.triggerFunctions(
            ChainUtil.parsePath(refPathRestWithoutListener),
            null, null, null, transaction);
        promise_results.then((resp) => {
          assert.deepEqual(resp, {
            func_count: 1,
            trigger_count: 1,
            fail_count: 1,
          });
        });
      })

      it("REST function NOT whitelisted", () => {
        const transaction = {
          "tx_body": {
            "operation": {
              "ref": refPathRestNotWhitelisted,
              "type": "SET_VALUE",
              "value": 1000
            },
            "nonce": 123,
            "timestamp": 1566736760322,
            "gas_price": 1,
          },
          "extra": {
            "created_at": 1566736760323,
            "executed_at": 1566736760324,
          }
        }
        const { promise_results } = functions.triggerFunctions(
            ChainUtil.parsePath(refPathRestNotWhitelisted),
            null, null, null, transaction);
        promise_results.then((resp) => {
          assert.deepEqual(resp, {
            function_count: 1,
            trigger_count: 0,
            fail_count: 0,
          });
        });
      })

      it("null function", () => {
        const transaction = {
          "tx_body": {
            "operation": {
              "ref": refPathNull,
              "type": "SET_VALUE",
              "value": 1000
            },
            "nonce": 123,
            "timestamp": 1566736760322,
            "gas_price": 1,
          },
          "extra": {
            "created_at": 1566736760323,
            "executed_at": 1566736760324,
          }
        }
        const { promise_results } = functions.triggerFunctions(
            ChainUtil.parsePath(refPathNull),
            null, null, null, transaction);
        promise_results.then((resp) => {
          assert.deepEqual(resp, {
            function_count: 1,
            trigger_count: 0,
            fail_count: 0,
          });
        });
      })
    })

    describe("Gas fee", () => {
      const refPathRest = "/test/test_function/some/path/rest";
      const refPathTransfer =
          "/transfer/0x09A0d53FDf1c36A131938eb379b98910e55EEfe1/0x107Ab4369070716cEA7f0d34359fa6a99F54951F/0/value";

      before(() => {
        const restFunction = {
          ".function": {
            "0x11111": {
              "function_type": "REST",
              "event_listener": "https://events.ainetwork.ai/trigger",
              "service_name": "https://ainetwork.ai",
              "function_id": "0x11111"
            }
          }
        };
        assert.deepEqual(node.db.setFunction(refPathRest, restFunction).code, 0);
      })

      beforeEach(() => {
        // Setup mock for REST API calls.
        const response = { 'success': true };
        nock('https://events.ainetwork.ai')
            .post('/trigger')
            .reply((uri, request) => {
              return [
                201,
                response,
              ]
            });
      })

      it("Native function (_transfer) with account registration", () => {
        const txBody = {
          "operation": {
            "ref": refPathTransfer,
            "type": "SET_VALUE",
            "value": 10
          },
          "nonce": -1,
          "timestamp": 1566736760322,
          "gas_price": 1,
          "address": "0x09A0d53FDf1c36A131938eb379b98910e55EEfe1"
        }
        const tx = Transaction.fromTxBody(txBody, null);
        const { func_results, promise_results } = functions.triggerFunctions(
            ChainUtil.parsePath(refPathTransfer), 10,
            { addr: '0x09A0d53FDf1c36A131938eb379b98910e55EEfe1' }, 1566736760322,
            tx);
        assert.deepEqual(func_results, {
          "_transfer": {
            "op_results": [
             {
                "path": "/accounts/0x09A0d53FDf1c36A131938eb379b98910e55EEfe1/balance",
                "result": {
                  "code": 0,
                  "gas_amount": {
                    "service": 1
                  }
                }
              },
              {
                "path": "/accounts/0x107Ab4369070716cEA7f0d34359fa6a99F54951F/balance",
                "result": {
                  "code": 0,
                  "gas_amount": {
                    "service": 1
                  }
                }
              },
              {
                "path": "/transfer/0x09A0d53FDf1c36A131938eb379b98910e55EEfe1/0x107Ab4369070716cEA7f0d34359fa6a99F54951F/0/result",
                "result": {
                  "code": 0,
                  "gas_amount": {
                    "service": 1
                  }
                }
              }
            ],
            "code": "SUCCESS",
            "gas_amount": {
              "service": 1000
            }
          }
        });
        promise_results.then((resp) => {
          assert.deepEqual(resp, {
            func_count: 1,
            trigger_count: 1,
            fail_count: 0,
          });
        });
      });

      it("Native function (_transfer) without account registration", () => {
        const txBody = {
          "operation": {
            "ref": refPathTransfer,
            "type": "SET_VALUE",
            "value": 10
          },
          "nonce": -1,
          "timestamp": 1566736760322,
          "gas_price": 1,
          "address": "0x09A0d53FDf1c36A131938eb379b98910e55EEfe1"
        }
        const tx = Transaction.fromTxBody(txBody, null);
        const { func_results, promise_results } = functions.triggerFunctions(
            ChainUtil.parsePath(refPathTransfer), 10,
            { addr: '0x09A0d53FDf1c36A131938eb379b98910e55EEfe1' }, 1566736760322,
            tx);
        assert.deepEqual(func_results, {
          "_transfer": {
            "op_results": [
              {
                "path": "/accounts/0x09A0d53FDf1c36A131938eb379b98910e55EEfe1/balance",
                "result": {
                  "code": 0,
                  "gas_amount": {
                    "service": 1
                  }
                }
              },
              {
                "path": "/accounts/0x107Ab4369070716cEA7f0d34359fa6a99F54951F/balance",
                "result": {
                  "code": 0,
                  "gas_amount": {
                    "service": 1
                  }
                }
              },
              {
                "path": "/transfer/0x09A0d53FDf1c36A131938eb379b98910e55EEfe1/0x107Ab4369070716cEA7f0d34359fa6a99F54951F/0/result",
                "result": {
                  "code": 0,
                  "gas_amount": {
                    "service": 1
                  }
                }
              }
            ],
            "code": "SUCCESS",
            "gas_amount": {
              "service": 0
            }
          }
        });
        promise_results.then((resp) => {
          assert.deepEqual(resp, {
            func_count: 1,
            trigger_count: 1,
            fail_count: 0,
          });
        });
      });

      it("REST function with external RPC call", () => {
        transaction = {
          "tx_body": {
            "operation": {
              "ref": refPathRest,
              "type": "SET_VALUE",
              "value": 1000
            },
            "nonce": 123,
            "timestamp": 1566736760322,
            "gas_price": 1,
          },
          "extra": {
            "created_at": 1566736760323,
            "executed_at": 1566736760324,
          }
        }
        const { func_results, promise_results } = functions.triggerFunctions(
            ChainUtil.parsePath(refPathRest),
            null, null, null, transaction);
        assert.deepEqual(func_results, {
<<<<<<< HEAD
          "gas_amount": {
            "service": 10
=======
          "0x11111": {
            "code": "SUCCESS",
            "gas_amount": 10,
>>>>>>> 87f2cb76
          }
        });
        promise_results.then((resp) => {
          assert.deepEqual(resp, {
            func_count: 1,
            trigger_count: 1,
            fail_count: 0,
          });
        });
      })
    });
  });

  describe("convertPathVars2Params()", () => {
    it("convert correctly", () => {
      pathVars = {
        "$from": "from_addr",
        "$to": "to_addr",
        "$key": "10"
      }
      params = {
        "from": "from_addr",
        "to": "to_addr",
        "key": "10"
      }
      assert.deepEqual(Functions.convertPathVars2Params(pathVars), params);
    })
  });

  describe("applyFunctionChange()", () => {
    const curFunction = {
      ".function": {
        "0x111": {
          "function_type": "NATIVE",
          "function_id": "0x111"
        },
        "0x222": {
          "function_type": "NATIVE",
          "function_id": "0x222"
        },
        "0x333": {
          "function_type": "NATIVE",
          "function_id": "0x333"
        }
      }
    };

    it("add / delete / modify non-existing function", () => {
      assert.deepEqual(Functions.applyFunctionChange(null, {
        ".function": {  // function
          "0x111": null,
          "0x222": {
            "function_type": "REST",
            "function_id": "0x222"
          },
        },
        "deeper": {
          ".function": {  // deeper function
            "0x999": {
              "function_type": "REST",
              "function_id": "0x999"
            }
          }
        }
      }), {  // the same as the given function change.
        ".function": {
          "0x111": null,
          "0x222": {
            "function_type": "REST",
            "function_id": "0x222"
          },
        },
        "deeper": {
          ".function": {
            "0x999": {
              "function_type": "REST",
              "function_id": "0x999"
            }
          }
        }
      });
    });

    it("add / delete / modify existing function", () => {
      assert.deepEqual(Functions.applyFunctionChange(curFunction, {
        ".function": {
          "0x111": null,  // delete
          "0x222": {  // modify
            "function_type": "REST",
            "function_id": "0x222"
          },
          "0x444": {  // add
            "function_type": "REST",
            "function_id": "0x444"
          }
        }
      }), {
        ".function": {
          "0x222": {  // modified
            "function_type": "REST",
            "function_id": "0x222"
          },
          "0x333": {  // untouched
            "function_type": "NATIVE",
            "function_id": "0x333"
          },
          "0x444": {  // added
            "function_type": "REST",
            "function_id": "0x444"
          }
        }
      });
    });

    it("add / delete / modify existing function with deeper function", () => {
      assert.deepEqual(Functions.applyFunctionChange(curFunction, {
        ".function": {
          "0x111": null,  // delete
          "0x222": {  // modify
            "function_type": "REST",
            "function_id": "0x222"
          },
          "0x444": {  // add
            "function_type": "REST",
            "function_id": "0x444"
          }
        },
        "deeper": {
          ".function": {  // deeper function
            "0x999": {
              "function_type": "REST",
              "function_id": "0x999"
            }
          }
        }
      }), {
        ".function": {  // deeper function has no effect
          "0x222": {  // modified
            "function_type": "REST",
            "function_id": "0x222"
          },
          "0x333": {  // untouched
            "function_type": "NATIVE",
            "function_id": "0x333"
          },
          "0x444": {  // added
            "function_type": "REST",
            "function_id": "0x444"
          }
        }
      });
    });

    it("with null function change", () => {
      assert.deepEqual(Functions.applyFunctionChange(curFunction, null), null);
    });
  });
})<|MERGE_RESOLUTION|>--- conflicted
+++ resolved
@@ -145,14 +145,9 @@
             ChainUtil.parsePath(refPathRest),
             null, null, null, transaction);
         assert.deepEqual(func_results, {
-<<<<<<< HEAD
-          "gas_amount": {
-            "service": 10
-=======
           "0x11111": {
             "code": "SUCCESS",
             "gas_amount": 10,
->>>>>>> 87f2cb76
           }
         });
         promise_results.then((resp) => {
@@ -532,14 +527,9 @@
             ChainUtil.parsePath(refPathRest),
             null, null, null, transaction);
         assert.deepEqual(func_results, {
-<<<<<<< HEAD
-          "gas_amount": {
-            "service": 10
-=======
           "0x11111": {
             "code": "SUCCESS",
             "gas_amount": 10,
->>>>>>> 87f2cb76
           }
         });
         promise_results.then((resp) => {
