--- conflicted
+++ resolved
@@ -2786,53 +2786,6 @@
                 }
               }
             },
-<<<<<<< HEAD
-            timestamp: Date.now(),
-            nonce: -1,
-          }}).body.toString('utf-8'));
-          assert.deepEqual(_.get(body, 'result.result'), {
-            "code": 403,
-            "error_message": "Trying to write owner-only function: _transfer",
-            "gas_amount": {},
-            "gas_amount_total": 0,
-            "app_gas_amount_total": {},
-            "service_gas_amount_total": 0,
-            "gas_cost_total": 0,
-          })
-          const resp = parseOrLog(syncRequest('GET',
-              server2 + `/get_function?ref=${setFunctionWithOwnerOnlyPath}`)
-            .body.toString('utf-8')).result
-          // Should be null.
-          expect(resp).to.equal(null);
-        });
-      });
-
-      describe('Write rule: auth.fid', () => {
-        it('write rule: auth.fid: without function permission', () => {
-          const body = parseOrLog(syncRequest('POST', server2 + '/set_value', {json: {
-            ref: saveLastTxNotAllowedPath + '/value',
-            value: 'some value',
-            timestamp: Date.now(),
-            nonce: -1,
-          }}).body.toString('utf-8'));
-          assert.deepEqual(body.code, 0);
-          assert.deepEqual(_.get(body, 'result.result.code'), 0);
-          if (!waitUntilTxFinalized([server2], _.get(body, 'result.tx_hash'))) {
-            console.error(`Failed to check finalization of tx.`)
-          }
-          const lastTx = parseOrLog(syncRequest('GET',
-              server2 + `/get_value?ref=${saveLastTxNotAllowedPath + '/.last_tx/value'}`)
-            .body.toString('utf-8')).result
-          // Should be null.
-          expect(_.get(lastTx, 'tx_hash', null)).to.equal(null);
-        });
-
-        it('write rule: auth.fid: with function permission', () => {
-          const body = parseOrLog(syncRequest('POST', server2 + '/set_value', {json: {
-            ref: saveLastTxAllowedPath + '/value',
-            value: 'some value',
-=======
->>>>>>> 87f2cb76
             timestamp: Date.now(),
             nonce: -1,
           }}).body.toString('utf-8'));
@@ -3693,16 +3646,10 @@
         }}).body.toString('utf-8'));
         assert.deepEqual(body.code, 0);
         assert.deepEqual(_.get(body, 'result.result'), {
-<<<<<<< HEAD
-          ".func_results": {
-            "gas_amount": {
-              "service": 10
-=======
           "func_results": {
             "0x11111": {
               "code": "SUCCESS",
               "gas_amount": 10,
->>>>>>> 87f2cb76
             }
           },
           "code": 0,
