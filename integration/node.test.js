const chai = require('chai');
const assert = chai.assert;
const expect = chai.expect;
const _ = require("lodash");
const spawn = require("child_process").spawn;
const syncRequest = require('sync-request');
const rimraf = require("rimraf")
const jayson = require('jayson/promise');
const ainUtil = require('@ainblockchain/ain-util');
const PROJECT_ROOT = require('path').dirname(__filename) + "/../"
const TRACKER_SERVER = PROJECT_ROOT + "tracker-server/index.js"
const APP_SERVER = PROJECT_ROOT + "client/index.js"
const {
  CURRENT_PROTOCOL_VERSION,
  CHAINS_DIR,
  GenesisAccounts,
  TX_BYTES_LIMIT,
  BATCH_TX_LIST_SIZE_LIMIT,
  TX_POOL_SIZE_LIMIT_PER_ACCOUNT,
  MICRO_AIN,
} = require('../common/constants');
const CommonUtil = require('../common/common-util');
const PathUtil = require('../common/path-util');
const DB = require('../db');
const {
  parseOrLog,
  setUpApp,
  waitForNewBlocks,
  waitUntilNetworkIsReady,
  waitUntilTxFinalized,
  getLastBlockNumber,
  getBlockByNumber,
} = require('../unittest/test-util');

const ENV_VARIABLES = [
  {
    MIN_NUM_VALIDATORS: 4, ACCOUNT_INDEX: 0, DEBUG: false, CONSOLE_LOG: false,
    ENABLE_DEV_SET_CLIENT_API: true, ENABLE_GAS_FEE_WORKAROUND: true,
    MAX_BLOCK_NUMBERS_FOR_RECEIPTS: 100,
    ADDITIONAL_OWNERS: 'test:unittest/data/owners_for_testing.json',
    ADDITIONAL_RULES: 'test:unittest/data/rules_for_testing.json'
  },
  {
    MIN_NUM_VALIDATORS: 4, ACCOUNT_INDEX: 1, DEBUG: false, CONSOLE_LOG: false,
    ENABLE_DEV_SET_CLIENT_API: true, ENABLE_GAS_FEE_WORKAROUND: true,
    MAX_BLOCK_NUMBERS_FOR_RECEIPTS: 100,
    ADDITIONAL_OWNERS: 'test:unittest/data/owners_for_testing.json',
    ADDITIONAL_RULES: 'test:unittest/data/rules_for_testing.json'
  },
  {
    MIN_NUM_VALIDATORS: 4, ACCOUNT_INDEX: 2, DEBUG: false, CONSOLE_LOG: false,
    ENABLE_DEV_SET_CLIENT_API: true, ENABLE_GAS_FEE_WORKAROUND: true,
    MAX_BLOCK_NUMBERS_FOR_RECEIPTS: 100,
    ADDITIONAL_OWNERS: 'test:unittest/data/owners_for_testing.json',
    ADDITIONAL_RULES: 'test:unittest/data/rules_for_testing.json'
  },
  {
    MIN_NUM_VALIDATORS: 4, ACCOUNT_INDEX: 3, DEBUG: false, CONSOLE_LOG: false,
    ENABLE_DEV_SET_CLIENT_API: true, ENABLE_GAS_FEE_WORKAROUND: true,
    MAX_BLOCK_NUMBERS_FOR_RECEIPTS: 100,
    ADDITIONAL_OWNERS: 'test:unittest/data/owners_for_testing.json',
    ADDITIONAL_RULES: 'test:unittest/data/rules_for_testing.json'
  },
];

const server1 = 'http://localhost:' + String(8081 + Number(ENV_VARIABLES[0].ACCOUNT_INDEX))
const server2 = 'http://localhost:' + String(8081 + Number(ENV_VARIABLES[1].ACCOUNT_INDEX))
const server3 = 'http://localhost:' + String(8081 + Number(ENV_VARIABLES[2].ACCOUNT_INDEX))
const server4 = 'http://localhost:' + String(8081 + Number(ENV_VARIABLES[3].ACCOUNT_INDEX))
const serverList = [ server1, server2, server3, server4 ];

function startServer(application, serverName, envVars, stdioInherit = false) {
  const options = {
    cwd: process.cwd(),
    env: {
      PATH: process.env.PATH,
      ...envVars
    },
  };
  if (stdioInherit) {
    options.stdio = 'inherit';
  }
  return spawn('node', [application], options).on('error', (err) => {
    console.error(`Failed to start ${serverName} with error: ${err.message}`);
  });
}

async function setUp() {
  const res = parseOrLog(syncRequest('POST', server2 + '/set', {
    json: {
      op_list: [
        {
          type: 'SET_VALUE',
          ref: '/apps/test/test_value/some/path',
          value: 100
        },
        {
          type: 'SET_VALUE',
          ref: '/apps/test/test_state_info/some/path',
          value: {
            label1: {
              label11: 'value11',
              label12: 'value12',
            },
            label2: 'value2'
          }
        },
        {
          type: 'SET_RULE',
          ref: '/apps/test/test_rule/some/path',
          value: {
            ".rule": {
              "write": "auth.addr === 'abcd'"
            }
          }
        },
        {
          type: 'SET_FUNCTION',
          ref: '/apps/test/test_function/some/path',
          value: {
            ".function": {
              "fid": {
                "function_type": "REST",
                "function_id": "fid",
                "event_listener": "https://events.ainetwork.ai/trigger",
                "service_name": "https://ainetwork.ai",
              },
            }
          }
        },
        {
          type: 'SET_OWNER',
          ref: '/apps/test/test_owner/some/path',
          value: {
            ".owner": {
              "owners": {
                "*": {
                  "branch_owner": false,
                  "write_function": true,
                  "write_owner": true,
                  "write_rule": false,
                }
              }
            }
          }
        },
      ],
      nonce: -1,
    }
  }).body.toString('utf-8')).result;
  assert.deepEqual(CommonUtil.isFailedTx(_.get(res, 'result')), false);
  if (!(await waitUntilTxFinalized(serverList, _.get(res, 'tx_hash')))) {
    console.error(`Failed to check finalization of setUp() tx.`);
  }
}

async function cleanUp() {
  const res = parseOrLog(syncRequest('POST', server2 + '/set', {
    json: {
      op_list: [
        {
          type: 'SET_VALUE',
          ref: '/apps/test/test_value',
          value: null
        },
        {
          type: 'SET_VALUE',
          ref: '/apps/test/test_state_info',
          value: null
        },
        {
          type: 'SET_RULE',
          ref: '/apps/test/test_rule',
          value: null
        },
        {
          type: 'SET_FUNCTION',
          ref: '/apps/test/test_function',
          value: null
        },
        {
          type: 'SET_OWNER',
          ref: '/apps/test/test_owner',
          value: null
        },
      ],
      nonce: -1,
    }
  }).body.toString('utf-8')).result;
  assert.deepEqual(CommonUtil.isFailedTx(_.get(res, 'result')), false);
  if (!(await waitUntilTxFinalized(serverList, _.get(res, 'tx_hash')))) {
    console.error(`Failed to check finalization of cleanUp() tx.`);
  }
}

describe('Blockchain Node', () => {
  let tracker_proc, server1_proc, server2_proc, server3_proc, server4_proc

  before(async () => {
    rimraf.sync(CHAINS_DIR)

    tracker_proc = startServer(TRACKER_SERVER, 'tracker server', { CONSOLE_LOG: false }, true);
    await CommonUtil.sleep(3000);
    server1_proc = startServer(APP_SERVER, 'server1', ENV_VARIABLES[0], true);
    await CommonUtil.sleep(10000);
    server2_proc = startServer(APP_SERVER, 'server2', ENV_VARIABLES[1], true);
    await CommonUtil.sleep(3000);
    server3_proc = startServer(APP_SERVER, 'server3', ENV_VARIABLES[2], true);
    await CommonUtil.sleep(3000);
    server4_proc = startServer(APP_SERVER, 'server4', ENV_VARIABLES[3], true);
    await waitUntilNetworkIsReady(serverList);

    const server1Addr = parseOrLog(syncRequest(
        'GET', server1 + '/get_address').body.toString('utf-8')).result;
    const server2Addr = parseOrLog(syncRequest(
        'GET', server2 + '/get_address').body.toString('utf-8')).result;
    const server3Addr = parseOrLog(syncRequest(
        'GET', server3 + '/get_address').body.toString('utf-8')).result;
    const server4Addr = parseOrLog(syncRequest(
        'GET', server4 + '/get_address').body.toString('utf-8')).result;
    await setUpApp('test', serverList, {
      admin: {
        [server1Addr]: true,
        [server2Addr]: true,
        [server3Addr]: true,
        [server4Addr]: true,
      }
    });
  });

  after(() => {
    tracker_proc.kill()
    server1_proc.kill()
    server2_proc.kill()
    server3_proc.kill()
    server4_proc.kill()

    rimraf.sync(CHAINS_DIR)
  });

  describe('Get API', async () => {
    before(async () => {
      await setUp();
    });

    after(async () => {
      await cleanUp();
    });

    describe('/get_value', () => {
      it('get_value', () => {
        const body = parseOrLog(syncRequest(
            'GET', server1 + '/get_value?ref=/apps/test/test_value/some/path')
            .body.toString('utf-8'));
        assert.deepEqual(body, {code: 0, result: 100});
      })
    })

    describe('/get_function', () => {
      it('get_function', () => {
        const body = parseOrLog(syncRequest(
            'GET', server1 + '/get_function?ref=/apps/test/test_function/some/path')
            .body.toString('utf-8'));
        assert.deepEqual(body, {
          code: 0,
          result: {
            ".function": {
              "fid": {
                "function_type": "REST",
                "function_id": "fid",
                "event_listener": "https://events.ainetwork.ai/trigger",
                "service_name": "https://ainetwork.ai",
              },
            }
          }
        });
      })
    })

    describe('/get_rule', () => {
      it('get_rule', () => {
        const body = parseOrLog(syncRequest(
            'GET', server1 + '/get_rule?ref=/apps/test/test_rule/some/path')
            .body.toString('utf-8'));
        assert.deepEqual(body, {
          code: 0,
          result: {
            ".rule": {
              "write": "auth.addr === 'abcd'"
            }
          }
        });
      })
    })

    describe('/get_owner', () => {
      it('get_owner', () => {
        const body = parseOrLog(syncRequest(
            'GET', server1 + '/get_owner?ref=/apps/test/test_owner/some/path')
            .body.toString('utf-8'));
        assert.deepEqual(body, {
          code: 0,
          result: {
            ".owner": {
              "owners": {
                "*": {
                  "branch_owner": false,
                  "write_function": true,
                  "write_owner": true,
                  "write_rule": false,
                }
              }
            }
          }
        });
      })
    })

    describe('/match_function', () => {
      it('match_function', () => {
        const ref = "/apps/test/test_function/some/path";
        const body = parseOrLog(syncRequest('GET', `${server1}/match_function?ref=${ref}`)
            .body.toString('utf-8'));
        assert.deepEqual(body, {code: 0, result: {
          "matched_path": {
            "target_path": "/apps/test/test_function/some/path",
            "ref_path": "/apps/test/test_function/some/path",
            "path_vars": {},
          },
          "matched_config": {
            "config": {
              "fid": {
                "event_listener": "https://events.ainetwork.ai/trigger",
                "function_id": "fid",
                "function_type": "REST",
                "service_name": "https://ainetwork.ai"
              }
            },
            "path": "/apps/test/test_function/some/path"
          },
          "subtree_configs": []
        }});
      })
    })

    describe('/match_rule', () => {
      it('match_rule', () => {
        const ref = "/apps/test/test_rule/some/path";
        const body = parseOrLog(syncRequest('GET', `${server1}/match_rule?ref=${ref}`)
            .body.toString('utf-8'));
        assert.deepEqual(body, {code: 0, result: {
          "matched_path": {
            "target_path": "/apps/test/test_rule/some/path",
            "ref_path": "/apps/test/test_rule/some/path",
            "path_vars": {},
          },
          "matched_config": {
            "config": {
              "write": "auth.addr === 'abcd'"
            },
            "path": "/apps/test/test_rule/some/path"
          },
          "subtree_configs": []
        }});
      })
    })

    describe('/match_owner', () => {
      it('match_owner', () => {
        const ref = "/apps/test/test_owner/some/path";
        const body = parseOrLog(syncRequest('GET', `${server1}/match_owner?ref=${ref}`)
            .body.toString('utf-8'));
        assert.deepEqual(body, {code: 0, result: {
          "matched_path": {
            "target_path": "/apps/test/test_owner/some/path"
          },
          "matched_config": {
            "config": {
              "owners": {
                "*": {
                  "branch_owner": false,
                  "write_function": true,
                  "write_owner": true,
                  "write_rule": false
                }
              }
            },
            "path": "/apps/test/test_owner/some/path"
          }
        }});
      })
    })

    describe('/eval_rule', () => {
      it('eval_rule returning true', () => {
        const ref = "/apps/test/test_rule/some/path";
        const value = "value";
        const address = "abcd";
        const request = { ref, value, address, protoVer: CURRENT_PROTOCOL_VERSION };
        const body = parseOrLog(syncRequest('POST', server1 + '/eval_rule', {json: request})
            .body.toString('utf-8'));
        assert.deepEqual(body, {code: 0, result: true});
      })

      it('eval_rule returning false', () => {
        const ref = "/apps/test/test_rule/some/path";
        const value = "value";
        const address = "efgh";
        const request = { ref, value, address, protoVer: CURRENT_PROTOCOL_VERSION };
        const body = parseOrLog(syncRequest('POST', server1 + '/eval_rule', {json: request})
            .body.toString('utf-8'));
        assert.deepEqual(body, {code: 0, result: false});
      })
    })

    describe('/eval_owner', () => {
      it('eval_owner', () => {
        const ref = "/apps/test/test_owner/some/path";
        const address = "abcd";
        const permission = "write_owner";
        const request = { ref, permission, address, protoVer: CURRENT_PROTOCOL_VERSION };
        const body = parseOrLog(syncRequest('POST', server1 + '/eval_owner', {json: request})
            .body.toString('utf-8'));
        assert.deepEqual(body, {
          code: 0,
          result: true,
        });
      })
    })

    describe('/get', () => {
      it('get', () => {
        const request = {
          op_list: [
            {
              type: "GET_VALUE",
              ref: "/apps/test/test_value/some/path",
            },
            {
              type: 'GET_FUNCTION',
              ref: "/apps/test/test_function/some/path",
            },
            {
              type: 'GET_RULE',
              ref: "/apps/test/test_rule/some/path",
            },
            {
              type: 'GET_OWNER',
              ref: "/apps/test/test_owner/some/path",
            },
            {
              type: 'EVAL_RULE',
              ref: "/apps/test/test_rule/some/path",
              value: "value",
              address: "abcd"
            },
            {
              type: 'EVAL_OWNER',
              ref: "/apps/test/test_owner/some/path",
              permission: "write_owner",
              address: "abcd"
            }
          ]
        };
        const body = parseOrLog(syncRequest('POST', server1 + '/get', {json: request})
            .body.toString('utf-8'));
        assert.deepEqual(body, {
          code: 0,
          result: [
            100,
            {
              ".function": {
                "fid": {
                  "function_type": "REST",
                  "function_id": "fid",
                  "event_listener": "https://events.ainetwork.ai/trigger",
                  "service_name": "https://ainetwork.ai",
                },
              }
            },
            {
              ".rule": {
                "write": "auth.addr === 'abcd'"
              }
            },
            {
              ".owner": {
                "owners": {
                  "*": {
                    "branch_owner": false,
                    "write_function": true,
                    "write_owner": true,
                    "write_rule": false,
                  }
                }
              }
            },
            true,
            true,
          ]
        });
      })
    })

    describe('/get_state_proof', () => {
      it('get_state_proof', () => {
        const body = parseOrLog(syncRequest('GET', server1 + '/get_state_proof?ref=/')
            .body.toString('utf-8'));
        body.result['#state_ph'] = 'erased';
        assert.deepEqual(body, {
          "code": 0,
          "result": {
            "#state_ph": "erased"
          }
        });
      });
    });

    describe('/get_state_info', () => {
      it('get_state_info', () => {
        const infoBody = parseOrLog(syncRequest(
            'GET', server1 + `/get_state_info?ref=/values/apps/test/test_state_info/some/path`)
                .body.toString('utf-8'));
        // Erase some properties for stable comparison.
        infoBody.result['#tree_bytes'] = 0;
        infoBody.result['#state_ph'] = 'erased';
        infoBody.result['#version'] = 'erased';
        assert.deepEqual(
            infoBody, {
              code: 0,
              result: {
                "#state_ph": "erased",
                "#tree_bytes": 0,
                "#tree_height": 2,
                "#tree_size": 5,
                "#version": "erased",
              }});
      });
    });

    describe('/get_state_usage', () => {
      it('get_state_usage', () => {
        const body = parseOrLog(syncRequest(
            'GET', server1 + `/get_state_usage?app_name=test`)
                .body.toString('utf-8'));
        assert.deepEqual(body.result, {
          "#tree_height": 23,
          "#tree_size": 62,
          "#tree_bytes": 11966,
        });
      });
    });

    describe('ain_get', () => {
      it('returns the correct value', () => {
        const expected = 100;
        const jsonRpcClient = jayson.client.http(server2 + '/json-rpc');
        return jsonRpcClient.request('ain_get', {
          protoVer: CURRENT_PROTOCOL_VERSION,
          type: 'GET_VALUE',
          ref: "/apps/test/test_value/some/path"
        })
        .then(res => {
          expect(res.result.result).to.equal(expected);
        });
      });
    });

    describe('ain_matchFunction', () => {
      it('returns correct value', () => {
        const ref = "/apps/test/test_function/some/path";
        const request = { ref, protoVer: CURRENT_PROTOCOL_VERSION };
        return jayson.client.http(server1 + '/json-rpc').request('ain_matchFunction', request)
        .then(res => {
          assert.deepEqual(res.result.result, {
            "matched_path": {
              "target_path": "/apps/test/test_function/some/path",
              "ref_path": "/apps/test/test_function/some/path",
              "path_vars": {},
            },
            "matched_config": {
              "config": {
                "fid": {
                  "event_listener": "https://events.ainetwork.ai/trigger",
                  "function_id": "fid",
                  "function_type": "REST",
                  "service_name": "https://ainetwork.ai"
                }
              },
              "path": "/apps/test/test_function/some/path"
            },
            "subtree_configs": []
          });
        })
      })
    })

    describe('ain_matchRule', () => {
      it('returns correct value', () => {
        const ref = "/apps/test/test_rule/some/path";
        const request = { ref, protoVer: CURRENT_PROTOCOL_VERSION };
        return jayson.client.http(server1 + '/json-rpc').request('ain_matchRule', request)
        .then(res => {
          assert.deepEqual(res.result.result, {
            "matched_path": {
              "target_path": "/apps/test/test_rule/some/path",
              "ref_path": "/apps/test/test_rule/some/path",
              "path_vars": {},
            },
            "matched_config": {
              "config": {
                "write": "auth.addr === 'abcd'"
              },
              "path": "/apps/test/test_rule/some/path"
            },
            "subtree_configs": []
          });
        })
      })
    })

    describe('ain_matchOwner', () => {
      it('returns correct value', () => {
        const ref = "/apps/test/test_owner/some/path";
        const request = { ref, protoVer: CURRENT_PROTOCOL_VERSION };
        return jayson.client.http(server1 + '/json-rpc').request('ain_matchOwner', request)
        .then(res => {
          assert.deepEqual(res.result.result, {
            "matched_path": {
              "target_path": "/apps/test/test_owner/some/path"
            },
            "matched_config": {
              "config": {
                "owners": {
                  "*": {
                    "branch_owner": false,
                    "write_function": true,
                    "write_owner": true,
                    "write_rule": false
                  }
                }
              },
              "path": "/apps/test/test_owner/some/path"
            }
          });
        })
      })
    })

    describe('ain_evalRule', () => {
      it('returns true', () => {
        const ref = "/apps/test/test_rule/some/path";
        const value = "value";
        const address = "abcd";
        const request = { ref, value, address, protoVer: CURRENT_PROTOCOL_VERSION };
        return jayson.client.http(server1 + '/json-rpc').request('ain_evalRule', request)
        .then(res => {
          expect(res.result.result).to.equal(true);
        })
      })

      it('returns false', () => {
        const ref = "/apps/test/test_rule/some/path";
        const value = "value";
        const address = "efgh";
        const request = { ref, value, address, protoVer: CURRENT_PROTOCOL_VERSION };
        return jayson.client.http(server1 + '/json-rpc').request('ain_evalRule', request)
        .then(res => {
          expect(res.result.result).to.equal(false);
        })
      })
    })

    describe('ain_evalOwner', () => {
      it('returns correct value', () => {
        const ref = "/apps/test/test_owner/some/path";
        const address = "abcd";
        const permission = "write_owner";
        const request = { ref, permission, address, protoVer: CURRENT_PROTOCOL_VERSION };
        return jayson.client.http(server1 + '/json-rpc').request('ain_evalOwner', request)
        .then(res => {
          assert.deepEqual(res.result.result, true);
        })
      })
    })

    describe('ain_getStateProof', () => {
      it('returns correct value', () => {
        const ref = '/';
        const request = { ref, protoVer: CURRENT_PROTOCOL_VERSION };
        return jayson.client.http(server1 + '/json-rpc').request('ain_getStateProof', request)
        .then(res => {
          res.result.result['#state_ph'] = 'erased';
          assert.deepEqual(res.result.result, {
            "#state_ph": "erased"
          });
        })
      })
    })

    describe('ain_getStateInfo', () => {
      it('returns correct value', () => {
        const ref = '/values/apps/test/test_state_info/some/path';
        const request = { ref, protoVer: CURRENT_PROTOCOL_VERSION };
        return jayson.client.http(server1 + '/json-rpc').request('ain_getStateInfo', request)
        .then(res => {
          const stateInfo = res.result.result;
          // Erase some properties for stable comparison.
          stateInfo['#tree_bytes'] = 0;
          stateInfo['#state_ph'] = 'erased';
          stateInfo['#version'] = 'erased';
          assert.deepEqual(stateInfo, {
            "#state_ph": "erased",
            "#tree_height": 2,
            "#tree_size": 5,
            "#tree_bytes": 0,
            "#version": "erased"
          });
        })
      })
    })

    describe('ain_getStateUsage', () => {
      it('returns correct value', () => {
        const request = { app_name: 'test', protoVer: CURRENT_PROTOCOL_VERSION };
        return jayson.client.http(server1 + '/json-rpc').request('ain_getStateUsage', request)
        .then(res => {
          const stateUsage = res.result.result;
          assert.deepEqual(stateUsage, {
            "#tree_bytes": 11966,
            "#tree_height": 23,
            "#tree_size": 62,
          });
        })
      })
    })

    describe('ain_getProtocolVersion', () => {
      it('returns the correct version', () => {
        const client = jayson.client.http(server1 + '/json-rpc');
        return client.request('ain_getProtocolVersion', {})
        .then(res => {
          expect(res.result.protoVer).to.equal(CURRENT_PROTOCOL_VERSION);
        })
      });
    });

    describe('ain_checkProtocolVersion', () => {
      it('checks protocol versions correctly', () => {
        return new Promise((resolve, reject) => {
          const client = jayson.client.http(server1 + '/json-rpc');
          let promises = [];
          promises.push(client.request('ain_checkProtocolVersion', {}));
          promises.push(client.request('ain_checkProtocolVersion', {protoVer: 'a.b.c'}));
          promises.push(client.request('ain_checkProtocolVersion', {protoVer: 0}));
          promises.push(client.request('ain_checkProtocolVersion', {protoVer: CURRENT_PROTOCOL_VERSION}));
          promises.push(client.request('ain_checkProtocolVersion', {protoVer: '0.0.1'}));
          Promise.all(promises).then(res => {
            expect(res[0].result.code).to.equal(1);
            expect(res[0].result.message).to.equal("Protocol version not specified.");
            expect(res[1].result.code).to.equal(1);
            expect(res[1].result.message).to.equal("Invalid protocol version.");
            expect(res[2].result.code).to.equal(1);
            expect(res[2].result.message).to.equal("Incompatible protocol version.");
            expect(res[3].result.code).to.equal(0);
            expect(res[3].result.result).to.equal("Success");
            expect(res[4].result.code).to.equal(1);
            expect(res[4].result.message).to.equal("Incompatible protocol version.");
            resolve();
          })
        });
      });
    })

    describe('ain_getAddress', () => {
      it('returns the correct node address', () => {
        const expAddr = GenesisAccounts.others[1].address;
        const jsonRpcClient = jayson.client.http(server2 + '/json-rpc');
        return jsonRpcClient.request('ain_getAddress', { protoVer: CURRENT_PROTOCOL_VERSION })
        .then(res => {
          expect(res.result.result).to.equal(expAddr);
        });
      });
    });
  })

  describe('Set API', () => {
    beforeEach(async () => {
      await setUp();
    });

    afterEach(async () => {
      await cleanUp();
    });

    describe('/set_value', async () => {
      it('set_value', async () => {
        // Check the original value.
        const resultBefore = parseOrLog(syncRequest(
            'GET', server1 + '/get_value?ref=/apps/test/test_value/some/path')
            .body.toString('utf-8')).result;
        assert.deepEqual(resultBefore, 100);

        const request = {
          ref: '/apps/test/test_value/some/path',
          value: "some value"
        };
        const body = parseOrLog(syncRequest(
            'POST', server1 + '/set_value', {json: request}).body.toString('utf-8'));
        assert.deepEqual(_.get(body, 'result.result.code'), 0);
        expect(_.get(body, 'result.tx_hash')).to.not.equal(null);
        expect(body.code).to.equal(0);

        // Confirm that the value is set properly.
        if (!(await waitUntilTxFinalized(serverList, _.get(body, 'result.tx_hash')))) {
          console.error(`Failed to check finalization of tx.`);
        }
        const resultAfter = parseOrLog(syncRequest(
            'GET', server1 + '/get_value?ref=/apps/test/test_value/some/path')
            .body.toString('utf-8')).result;
        assert.deepEqual(resultAfter, "some value");
      })

      it('set_value with timestamp', async () => {
        const request = {
          ref: '/apps/test/test_value/some/path',
          value: "some value with timestamp",
          timestamp: Date.now(),
        };
        const body = parseOrLog(syncRequest(
            'POST', server1 + '/set_value', {json: request}).body.toString('utf-8'));
        assert.deepEqual(_.get(body, 'result.result.code'), 0);
        expect(body.code).to.equal(0);
        expect(_.get(body, 'result.tx_hash')).to.not.equal(null);

        // Confirm that the value is set properly.
        if (!(await waitUntilTxFinalized(serverList, _.get(body, 'result.tx_hash')))) {
          console.error(`Failed to check finalization of tx.`);
        }
        const resultAfter = parseOrLog(syncRequest(
            'GET', server1 + '/get_value?ref=/apps/test/test_value/some/path')
            .body.toString('utf-8')).result;
        assert.deepEqual(resultAfter, "some value with timestamp");
      })

      it('set_value with nonce unordered (-1)', async () => {
        const request = {
          ref: '/apps/test/test_value/some/path',
          value: "some value with nonce unordered",
          nonce: -1,
        };
        const body = parseOrLog(syncRequest(
            'POST', server1 + '/set_value', {json: request}).body.toString('utf-8'));
        assert.deepEqual(_.get(body, 'result.result.code'), 0);
        expect(body.code).to.equal(0);
        expect(_.get(body, 'result.tx_hash')).to.not.equal(null);

        // Confirm that the value is set properly.
        if (!(await waitUntilTxFinalized(serverList, _.get(body, 'result.tx_hash')))) {
          console.error(`Failed to check finalization of tx.`);
        }
        const resultAfter = parseOrLog(syncRequest(
            'GET', server1 + '/get_value?ref=/apps/test/test_value/some/path')
            .body.toString('utf-8')).result;
        assert.deepEqual(resultAfter, "some value with nonce unordered");
      })

      it('set_value with numbered nonce', async () => {
        const nonce = parseOrLog(
            syncRequest('GET', server1 + '/get_nonce').body.toString('utf-8')).result;
        const request = {
          ref: '/apps/test/test_value/some/path',
          value: "some value with numbered nonce",
          nonce,
        };
        const body = parseOrLog(syncRequest(
            'POST', server1 + '/set_value', {json: request}).body.toString('utf-8'));
        assert.deepEqual(_.get(body, 'result.result.code'), 0);
        expect(body.code).to.equal(0);
        expect(_.get(body, 'result.tx_hash')).to.not.equal(null);

        // Confirm that the value is set properly.
        if (!(await waitUntilTxFinalized(serverList, _.get(body, 'result.tx_hash')))) {
          console.error(`Failed to check finalization of tx.`);
        }
        const resultAfter = parseOrLog(syncRequest(
            'GET', server1 + '/get_value?ref=/apps/test/test_value/some/path')
            .body.toString('utf-8')).result;
        assert.deepEqual(resultAfter, "some value with numbered nonce");
      })

      it('set_value with failing operation', async () => {
        // Check the original value.
        const resultBefore = parseOrLog(syncRequest(
            'GET', server1 + '/get_value?ref=/apps/some/wrong/path')
            .body.toString('utf-8')).result;
        assert.deepEqual(resultBefore, null);

        const request = {ref: '/apps/some/wrong/path', value: "some other value"};
        const body = parseOrLog(syncRequest('POST', server1 + '/set_value', {json: request})
          .body.toString('utf-8'));
        assert.deepEqual(_.get(body, 'result.result'), {
          "bandwidth_gas_amount": 1,
          "code": 103,
          "error_message": "No write permission on: /apps/some/wrong/path",
          "gas_amount_charged": 0,
          "gas_amount_total": {
            "bandwidth": {
              "app": {
                "some": 1
              },
              "service": 0
            },
            "state": {
              "service": 0
            }
          },
          "gas_cost_total": 0
        });
        expect(body.code).to.equal(1);
        if (!(await waitUntilTxFinalized(serverList, _.get(body, 'result.tx_hash')))) {
          console.error(`Failed to check finalization of tx.`);
        }

        // Confirm that the original value is not altered.
        const resultAfter = parseOrLog(syncRequest(
            'GET', server1 + '/get_value?ref=/apps/some/wrong/path')
            .body.toString('utf-8')).result;
        assert.deepEqual(resultAfter, null);
      })
    })

    describe('/inc_value', () => {
      it('inc_value', async () => {
        // Check the original value.
        const resultBefore = parseOrLog(syncRequest(
            'GET', server1 + '/get_value?ref=/apps/test/test_value/some/path2')
            .body.toString('utf-8')).result;
        assert.deepEqual(resultBefore, null);

        const request = {ref: "/apps/test/test_value/some/path2", value: 10};
        const body = parseOrLog(syncRequest('POST', server1 + '/inc_value', {json: request})
          .body.toString('utf-8'));
        assert.deepEqual(_.get(body, 'result.result.code'), 0);
        expect(body.code).to.equal(0);

        // Confirm that the value is set properly.
        expect(_.get(body, 'result.tx_hash')).to.not.equal(null);
        if (!(await waitUntilTxFinalized(serverList, _.get(body, 'result.tx_hash')))) {
          console.error(`Failed to check finalization of tx.`);
        }
        const resultAfter = parseOrLog(syncRequest(
            'GET', server1 + '/get_value?ref=/apps/test/test_value/some/path2')
            .body.toString('utf-8')).result;
        assert.deepEqual(resultAfter, 10);
      })

      it('inc_value with a failing operation', async () => {
        // Check the original value.
        const resultBefore = parseOrLog(syncRequest(
            'GET', server1 + '/get_value?ref=/apps/some/wrong/path2')
            .body.toString('utf-8')).result;
        assert.deepEqual(resultBefore, null);

        const request = {ref: "/apps/some/wrong/path2", value: 10};
        const body = parseOrLog(syncRequest('POST', server1 + '/inc_value', {json: request})
          .body.toString('utf-8'));
        assert.deepEqual(_.get(body, 'result.result'), {
          "bandwidth_gas_amount": 1,
          "code": 103,
          "error_message": "No write permission on: /apps/some/wrong/path2",
          "gas_amount_charged": 0,
          "gas_amount_total": {
            "bandwidth": {
              "app": {
                "some": 1
              },
              "service": 0
            },
            "state": {
              "service": 0
            }
          },
          "gas_cost_total": 0
        });
        expect(body.code).to.equal(1);
        if (!(await waitUntilTxFinalized(serverList, _.get(body, 'result.tx_hash')))) {
          console.error(`Failed to check finalization of tx.`);
        }

        // Confirm that the original value is not altered.
        const resultAfter = parseOrLog(syncRequest(
            'GET', server1 + '/get_value?ref=/apps/some/wrong/path2')
            .body.toString('utf-8')).result;
        assert.deepEqual(resultAfter, null);
      })
    })

    describe('/dec_value', () => {
      it('dec_value', async () => {
        // Check the original value.
        const resultBefore = parseOrLog(syncRequest(
            'GET', server1 + '/get_value?ref=/apps/some/wrong/path3')
            .body.toString('utf-8')).result;
        assert.deepEqual(resultBefore, null);

        const request = {ref: "/apps/test/test_value/some/path3", value: 10};
        const body = parseOrLog(syncRequest('POST', server1 + '/dec_value', {json: request})
          .body.toString('utf-8'));
        assert.deepEqual(_.get(body, 'result.result.code'), 0);
        expect(body.code).to.equal(0);

        // Confirm that the value is set properly.
        expect(_.get(body, 'result.tx_hash')).to.not.equal(null);
        if (!(await waitUntilTxFinalized(serverList, _.get(body, 'result.tx_hash')))) {
          console.error(`Failed to check finalization of tx.`);
        }
        const resultAfter = parseOrLog(syncRequest(
            'GET', server1 + '/get_value?ref=/apps/test/test_value/some/path3')
            .body.toString('utf-8')).result;
        assert.deepEqual(resultAfter, -10);
      })

      it('dec_value with a failing operation', async () => {
        // Check the original value.
        const resultBefore = parseOrLog(syncRequest(
            'GET', server1 + '/get_value?ref=/apps/some/wrong/path3')
            .body.toString('utf-8')).result;
        assert.deepEqual(resultBefore, null);

        const request = {ref: "/apps/some/wrong/path3", value: 10};
        const body = parseOrLog(syncRequest('POST', server1 + '/dec_value', {json: request})
          .body.toString('utf-8'));
        assert.deepEqual(_.get(body, 'result.result'), {
          "bandwidth_gas_amount": 1,
          "code": 103,
          "error_message": "No write permission on: /apps/some/wrong/path3",
          "gas_amount_charged": 0,
          "gas_amount_total": {
            "bandwidth": {
              "app": {
                "some": 1
              },
              "service": 0
            },
            "state": {
              "service": 0
            }
          },
          "gas_cost_total": 0
        });
        expect(body.code).to.equal(1);
        if (!(await waitUntilTxFinalized(serverList, _.get(body, 'result.tx_hash')))) {
          console.error(`Failed to check finalization of tx.`);
        }

        // Confirm that the original value is not altered.
        const resultAfter = parseOrLog(syncRequest(
            'GET', server1 + '/get_value?ref=/apps/some/wrong/path3')
            .body.toString('utf-8')).result;
        assert.deepEqual(resultAfter, null);
      })
    })

    describe('/set_function', () => {
      it('set_function', async () => {
        // Check the original function.
        const resultBefore = parseOrLog(syncRequest(
            'GET', server1 + '/get_function?ref=/apps/test/test_function/some/path')
            .body.toString('utf-8')).result;
        assert.deepEqual(resultBefore, {
          ".function": {
            "fid": {
              "event_listener": "https://events.ainetwork.ai/trigger",
              "function_id": "fid",
              "function_type": "REST",
              "service_name": "https://ainetwork.ai"
            }
          }
        });

        const request = {
          ref: "/apps/test/test_function/some/path",
          value: {
            ".function": {
              "fid": {
                "event_listener": "https://events.ainetwork.ai/trigger2",  // Listener 2
                "function_id": "fid",
                "function_type": "REST",
                "service_name": "https://ainetwork.ai"
              }
            }
          }
        };
        const body = parseOrLog(syncRequest(
            'POST', server1 + '/set_function', {json: request})
            .body.toString('utf-8'));
        expect(_.get(body, 'code')).to.equal(0);
        assert.deepEqual(_.get(body, 'result.result.code'), 0);

        // Confirm that the value is set properly.
        expect(_.get(body, 'result.tx_hash')).to.not.equal(null);
        if (!(await waitUntilTxFinalized(serverList, _.get(body, 'result.tx_hash')))) {
          console.error(`Failed to check finalization of tx.`);
        }
        const resultAfter = parseOrLog(syncRequest(
            'GET', server1 + '/get_function?ref=/apps/test/test_function/some/path')
            .body.toString('utf-8')).result;
        assert.deepEqual(resultAfter, {
          ".function": {
            "fid": {
              "event_listener": "https://events.ainetwork.ai/trigger2",  // Listener 2
              "function_id": "fid",
              "function_type": "REST",
              "service_name": "https://ainetwork.ai"
            }
          }
        });
      })

      it('set_function with a failing operation', async () => {
        // Check the original function.
        const resultBefore = parseOrLog(syncRequest(
            'GET', server1 + '/get_function?ref=/apps/some/wrong/path')
            .body.toString('utf-8')).result;
        assert.deepEqual(resultBefore, null);

        const request = {
          ref: "/apps/some/wrong/path",
          value: {
            ".function": {
              "fid": {
                "event_listener": "https://events.ainetwork.ai/trigger",
                "function_id": "fid",
                "function_type": "REST",
                "service_name": "https://ainetwork.ai"
              }
            }
          }
        };
        const body = parseOrLog(syncRequest(
            'POST', server1 + '/set_function', {json: request})
            .body.toString('utf-8'));
        assert.deepEqual(_.get(body, 'result.result'), {
          "bandwidth_gas_amount": 1,
          "code": 404,
          "error_message": "No write_function permission on: /apps/some/wrong/path",
          "gas_amount_charged": 0,
          "gas_amount_total": {
            "bandwidth": {
              "app": {
                "some": 1
              },
              "service": 0
            },
            "state": {
              "service": 0
            }
          },
          "gas_cost_total": 0
        });
        expect(body.code).to.equal(1);
        if (!(await waitUntilTxFinalized(serverList, _.get(body, 'result.tx_hash')))) {
          console.error(`Failed to check finalization of tx.`);
        }

        // Confirm that the original function is not altered.
        const resultAfter = parseOrLog(syncRequest(
            'GET', server1 + '/get_function?ref=/apps/some/wrong/path')
            .body.toString('utf-8')).result;
        assert.deepEqual(resultAfter, null);
      })
    })

    describe('/set_rule', () => {
      it('set_rule', async () => {
        // Check the original rule.
        const resultBefore = parseOrLog(syncRequest(
            'GET', server1 + '/get_rule?ref=/apps/test/test_rule/some/path')
            .body.toString('utf-8')).result;
        assert.deepEqual(resultBefore, {
          ".rule": {
            "write": "auth.addr === 'abcd'"
          }
        });

        const request = {
          ref: "/apps/test/test_rule/some/path",
          value: {
            ".rule": {
              "write": "some other rule config"
            }
          }
        };
        const body = parseOrLog(syncRequest('POST', server1 + '/set_rule', {json: request})
            .body.toString('utf-8'));
        assert.deepEqual(_.get(body, 'result.result.code'), 0);
        expect(body.code).to.equal(0);

        // Confirm that the value is set properly.
        expect(_.get(body, 'result.tx_hash')).to.not.equal(null);
        if (!(await waitUntilTxFinalized(serverList, _.get(body, 'result.tx_hash')))) {
          console.error(`Failed to check finalization of tx.`);
        }
        const resultAfter = parseOrLog(syncRequest(
            'GET', server1 + '/get_rule?ref=/apps/test/test_rule/some/path')
            .body.toString('utf-8')).result;
        assert.deepEqual(resultAfter, {
          ".rule": {
            "write": "some other rule config"
          }
        });
      })

      it('set_rule with a failing operation', async () => {
        // Check the original rule.
        const resultBefore = parseOrLog(syncRequest(
            'GET', server1 + '/get_rule?ref=/apps/some/wrong/path')
            .body.toString('utf-8')).result;
        assert.deepEqual(resultBefore, null);

        const request = {
          ref: "/apps/some/wrong/path",
          value: {
            ".rule": {
              "write": "some other rule config"
            }
          }
        };
        const body = parseOrLog(syncRequest('POST', server1 + '/set_rule', {json: request})
            .body.toString('utf-8'));
        assert.deepEqual(_.get(body, 'result.result'), {
          "bandwidth_gas_amount": 1,
          "code": 503,
          "error_message": "No write_rule permission on: /apps/some/wrong/path",
          "gas_amount_charged": 0,
          "gas_amount_total": {
            "bandwidth": {
              "app": {
                "some": 1
              },
              "service": 0
            },
            "state": {
              "service": 0
            }
          },
          "gas_cost_total": 0
        });
        expect(body.code).to.equal(1);
        if (!(await waitUntilTxFinalized(serverList, _.get(body, 'result.tx_hash')))) {
          console.error(`Failed to check finalization of tx.`);
        }

        // Confirm that the original rule is not altered.
        const resultAfter = parseOrLog(syncRequest(
            'GET', server1 + '/get_rule?ref=/apps/some/wrong/path')
            .body.toString('utf-8')).result;
        assert.deepEqual(resultAfter, null);
      })
    })

    describe('/set_owner', () => {
      it('set_owner', async () => {
        // Check the original owner.
        const resultBefore = parseOrLog(syncRequest(
            'GET', server1 + '/get_owner?ref=/apps/test/test_owner/some/path')
            .body.toString('utf-8')).result;
        assert.deepEqual(resultBefore, {
          ".owner": {
            "owners": {
              "*": {
                "branch_owner": false,
                "write_function": true,
                "write_owner": true,
                "write_rule": false,
              }
            }
          }
        });

        const request = {
          ref: "/apps/test/test_owner/some/path",
          value: {
            ".owner": {
              "owners": {
                "*": {
                  "branch_owner": false,
                  "write_function": false,
                  "write_owner": true,
                  "write_rule": false,
                }
              }
            }
          }
        };
        const body = parseOrLog(syncRequest('POST', server1 + '/set_owner', {json: request})
            .body.toString('utf-8'));
        assert.deepEqual(_.get(body, 'result.result.code'), 0);
        expect(body.code).to.equal(0);

        // Confirm that the value is set properly.
        expect(_.get(body, 'result.tx_hash')).to.not.equal(null);
        if (!(await waitUntilTxFinalized(serverList, _.get(body, 'result.tx_hash')))) {
          console.error(`Failed to check finalization of tx.`);
        }
        const resultAfter = parseOrLog(syncRequest(
            'GET', server1 + '/get_owner?ref=/apps/test/test_owner/some/path')
            .body.toString('utf-8')).result;
        assert.deepEqual(resultAfter, {
          ".owner": {
            "owners": {
              "*": {
                "branch_owner": false,
                "write_function": false,
                "write_owner": true,
                "write_rule": false,
              }
            }
          }
        });
      })

      it('set_owner with a failing operation', async () => {
        // Check the original owner.
        const resultBefore = parseOrLog(syncRequest(
            'GET', server1 + '/get_owner?ref=/apps/some/wrong/path')
            .body.toString('utf-8')).result;
        assert.deepEqual(resultBefore, null);

        const request = {
          ref: "/apps/some/wrong/path",
          value: {
            ".owner": {
              "owners": {
                "*": {
                  "branch_owner": true,
                  "write_owner": true,
                  "write_rule": true,
                  "write_function": true
                }
              }
            }
          }
        };
        const body = parseOrLog(syncRequest('POST', server1 + '/set_owner', {json: request})
            .body.toString('utf-8'));
        assert.deepEqual(_.get(body, 'result.result'), {
          "bandwidth_gas_amount": 1,
          "code": 603,
          "error_message": "No write_owner or branch_owner permission on: /apps/some/wrong/path",
          "gas_amount_charged": 0,
          "gas_amount_total": {
            "bandwidth": {
              "app": {
                "some": 1
              },
              "service": 0
            },
            "state": {
              "service": 0
            }
          },
          "gas_cost_total": 0
        });
        expect(body.code).to.equal(1);
        if (!(await waitUntilTxFinalized(serverList, _.get(body, 'result.tx_hash')))) {
          console.error(`Failed to check finalization of tx.`);
        }

        // Confirm that the original owner is not altered.
        const resultAfter = parseOrLog(syncRequest(
            'GET', server1 + '/get_owner?ref=/apps/some/wrong/path')
            .body.toString('utf-8')).result;
        assert.deepEqual(resultAfter, null);
      })
    })

    describe('/set', () => {
      it('set with successful operations', async () => {
        // Check the original value.
        const resultBefore = parseOrLog(syncRequest(
            'GET', server1 + '/get_value?ref=/apps/test/test_value/some100/path')
            .body.toString('utf-8')).result;
        assert.deepEqual(resultBefore, null);

        const request = {
          op_list: [
            {
              // Default type: SET_VALUE
              ref: "/apps/test/test_value/some100/path",
              value: "some other100 value",
            },
            {
              type: 'INC_VALUE',
              ref: "/apps/test/test_value/some100/path1",
              value: 10
            },
            {
              type: 'DEC_VALUE',
              ref: "/apps/test/test_value/some100/path2",
              value: 10
            },
            {
              type: 'SET_FUNCTION',
              ref: "/apps/test/test_function/other100/path",
              value: {
                ".function": {
                  "fid": {
                    "event_listener": "https://events.ainetwork.ai/trigger",
                    "function_id": "fid",
                    "function_type": "REST",
                    "service_name": "https://ainetwork.ai"
                  }
                }
              }
            },
            {
              type: 'SET_RULE',
              ref: "/apps/test/test_rule/other100/path",
              value: {
                ".rule": {
                  "write": "some other100 rule config"
                }
              }
            },
            {
              type: 'SET_OWNER',
              ref: "/apps/test/test_owner/other100/path",
              value: {
                ".owner": {
                  "owners": {
                    "*": {
                      "branch_owner": true,
                      "write_owner": true,
                      "write_rule": true,
                      "write_function": true
                    }
                  }
                }
              }
            }
          ]
        };
        const body = parseOrLog(syncRequest('POST', server1 + '/set', {json: request})
            .body.toString('utf-8'));
        assert.deepEqual(_.get(body, 'result.result'), {
          "result_list": {
            "0": {
              "code": 0,
              "bandwidth_gas_amount": 1
            },
            "1": {
              "code": 0,
              "bandwidth_gas_amount": 1
            },
            "2": {
              "code": 0,
              "bandwidth_gas_amount": 1
            },
            "3": {
              "code": 0,
              "bandwidth_gas_amount": 1
            },
            "4": {
              "code": 0,
              "bandwidth_gas_amount": 1
            },
            "5": {
              "code": 0,
              "bandwidth_gas_amount": 1
            },
          },
          "gas_amount_charged": 0,
          "gas_amount_total": {
            "bandwidth": {
              "app": {
                "test": 6
              },
              "service": 0
            },
            "state": {
              "app": {
                "test": 4622
              },
              "service": 0
            }
          },
          "gas_cost_total": 0
        });
        expect(body.code).to.equal(0);

        // Confirm that the original value is set properly.
        expect(_.get(body, 'result.tx_hash')).to.not.equal(null);
        if (!(await waitUntilTxFinalized(serverList, _.get(body, 'result.tx_hash')))) {
          console.error(`Failed to check finalization of tx.`);
        }
        const resultAfter = parseOrLog(syncRequest(
            'GET', server1 + '/get_value?ref=/apps/test/test_value/some100/path')
            .body.toString('utf-8')).result;
        assert.deepEqual(resultAfter, 'some other100 value');
      })

      it('set with a failing operation', async () => {
        // Check the original value.
        const resultBefore = parseOrLog(syncRequest(
            'GET', server1 + '/get_value?ref=/apps/test/test_value/some101/path')
            .body.toString('utf-8')).result;
        assert.deepEqual(resultBefore, null);

        const request = {
          op_list: [
            {
              // Default type: SET_VALUE
              ref: "/apps/test/test_value/some101/path",
              value: "some other101 value",
            },
            {
              type: 'INC_VALUE',
              ref: "/apps/test/test_value/some101/path2",
              value: 10
            },
            {
              type: 'DEC_VALUE',
              ref: "/apps/test/test_value/some101/path3",
              value: 10
            },
            {
              type: 'SET_VALUE',
              ref: "/apps/some/wrong/path",
              value: "some other101 value",
            },
            {
              type: 'SET_FUNCTION',
              ref: "/apps/test/test_function/other101/path",
              value: {
                ".function": {
                  "fid": {
                    "event_listener": "https://events.ainetwork.ai/trigger",
                    "function_id": "fid",
                    "function_type": "REST",
                    "service_name": "https://ainetwork.ai"
                  }
                }
              }
            },
            {
              type: 'SET_RULE',
              ref: "/apps/test/test_rule/other101/path",
              value: {
                ".rule": {
                  "write": "some other101 rule config"
                }
              }
            },
            {
              type: 'SET_OWNER',
              ref: "/apps/test/test_owner/other101/path",
              value: {
                ".owner": "some other101 owner config"
              }
            }
          ]
        };
        const body = parseOrLog(syncRequest('POST', server1 + '/set', {json: request})
            .body.toString('utf-8'));
        assert.deepEqual(_.get(body, 'result.result'), {
          "result_list": {
            "0": {
              "code": 0,
              "bandwidth_gas_amount": 1
            },
            "1": {
              "code": 0,
              "bandwidth_gas_amount": 1
            },
            "2": {
              "code": 0,
              "bandwidth_gas_amount": 1
            },
            "3": {
              "code": 103,
              "error_message": "No write permission on: /apps/some/wrong/path",
              "bandwidth_gas_amount": 1
            }
          },
          "gas_amount_charged": 0,
          "gas_amount_total": {
            "bandwidth": {
              "app": {
                "some": 1,
                "test": 3
              },
              "service": 0
            },
            "state": {
              "service": 0
            }
          },
          "gas_cost_total": 0
        });
        expect(body.code).to.equal(1);
        if (!(await waitUntilTxFinalized(serverList, _.get(body, 'result.tx_hash')))) {
          console.error(`Failed to check finalization of tx.`);
        }

        // Confirm that the original value is not altered.
        const resultAfter = parseOrLog(syncRequest(
            'GET', server1 + '/get_value?ref=/apps/test/test_value/some101/path')
            .body.toString('utf-8')).result;
        assert.deepEqual(resultAfter, null);
      })
    })

    describe('/batch', () => {
      it('batch with successful transactions', async () => {
        const address = parseOrLog(syncRequest(
            'GET', server1 + '/get_address').body.toString('utf-8')).result;
        // Check the original value.
        const resultBefore = parseOrLog(syncRequest(
            'GET', server1 + '/get_value?ref=/apps/test/test_value/some200/path')
            .body.toString('utf-8')).result;
        assert.deepEqual(resultBefore, null);
        const resultBefore2 = parseOrLog(syncRequest(
            'GET', server1 + '/get_value?ref=/apps/test/test_value/some201/path')
            .body.toString('utf-8')).result;
        assert.deepEqual(resultBefore2, null);

        const nonce = parseOrLog(syncRequest(
            'GET', server1 + `/get_nonce?address=${address}`).body.toString('utf-8')).result;
        const request = {
          tx_list: [
            {
              operation: {
                // Default type: SET_VALUE
                ref: "/apps/test/test_value/some200/path",
                value: "some other200 value",
              },
              timestamp: Date.now(),
              nonce: nonce
            },
            {
              operation: {
                type: 'INC_VALUE',
                ref: "/apps/test/test_value/some200/path2",
                value: 10
              },
              timestamp: Date.now(),
              nonce: nonce + 1
            },
            {
              operation: {
                type: 'DEC_VALUE',
                ref: "/apps/test/test_value/some200/path3",
                value: 10
              },
              timestamp: Date.now(),
              nonce: nonce + 2
            },
            {
              operation: {
                type: 'SET_FUNCTION',
                ref: "/apps/test/test_function/other200/path",
                value: {
                  ".function": {
                    "fid": {
                      "event_listener": "https://events.ainetwork.ai/trigger",
                      "function_id": "fid",
                      "function_type": "REST",
                      "service_name": "https://ainetwork.ai"
                    }
                  }
                }
              },
              timestamp: Date.now(),
              nonce: nonce + 3
            },
            {
              operation: {
                type: 'SET_RULE',
                ref: "/apps/test/test_rule/other200/path",
                value: {
                  ".rule": {
                    "write": "some other200 rule config"
                  }
                }
              },
              timestamp: Date.now(),
              nonce: nonce + 4
            },
            {
              operation: {
                type: 'SET_OWNER',
                ref: "/apps/test/test_owner/other200/path",
                value: {
                  ".owner": {
                    "owners": {
                      "*": {
                        "branch_owner": true,
                        "write_owner": true,
                        "write_rule": true,
                        "write_function": true
                      }
                    }
                  }
                }
              },
              timestamp: Date.now(),
              nonce: nonce + 5
            },
            {
              operation: {
                type: 'SET',
                op_list: [
                  {
                    type: "SET_VALUE",
                    ref: "/apps/test/test_value/some201/path",
                    value: "some other201 value",
                  },
                  {
                    type: 'INC_VALUE',
                    ref: "/apps/test/test_value/some201/path2",
                    value: 5
                  },
                  {
                    type: 'DEC_VALUE',
                    ref: "/apps/test/test_value/some201/path3",
                    value: 5
                  },
                  {
                    type: 'SET_FUNCTION',
                    ref: "/apps/test/test_function/other201/path",
                    value: {
                      ".function": {
                        "fid": {
                          "event_listener": "https://events.ainetwork.ai/trigger",
                          "function_id": "fid",
                          "function_type": "REST",
                          "service_name": "https://ainetwork.ai"
                        }
                      }
                    }
                  },
                  {
                    type: 'SET_RULE',
                    ref: "/apps/test/test_rule/other201/path",
                    value: {
                      ".rule": {
                        "write": "some other201 rule config"
                      }
                    }
                  },
                  {
                    type: 'SET_OWNER',
                    ref: "/apps/test/test_owner/other201/path",
                    value: {
                      ".owner": {
                        "owners": {
                          "*": {
                            "branch_owner": true,
                            "write_owner": true,
                            "write_rule": true,
                            "write_function": true
                          }
                        }
                      }
                    }
                  }
                ]
              },
              timestamp: Date.now(),
              nonce: nonce + 6
            }
          ]
        };
        const body = parseOrLog(syncRequest('POST', server1 + '/batch', {json: request})
            .body.toString('utf-8'));
        expect(body).to.not.equal(null);
        expect(CommonUtil.isArray(body.result)).to.equal(true);
        for (let i = 0; i < body.result.length; i++) {
          const result = body.result[i];
          if (!(await waitUntilTxFinalized(serverList, result.tx_hash))) {
            console.error(`Failed to check finalization of tx.`);
          }
          result.tx_hash = 'erased';
        }
        assert.deepEqual(body.result, [
          {
            "tx_hash": "erased",
            "result": {
              "code": 0,
              "bandwidth_gas_amount": 1,
              "gas_amount_charged": 0,
              "gas_amount_total": {
                "bandwidth": {
                  "service": 0,
                  "app": {
                    "test": 1
                  }
                },
                "state": {
                  "app": {
                    "test": 380
                  },
                  "service": 0
                }
              },
              "gas_cost_total": 0
            }
          },
          {
            "tx_hash": "erased",
            "result": {
              "code": 0,
              "bandwidth_gas_amount": 1,
              "gas_amount_charged": 0,
              "gas_amount_total": {
                "bandwidth": {
                  "service": 0,
                  "app": {
                    "test": 1
                  }
                },
                "state": {
                  "app": {
                    "test": 178
                  },
                  "service": 0
                }
              },
              "gas_cost_total": 0
            }
          },
          {
            "tx_hash": "erased",
            "result": {
              "code": 0,
              "bandwidth_gas_amount": 1,
              "gas_amount_charged": 0,
              "gas_amount_total": {
                "bandwidth": {
                  "service": 0,
                  "app": {
                    "test": 1
                  }
                },
                "state": {
                  "app": {
                    "test": 178
                  },
                  "service": 0
                }
              },
              "gas_cost_total": 0
            }
          },
          {
            "tx_hash": "erased",
            "result": {
              "code": 0,
              "bandwidth_gas_amount": 1,
              "gas_amount_charged": 0,
              "gas_amount_total": {
                "bandwidth": {
                  "service": 0,
                  "app": {
                    "test": 1
                  }
                },
                "state": {
                  "app": {
                    "test": 1552
                  },
                  "service": 0
                }
              },
              "gas_cost_total": 0
            }
          },
          {
            "tx_hash": "erased",
            "result": {
              "code": 0,
              "bandwidth_gas_amount": 1,
              "gas_amount_charged": 0,
              "gas_amount_total": {
                "bandwidth": {
                  "service": 0,
                  "app": {
                    "test": 1
                  }
                },
                "state": {
                  "app": {
                    "test": 734
                  },
                  "service": 0
                }
              },
              "gas_cost_total": 0
            }
          },
          {
            "tx_hash": "erased",
            "result": {
              "code": 0,
              "bandwidth_gas_amount": 1,
              "gas_amount_charged": 0,
              "gas_amount_total": {
                "bandwidth": {
                  "service": 0,
                  "app": {
                    "test": 1
                  }
                },
                "state": {
                  "app": {
                    "test": 1600
                  },
                  "service": 0
                }
              },
              "gas_cost_total": 0
            }
          },
          {
            "tx_hash": "erased",
            "result": {
              "result_list": {
                "0": {
                  "code": 0,
                  "bandwidth_gas_amount": 1
                },
                "1": {
                  "code": 0,
                  "bandwidth_gas_amount": 1
                },
                "2": {
                  "code": 0,
                  "bandwidth_gas_amount": 1
                },
                "3": {
                  "code": 0,
                  "bandwidth_gas_amount": 1
                },
                "4": {
                  "code": 0,
                  "bandwidth_gas_amount": 1
                },
                "5": {
                  "code": 0,
                  "bandwidth_gas_amount": 1
                }
              },
              "gas_amount_charged": 0,
              "gas_amount_total": {
                "bandwidth": {
                  "service": 0,
                  "app": {
                    "test": 6
                  }
                },
                "state": {
                  "app": {
                    "test": 4622
                  },
                  "service": 0
                }
              },
              "gas_cost_total": 0
            }
          }
        ]);
        expect(body.code).to.equal(0);

        // Confirm that the value is set properly.
        const resultAfter = parseOrLog(syncRequest(
            'GET', server1 + '/get_value?ref=/apps/test/test_value/some200/path')
            .body.toString('utf-8')).result;
        assert.deepEqual(resultAfter, 'some other200 value');
        const resultAfter2 = parseOrLog(syncRequest(
            'GET', server1 + '/get_value?ref=/apps/test/test_value/some201/path')
            .body.toString('utf-8')).result;
        assert.deepEqual(resultAfter2, 'some other201 value');
      });

      it('batch with a failing transaction', async () => {
        const address = parseOrLog(syncRequest(
            'GET', server1 + '/get_address').body.toString('utf-8')).result;
        // Check the original values.
        const resultBefore = parseOrLog(syncRequest(
            'GET', server1 + '/get_value?ref=/apps/test/test_value/some202/path')
            .body.toString('utf-8')).result;
        assert.deepEqual(resultBefore, null);
        const resultBefore2 = parseOrLog(syncRequest(
            'GET', server1 + '/get_value?ref=/apps/test/test_value/some203/path')
            .body.toString('utf-8')).result;
        assert.deepEqual(resultBefore2, null);
        const nonce = parseOrLog(syncRequest(
            'GET', server1 + `/get_nonce?address=${address}`).body.toString('utf-8')).result;

        const request = {
          tx_list: [
            {
              operation: {
                // Default type: SET_VALUE
                ref: "/apps/test/test_value/some202/path",
                value: "some other202 value",
              },
              timestamp: Date.now(),
              nonce: -1
            },
            {
              operation: {
                type: 'INC_VALUE',
                ref: "/apps/test/test_value/some202/path2",
                value: 10
              },
              timestamp: Date.now(),
              nonce: -1
            },
            {
              operation: {
                type: 'DEC_VALUE',
                ref: "/apps/test/test_value/some202/path3",
                value: 10
              },
              timestamp: Date.now(),
              nonce: -1
            },
            {
              operation: {
                type: 'SET_VALUE',
                ref: "/apps/some/wrong/path",
                value: "some other202 value",
              },
              timestamp: Date.now(),
              nonce: -1
            },
            {
              operation: {
                type: 'SET_FUNCTION',
                ref: "/apps/test/test_function/other202/path",
                value: {
                  ".function": {
                    "fid": {
                      "event_listener": "https://events.ainetwork.ai/trigger",
                      "function_id": "fid",
                      "function_type": "REST",
                      "service_name": "https://ainetwork.ai"
                    }
                  }
                }
              },
              timestamp: Date.now(),
              nonce: -1
            },
            {
              operation: {
                type: 'SET_RULE',
                ref: "/apps/test/test_rule/other202/path",
                value: {
                  ".rule": {
                    "write": "some other202 rule config"
                  }
                }
              },
              timestamp: Date.now(),
              nonce: -1
            },
            {
              operation: {
                type: 'SET_OWNER',
                ref: "/apps/test/test_owner/other202/path",
                value: {
                  ".owner": {
                    "owners": {
                      "*": {
                        "branch_owner": true,
                        "write_owner": true,
                        "write_rule": true,
                        "write_function": true
                      }
                    }
                  }
                }
              },
              timestamp: Date.now(),
              nonce: -1
            },
            {
              operation: {
                type: 'SET',
                op_list: [
                  {
                    type: "SET_VALUE",
                    ref: "/apps/test/test_value/some203/path",
                    value: "some other203 value",
                  },
                  {
                    type: 'INC_VALUE',
                    ref: "/apps/test/test_value/some203/path2",
                    value: 5
                  },
                  {
                    type: 'DEC_VALUE',
                    ref: "/apps/test/test_value/some203/path3",
                    value: 5
                  },
                  {
                    type: 'SET_FUNCTION',
                    ref: "/apps/test/test_function/other203/path",
                    value: {
                      ".function": {
                        "fid": {
                          "event_listener": "https://events.ainetwork.ai/trigger",
                          "function_id": "fid",
                          "function_type": "REST",
                          "service_name": "https://ainetwork.ai"
                        }
                      }
                    }
                  },
                  {
                    type: 'SET_RULE',
                    ref: "/apps/test/test_rule/other203/path",
                    value: {
                      ".rule": {
                        "write": "some other203 rule config"
                      }
                    }
                  },
                  {
                    type: 'SET_OWNER',
                    ref: "/apps/test/test_owner/other203/path",
                    value: {
                      ".owner": {
                        "owners": {
                          "*": {
                            "branch_owner": true,
                            "write_owner": true,
                            "write_rule": true,
                            "write_function": true
                          }
                        }
                      }
                    }
                  }
                ]
              },
              timestamp: Date.now(),
              nonce: -1
            }
          ]
        };
        const body = parseOrLog(syncRequest('POST', server1 + '/batch', {json: request})
            .body.toString('utf-8'));
        expect(body).to.not.equal(null);
        expect(CommonUtil.isArray(body.result)).to.equal(true);
        for (let i = 0; i < body.result.length; i++) {
          const result = body.result[i];
          if (!(await waitUntilTxFinalized(serverList, result.tx_hash))) {
            console.error(`Failed to check finalization of tx.`);
          }
          result.tx_hash = 'erased';
        }
        assert.deepEqual(body.result, [
          {
            "tx_hash": "erased",
            "result": {
              "code": 0,
              "bandwidth_gas_amount": 1,
              "gas_amount_charged": 0,
              "gas_amount_total": {
                "bandwidth": {
                  "service": 0,
                  "app": {
                    "test": 1
                  }
                },
                "state": {
                  "app": {
                    "test": 380
                  },
                  "service": 0
                }
              },
              "gas_cost_total": 0
            }
          },
          {
            "tx_hash": "erased",
            "result": {
              "code": 0,
              "bandwidth_gas_amount": 1,
              "gas_amount_charged": 0,
              "gas_amount_total": {
                "bandwidth": {
                  "service": 0,
                  "app": {
                    "test": 1
                  }
                },
                "state": {
                  "app": {
                    "test": 178
                  },
                  "service": 0
                }
              },
              "gas_cost_total": 0
            }
          },
          {
            "tx_hash": "erased",
            "result": {
              "code": 0,
              "bandwidth_gas_amount": 1,
              "gas_amount_charged": 0,
              "gas_amount_total": {
                "bandwidth": {
                  "service": 0,
                  "app": {
                    "test": 1
                  }
                },
                "state": {
                  "app": {
                    "test": 178
                  },
                  "service": 0
                }
              },
              "gas_cost_total": 0
            }
          },
          {
            "tx_hash": "erased",
            "result": {
              "error_message": "No write permission on: /apps/some/wrong/path",
              "code": 103,
              "bandwidth_gas_amount": 1,
              "gas_amount_charged": 0,
              "gas_amount_total": {
                "bandwidth": {
                  "app": {
                    "some": 1
                  },
                  "service": 0,
                },
                "state": {
                  "service": 0
                }
              },
              "gas_cost_total": 0
            }
          },
          {
            "tx_hash": "erased",
            "result": {
              "code": 0,
              "bandwidth_gas_amount": 1,
              "gas_amount_charged": 0,
              "gas_amount_total": {
                "bandwidth": {
                  "service": 0,
                  "app": {
                    "test": 1
                  }
                },
                "state": {
                  "app": {
                    "test": 1552
                  },
                  "service": 0
                }
              },
              "gas_cost_total": 0
            }
          },
          {
            "tx_hash": "erased",
            "result": {
              "code": 0,
              "bandwidth_gas_amount": 1,
              "gas_amount_charged": 0,
              "gas_amount_total": {
                "bandwidth": {
                  "service": 0,
                  "app": {
                    "test": 1
                  }
                },
                "state": {
                  "app": {
                    "test": 734
                  },
                  "service": 0
                }
              },
              "gas_cost_total": 0
            }
          },
          {
            "tx_hash": "erased",
            "result": {
              "code": 0,
              "bandwidth_gas_amount": 1,
              "gas_amount_charged": 0,
              "gas_amount_total": {
                "bandwidth": {
                  "service": 0,
                  "app": {
                    "test": 1
                  }
                },
                "state": {
                  "app": {
                    "test": 1600
                  },
                  "service": 0
                }
              },
              "gas_cost_total": 0
            }
          },
          {
            "tx_hash": "erased",
            "result": {
              "result_list": {
                "0": {
                  "code": 0,
                  "bandwidth_gas_amount": 1
                },
                "1": {
                  "code": 0,
                  "bandwidth_gas_amount": 1
                },
                "2": {
                  "code": 0,
                  "bandwidth_gas_amount": 1
                },
                "3": {
                  "code": 0,
                  "bandwidth_gas_amount": 1
                },
                "4": {
                  "code": 0,
                  "bandwidth_gas_amount": 1
                },
                "5": {
                  "code": 0,
                  "bandwidth_gas_amount": 1
                }
              },
              "gas_amount_charged": 0,
              "gas_amount_total": {
                "bandwidth": {
                  "service": 0,
                  "app": {
                    "test": 6
                  }
                },
                "state": {
                  "app": {
                    "test": 4622
                  },
                  "service": 0
                }
              },
              "gas_cost_total": 0
            }
          }
        ]);
        expect(body.code).to.equal(0);

        // Confirm that the value is set properly.
        const resultAfter = parseOrLog(syncRequest(
            'GET', server1 + '/get_value?ref=/apps/test/test_value/some202/path')
            .body.toString('utf-8')).result;
        assert.deepEqual(resultAfter, 'some other202 value');
        const resultAfter2 = parseOrLog(syncRequest(
            'GET', server1 + '/get_value?ref=/apps/test/test_value/some203/path')
            .body.toString('utf-8')).result;
        assert.deepEqual(resultAfter2, 'some other203 value');
      })
    })

    describe('ain_sendSignedTransaction', () => {
      const account = {
        address: "0x85a620A5A46d01cc1fCF49E73ab00710d4da943E",
        private_key: "b542fc2ca4a68081b3ba238888d3a8783354c3aa81711340fd69f6ff32798525",
        public_key: "eb8c8577e8be18a83829c5c8a2ec2a754ef0a190e5a01139e9a24aae8f56842dfaf708da56d0f395bbfef08633237398dec96343f62ce217130d9738a76adfdf"
      };

      before(async () => {
        const currentRule = parseOrLog(syncRequest('GET', server1 + '/get_rule?ref=/apps/test')
          .body.toString('utf-8')).result[".rule"]["write"];
        const newOwners = parseOrLog(syncRequest('GET', server1 + '/get_owner?ref=/apps/test')
          .body.toString('utf-8')).result[".owner"];
        const newRule = `${currentRule} || auth.addr === '${account.address}'`;
        newOwners["owners"][account.address] = {
          "branch_owner": true,
          "write_owner": true,
          "write_rule": true,
          "write_function": true
        };
        const res = parseOrLog(syncRequest('POST', server1 + '/set', {json: {
            op_list: [
              {
                type: 'SET_RULE',
                ref: '/apps/test',
                value: {
                  ".rule": {
                    "write": newRule
                  }
                }
              },
              {
                type: 'SET_OWNER',
                ref: '/apps/test',
                value: {
                  ".owner": newOwners
                }
              }
            ],
            timestamp: Date.now(),
            nonce: -1
          }})
          .body.toString('utf-8')).result;
        assert.deepEqual(CommonUtil.isFailedTx(_.get(res, 'result')), false);
        if (!(await waitUntilTxFinalized(serverList, _.get(res, 'tx_hash')))) {
          console.error(`Failed to check finalization of tx.`);
        }
      })

      it('accepts a transaction with nonce unordered (-1)', () => {
        const client = jayson.client.http(server1 + '/json-rpc');
        const txBody = {
          operation: {
            type: 'SET_VALUE',
            value: 'some other value',
            ref: `/apps/test/test_value/some/path`
          },
          timestamp: Date.now(),
          nonce: -1
        };
        const signature =
            ainUtil.ecSignTransaction(txBody, Buffer.from(account.private_key, 'hex'));
        return client.request('ain_sendSignedTransaction', {
          tx_body: txBody,
          signature,
          protoVer: CURRENT_PROTOCOL_VERSION
        }).then((res) => {
          const result = _.get(res, 'result.result', null);
          expect(result).to.not.equal(null);
          assert.deepEqual(res.result, {
            protoVer: CURRENT_PROTOCOL_VERSION,
            result: {
              result: {
                code: 0,
                bandwidth_gas_amount: 1,
                gas_amount_charged: 0,
                gas_amount_total: {
                  bandwidth: {
                    app: {
                      test: 1
                    },
                    service: 0
                  },
                  state: {
                    app: {
                      test: 24
                    },
                    service: 0
                  }
                },
                gas_cost_total: 0
              },
              tx_hash: CommonUtil.hashSignature(signature),
            }
          });
        })
      })

      it('accepts a transaction with numbered nonce', () => {
        const client = jayson.client.http(server1 + '/json-rpc');
        return client.request('ain_getNonce', {
          address: account.address,
          from: 'pending',
          protoVer: CURRENT_PROTOCOL_VERSION
        })
        .then((nonceRes) => {
          const nonce = _.get(nonceRes, 'result.result');
          const txBody = {
            operation: {
              type: 'SET_VALUE',
              value: 'some other value 2',
              ref: `/apps/test/test_value/some/path`
            },
            timestamp: Date.now(),
            nonce,  // numbered nonce
          };
          const signature =
              ainUtil.ecSignTransaction(txBody, Buffer.from(account.private_key, 'hex'));
          return client.request('ain_sendSignedTransaction', {
            tx_body: txBody,
            signature,
            protoVer: CURRENT_PROTOCOL_VERSION
          })
          .then((res) => {
            const result = _.get(res, 'result.result', null);
            expect(result).to.not.equal(null);
            assert.deepEqual(res.result, {
              protoVer: CURRENT_PROTOCOL_VERSION,
              result: {
                result: {
                  code: 0,
                  bandwidth_gas_amount: 1,
                  gas_amount_charged: 0,
                  gas_amount_total: {
                    bandwidth: {
                      app: {
                        test: 1
                      },
                      service: 0
                    },
                    state: {
                      app: {
                        test: 28
                      },
                      service: 0
                    }
                  },
                  gas_cost_total: 0,
                },
                tx_hash: CommonUtil.hashSignature(signature),
              }
            });
          });
        });
      })

      it('rejects a transaction that exceeds its size limit.', () => {
        const client = jayson.client.http(server1 + '/json-rpc');
        const longText = 'a'.repeat(TX_BYTES_LIMIT / 2);
        const txBody = {
          operation: {
            type: 'SET_VALUE',
            value: longText,
            ref: `/apps/test/test_long_text`
          },
          timestamp: Date.now(),
          nonce: -1
        };
        const signature =
            ainUtil.ecSignTransaction(txBody, Buffer.from(account.private_key, 'hex'));
        return client.request('ain_sendSignedTransaction', {
          tx_body: txBody,
          signature,
          protoVer: CURRENT_PROTOCOL_VERSION
        }).then((res) => {
          assert.deepEqual(res.result, {
            result: {
              code: 1,
              message: `Transaction size exceeds its limit: ${TX_BYTES_LIMIT} bytes.`,
            },
            protoVer: CURRENT_PROTOCOL_VERSION
          });
        })
      })

      it('rejects a transaction of missing properties.', () => {
        const client = jayson.client.http(server1 + '/json-rpc');
        const txBody = {
          operation: {
            type: 'SET_VALUE',
            value: 'some other value',
            ref: `/apps/test/test_value/some/path`
          },
          timestamp: Date.now(),
          nonce: -1
        };
        const signature =
            ainUtil.ecSignTransaction(txBody, Buffer.from(account.private_key, 'hex'));
        return client.request('ain_sendSignedTransaction', {
          transaction: txBody,  // wrong field name
          signature,
          protoVer: CURRENT_PROTOCOL_VERSION
        }).then((res) => {
          assert.deepEqual(res.result, {
            result: {
              code: 2,
              message: `Missing properties.`,
            },
            protoVer: CURRENT_PROTOCOL_VERSION
          });
        })
      })

      it('rejects a transaction in an invalid format.', () => {
        const client = jayson.client.http(server1 + '/json-rpc');
        const txBody = {
          operation: {
            type: 'SET_VALUE',
            value: 'some other value',
            ref: `/apps/test/test_value/some/path`
          },
          timestamp: Date.now(),
          // missing nonce
        };
        const signature =
            ainUtil.ecSignTransaction(txBody, Buffer.from(account.private_key, 'hex'));
        return client.request('ain_sendSignedTransaction', {
          tx_body: txBody,
          signature,
          protoVer: CURRENT_PROTOCOL_VERSION
        }).then((res) => {
          assert.deepEqual(res.result, {
            result: {
              code: 3,
              message: `Invalid transaction format.`,
            },
            protoVer: CURRENT_PROTOCOL_VERSION
          });
        })
      })
    })

    describe('ain_sendSignedTransactionBatch', () => {
      const account = {
        address: "0x85a620A5A46d01cc1fCF49E73ab00710d4da943E",
        private_key: "b542fc2ca4a68081b3ba238888d3a8783354c3aa81711340fd69f6ff32798525",
        public_key: "eb8c8577e8be18a83829c5c8a2ec2a754ef0a190e5a01139e9a24aae8f56842dfaf708da56d0f395bbfef08633237398dec96343f62ce217130d9738a76adfdf"
      };

      let txBodyBefore;
      let txBodyAfter;
      let signatureBefore;
      let signatureAfter;

      before(() => {
        txBodyBefore = {
          operation: {
            // Default type: SET_VALUE
            ref: "/apps/test/test_value/some400/path",
            value: "some other300 value",
          },
          timestamp: Date.now(),
          nonce: -1
        };
        signatureBefore =
            ainUtil.ecSignTransaction(txBodyBefore, Buffer.from(account.private_key, 'hex'));

        txBodyAfter = {
          operation: {
            type: 'INC_VALUE',
            ref: "/apps/test/test_value/some400/path2",
            value: 10
          },
          timestamp: Date.now(),
          nonce: -1
        };
        signatureAfter =
            ainUtil.ecSignTransaction(txBodyAfter, Buffer.from(account.private_key, 'hex'));
      });

      it('accepts a batch transaction', () => {
        const client = jayson.client.http(server1 + '/json-rpc');
        const txBodyList = [
          {
            operation: {
              // Default type: SET_VALUE
              ref: "/apps/test/test_value/some300/path",
              value: "some other300 value",
            },
            timestamp: Date.now(),
            nonce: -1
          },
          {
            operation: {
              type: 'INC_VALUE',
              ref: "/apps/test/test_value/some300/path2",
              value: 10
            },
            timestamp: Date.now(),
            nonce: -1
          },
          {
            operation: {
              type: 'DEC_VALUE',
              ref: "/apps/test/test_value/some300/path3",
              value: 10
            },
            timestamp: Date.now(),
            nonce: -1
          },
          {
            operation: {
              type: 'SET_FUNCTION',
              ref: "/apps/test/test_function/other300/path",
              value: {
                ".function": {
                  "fid": {
                    "event_listener": "https://events.ainetwork.ai/trigger",
                    "function_id": "fid",
                    "function_type": "REST",
                    "service_name": "https://ainetwork.ai"
                  }
                }
              }
            },
            timestamp: Date.now(),
            nonce: -1
          },
          {
            operation: {
              type: 'SET_RULE',
              ref: "/apps/test/test_rule/other300/path",
              value: {
                ".rule": {
                  "write": "some other300 rule config"
                }
              }
            },
            timestamp: Date.now(),
            nonce: -1
          },
          {
            operation: {
              type: 'SET_OWNER',
              ref: "/apps/test/test_owner/other300/path",
              value: {
                ".owner": {
                  "owners": {
                    "*": {
                      "branch_owner": true,
                      "write_owner": true,
                      "write_rule": true,
                      "write_function": true
                    }
                  }
                }
              }
            },
            timestamp: Date.now(),
            nonce: -1
          },
          {
            operation: {
              type: 'SET',
              op_list: [
                {
                  type: "SET_VALUE",
                  ref: "/apps/test/test_value/some301/path",
                  value: "some other301 value",
                },
                {
                  type: 'INC_VALUE',
                  ref: "/apps/test/test_value/some301/path2",
                  value: 5
                },
                {
                  type: 'DEC_VALUE',
                  ref: "/apps/test/test_value/some301/path3",
                  value: 5
                },
                {
                  type: 'SET_FUNCTION',
                  ref: "/apps/test/test_function/other301/path",
                  value: {
                    ".function": {
                      "fid": {
                        "event_listener": "https://events.ainetwork.ai/trigger",
                        "function_id": "fid",
                        "function_type": "REST",
                        "service_name": "https://ainetwork.ai"
                      }
                    }
                  }
                },
                {
                  type: 'SET_RULE',
                  ref: "/apps/test/test_rule/other301/path",
                  value: {
                    ".rule": {
                      "write": "some other301 rule config"
                    }
                  }
                },
                {
                  type: 'SET_OWNER',
                  ref: "/apps/test/test_owner/other301/path",
                  value: {
                    ".owner": {
                      "owners": {
                        "*": {
                          "branch_owner": true,
                          "write_owner": true,
                          "write_rule": true,
                          "write_function": true
                        }
                      }
                    }
                  }
                }
              ]
            },
            timestamp: Date.now(),
            nonce: -1
          }
        ];
        const txList = [];
        for (const txBody of txBodyList) {
          const signature =
              ainUtil.ecSignTransaction(txBody, Buffer.from(account.private_key, 'hex'));
          txList.push({
            tx_body: txBody,
            signature
          });
        }
        return client.request('ain_sendSignedTransactionBatch', {
          tx_list: txList,
          protoVer: CURRENT_PROTOCOL_VERSION
        }).then((res) => {
          const resultList = _.get(res, 'result.result', null);
          expect(CommonUtil.isArray(resultList)).to.equal(true);
          for (let i = 0; i < resultList.length; i++) {
            expect(CommonUtil.txPrecheckFailed(resultList[i].result)).to.equal(false);
          }
        })
      })

      it('rejects a batch transaction of invalid batch transaction format.', () => {
        const client = jayson.client.http(server1 + '/json-rpc');
        const txBody = {
          operation: {
            type: 'SET_VALUE',
            value: 'some other value',
            ref: `/apps/test/test_value/some/path`
          },
          timestamp: Date.now(),
          nonce: -1
        };
        const signature =
            ainUtil.ecSignTransaction(txBody, Buffer.from(account.private_key, 'hex'));
        return client.request('ain_sendSignedTransactionBatch', {
          tx_list: {  // should be an array
            tx_body: txBody,
            signature,
          },
          protoVer: CURRENT_PROTOCOL_VERSION
        }).then((res) => {
          assert.deepEqual(res.result, {
            result: {
              code: 1,
              message: `Invalid batch transaction format.`
            },
            protoVer: CURRENT_PROTOCOL_VERSION,
          });
        })
      })

      it('accepts a batch transaction of under transaction list size limit.', () => {
        const client = jayson.client.http(server1 + '/json-rpc');
        const timestamp = Date.now();
        const txBodyTemplate = {
          operation: {
            type: 'SET_VALUE',
            value: 'some other value',
            ref: `/apps/test/test_value/some/path`
          },
          nonce: -1
        };
        const txList = [];
        for (let i = 0; i < BATCH_TX_LIST_SIZE_LIMIT; i++) {  // Just under the limit.
          const txBody = JSON.parse(JSON.stringify(txBodyTemplate));
          txBody.timestamp = timestamp + i;
          const signature =
              ainUtil.ecSignTransaction(txBody, Buffer.from(account.private_key, 'hex'));
          txList.push({
            tx_body: txBody,
            signature,
          });
        }
        return client.request('ain_sendSignedTransactionBatch', {
          tx_list: txList,
          protoVer: CURRENT_PROTOCOL_VERSION
        }).then((res) => {
          const resultList = _.get(res, 'result.result', null);
          expect(CommonUtil.isArray(resultList)).to.equal(true);
          expect(resultList.length).to.equal(BATCH_TX_LIST_SIZE_LIMIT);
          for (let i = 0; i < resultList.length; i++) {
            expect(CommonUtil.isFailedTx(resultList[i].result)).to.equal(false);
          }
        })
      })

      it('rejects a batch transaction of over transaction list size limit.', () => {
        const client = jayson.client.http(server1 + '/json-rpc');
        const timestamp = Date.now();
        const txBodyTemplate = {
          operation: {
            type: 'SET_VALUE',
            value: 'some other value',
            ref: `/apps/test/test_value/some/path`
          },
          nonce: -1
        };
        const txList = [];
        for (let i = 0; i < BATCH_TX_LIST_SIZE_LIMIT + 1; i++) {  // Just over the limit.
          const txBody = JSON.parse(JSON.stringify(txBodyTemplate));
          txBody.timestamp = timestamp + i;
          const signature =
              ainUtil.ecSignTransaction(txBody, Buffer.from(account.private_key, 'hex'));
          txList.push({
            tx_body: txBody,
            signature,
          });
        }
        return client.request('ain_sendSignedTransactionBatch', {
          tx_list: txList,
          protoVer: CURRENT_PROTOCOL_VERSION
        }).then((res) => {
          assert.deepEqual(res.result, {
            result: {
              code: 2,
              message: `Batch transaction list size exceeds its limit: ${BATCH_TX_LIST_SIZE_LIMIT}.`
            },
            protoVer: CURRENT_PROTOCOL_VERSION,
          });
        })
      })

      // NOTE(platfowner): As a workaround for BATCH_TX_LIST_SIZE_LIMIT, the transactions are
      // divided into two batch transaction.
      it('rejects batch transactions that cause over per-account transaction pool size limit.',
          async () => {
        const client = jayson.client.http(server1 + '/json-rpc');
        const timestamp = Date.now();
        const txBodyTemplate = {
          operation: {
            type: 'SET_VALUE',
            value: 'some other value',
            ref: `/apps/test/test_value/some/path`
          },
          nonce: -1
        };

        // Not over the limit.
        let txCount = 0;
        while (txCount < TX_POOL_SIZE_LIMIT_PER_ACCOUNT) {
          const remainingTxCount = TX_POOL_SIZE_LIMIT_PER_ACCOUNT - txCount;
          const batchTxSize = (remainingTxCount >= BATCH_TX_LIST_SIZE_LIMIT) ?
              BATCH_TX_LIST_SIZE_LIMIT : remainingTxCount;
          const txList1 = [];
          for (let i = 0; i < batchTxSize; i++) {
            const txBody = JSON.parse(JSON.stringify(txBodyTemplate));
            txBody.timestamp = timestamp + txCount + i;
            const signature =
                ainUtil.ecSignTransaction(txBody, Buffer.from(account.private_key, 'hex'));
            txList1.push({
              tx_body: txBody,
              signature,
            });
          }
          const res1 = await client.request('ain_sendSignedTransactionBatch', {
            tx_list: txList1,
            protoVer: CURRENT_PROTOCOL_VERSION
          });
          const resultList1 = _.get(res1, 'result.result', null);
          // Accepts transactions.
          expect(CommonUtil.isArray(resultList1)).to.equal(true);
          for (let i = 0; i < resultList1.length; i++) {
            expect(CommonUtil.isFailedTx(resultList1[i].result)).to.equal(false);
          }

          txCount += batchTxSize;
        }

        // Just over the limit.
        const txList2 = [];
        const txBody = JSON.parse(JSON.stringify(txBodyTemplate));
        txBody.timestamp = timestamp + TX_POOL_SIZE_LIMIT_PER_ACCOUNT + 1;
        const signature =
            ainUtil.ecSignTransaction(txBody, Buffer.from(account.private_key, 'hex'));
        txList2.push({
          tx_body: txBody,
          signature,
        });
        const res2 = await client.request('ain_sendSignedTransactionBatch', {
          tx_list: txList2,
          protoVer: CURRENT_PROTOCOL_VERSION
        });
        const resultList2 = _.get(res2, 'result.result', null);
        // Rejects transactions.
        expect(CommonUtil.isArray(resultList2)).to.equal(true);
        expect(resultList2.length).to.equal(1);
        resultList2[0].tx_hash = 'erased';
        assert.deepEqual(resultList2, [
          {
            "result": {
              "code": 4,
              "error_message": "[executeTransactionAndAddToPool] Tx pool does NOT have enough room (100) for account: 0x85a620A5A46d01cc1fCF49E73ab00710d4da943E",
              "bandwidth_gas_amount": 0
            },
            "tx_hash": "erased"
          }
        ]);
      })

      it('rejects a batch transaction with a transaction that exceeds its size limit.', () => {
        const client = jayson.client.http(server1 + '/json-rpc');
        const longText = 'a'.repeat(TX_BYTES_LIMIT / 2);
        const txBody = {
          operation: {
            type: 'SET_VALUE',
            ref: `/apps/test/test_long_text`,
            value: longText
          },
          timestamp: Date.now(),
          nonce: -1
        };
        const signature =
            ainUtil.ecSignTransaction(txBody, Buffer.from(account.private_key, 'hex'));
        return client.request('ain_sendSignedTransactionBatch', {
          tx_list: [
            {
              tx_body: txBodyBefore,
              signature: signatureBefore,
            },
            {
              tx_body: txBody,
              signature: signature,
            },
            {
              tx_body: txBodyAfter,
              signature: signatureAfter,
            }
          ],
          protoVer: CURRENT_PROTOCOL_VERSION
        }).then((res) => {
          const resultList = _.get(res, 'result.result');
          expect(CommonUtil.isArray(resultList)).to.equal(false);
          assert.deepEqual(res.result, {
            result: {
              code: 3,
              message: `Transaction[1]'s size exceededs its limit: ${TX_BYTES_LIMIT} bytes.`,
            },
            protoVer: CURRENT_PROTOCOL_VERSION,
          });
        })
      })

      it('rejects a batch transaction of missing transaction properties.', () => {
        const client = jayson.client.http(server1 + '/json-rpc');
        const txBody = {
          operation: {
            type: 'SET_VALUE',
            value: 'some other value',
            ref: `/apps/test/test_value/some/path`
          },
          timestamp: Date.now(),
          nonce: -1
        };
        return client.request('ain_sendSignedTransactionBatch', {
          tx_list: [
            {
              tx_body: txBodyBefore,
              signature: signatureBefore,
            },
            {
              tx_body: txBody,
              // missing signature
            },
            {
              tx_body: txBodyAfter,
              signature: signatureAfter,
            }
          ],
          protoVer: CURRENT_PROTOCOL_VERSION
        }).then((res) => {
          assert.deepEqual(res.result, {
            result: {
              code: 4,
              message: `Missing properties of transaction[1].`,
            },
            protoVer: CURRENT_PROTOCOL_VERSION,
          });
        })
      })

      it('rejects a batch transaction of invalid transaction format.', () => {
        const client = jayson.client.http(server1 + '/json-rpc');
        const txBody = {
          operation: {
            type: 'SET_VALUE',
            value: 'some other value',
            ref: `/apps/test/test_value/some/path`
          },
          timestamp: Date.now(),
          // missing nonce
        };
        const signature =
            ainUtil.ecSignTransaction(txBody, Buffer.from(account.private_key, 'hex'));
        return client.request('ain_sendSignedTransactionBatch', {
          tx_list: [
            {
              tx_body: txBodyBefore,
              signature: signatureBefore,
            },
            {
              tx_body: txBody,
              signature,
            },
            {
              tx_body: txBodyAfter,
              signature: signatureAfter,
            }
          ],
          protoVer: CURRENT_PROTOCOL_VERSION
        }).then((res) => {
          assert.deepEqual(res.result, {
            result: {
              code: 5,
              message: `Invalid format of transaction[1].`
            },
            protoVer: CURRENT_PROTOCOL_VERSION
          });
        })
      })
    })
  })

  describe('Billing', async () => {
    let serviceAdmin; // = server1
    let billingUserA; // = server2
    let billingUserB; // = server3
    let userBalancePathA;
    let userBalancePathB;
    const billingAccountBalancePathA = '/get_value?ref=/service_accounts/billing/test_billing/A/balance';
    before(async () => {
      serviceAdmin =
          parseOrLog(syncRequest('GET', server1 + '/get_address').body.toString('utf-8')).result;
      billingUserA =
          parseOrLog(syncRequest('GET', server2 + '/get_address').body.toString('utf-8')).result;
      billingUserB =
          parseOrLog(syncRequest('GET', server3 + '/get_address').body.toString('utf-8')).result;
      userBalancePathA = `/get_value?ref=/accounts/${billingUserA}/balance`;
      userBalancePathB = `/get_value?ref=/accounts/${billingUserB}/balance`;
      const adminConfig = {
        [serviceAdmin]: true,
        [billingUserA]: true,
        [billingUserB]: true
      };
      const billingConfig = {
        A: { 
          users: {
            [serviceAdmin]: true,
            [billingUserA]: true
          }
        },
        B: {
          users: {
            [serviceAdmin]: true,
            [billingUserB]: true
          }
        }
      };
      await setUpApp('test_billing', serverList, { admin: adminConfig, billing: billingConfig });

      const server4Addr =
          parseOrLog(syncRequest('GET', server4 + '/get_address').body.toString('utf-8')).result;
      const transferRes = parseOrLog(syncRequest('POST', server4 + '/set', {json: {
        op_list: [
          {
            ref: `/transfer/${server4Addr}/billing|test_billing|A/${Date.now()}/value`,
            value: 100,
            type: 'SET_VALUE'
          },
          {
            ref: `/transfer/${server4Addr}/billing|test_billing|B/${Date.now()}/value`,
            value: 100,
            type: 'SET_VALUE'
          }
        ],
        nonce: -1,
        timestamp: Date.now(),
      }}).body.toString('utf-8')).result;
      if (!(await waitUntilTxFinalized(serverList, transferRes.tx_hash))) {
        console.error(`Failed to check finalization of transfer tx.`);
      }
    });

    it('app txs are not charged by transfer', async () => {
      // NOTE(platfowner): A pre-tx to guarantee that the service state delta of the next tx
      // is zero.
      const txPreRes = parseOrLog(syncRequest('POST', server2 + '/set_value', {json: {
          ref: '/apps/test_billing/test_pre',
          value: 'testing app tx',
          gas_price: 1,
          nonce: -1,
          timestamp: Date.now(),
        }
      }).body.toString('utf-8')).result;
<<<<<<< HEAD
      assert.deepEqual(CommonUtil.isFailedTx(_.get(res, 'result')), false);
      if (!(await waitUntilTxFinalized(serverList, _.get(res, 'tx_hash')))) {
        console.error(`Failed to check finalization of function triggering cleanup tx.`);
      }
    })

    describe('Function permission', () => {
      describe('Owner only', async () => {
        beforeEach(async () => {
          const res = parseOrLog(syncRequest('POST', server2 + '/set_function', {
            json: {
              ref: setFunctionWithOwnerOnlyPath,
              value: null,
              timestamp: Date.now(),
              nonce: -1,
            }
          }).body.toString('utf-8')).result;
          assert.deepEqual(_.get(res, 'result.code'), 0);
          if (!(await waitUntilTxFinalized(serverList, _.get(res, 'tx_hash')))) {
            console.error(`Failed to check finalization of owner only cleanup tx.`);
          }
        })

        it('owner only: set_function with ownerOnly = false (_saveLastTx)', async () => {
          const body = parseOrLog(syncRequest('POST', server2 + '/set_function', {json: {
            ref: setFunctionWithOwnerOnlyPath,
            value: {
              ".function": {
                "_saveLastTx": {
                  "function_type": "NATIVE",
                  "function_id": "_saveLastTx"
                }
              }
            },
            timestamp: Date.now(),
            nonce: -1,
          }}).body.toString('utf-8'));
          assert.deepEqual(_.get(body, 'result.result.code'), 0);
          assert.deepEqual(body.code, 0);
          if (!(await waitUntilTxFinalized([server2], _.get(body, 'result.tx_hash')))) {
            console.error(`Failed to check finalization of tx.`);
          }
          const resp = parseOrLog(syncRequest('GET',
              server2 + `/get_function?ref=${setFunctionWithOwnerOnlyPath}`)
            .body.toString('utf-8')).result
          // Should not be null.
          expect(resp).to.not.equal(null);
        });

        it('owner only: set_function with ownerOnly = true (_transfer)', async () => {
          const body = parseOrLog(syncRequest('POST', server2 + '/set_function', {json: {
            ref: setFunctionWithOwnerOnlyPath,
            value: {
              ".function": {
                "_transfer": {
                  "function_type": "NATIVE",
                  "function_id": "_transfer"
                }
              }
            },
            timestamp: Date.now(),
            nonce: -1,
          }}).body.toString('utf-8'));
          assert.deepEqual(_.get(body, 'result.result'), {
            "code": 403,
            "error_message": "Trying to write owner-only function: _transfer",
            "bandwidth_gas_amount": 1,
            "gas_amount_charged": 0,
            "gas_amount_total": {
              "bandwidth": {
                "app": {
                  "test": 1
                },
                "service": 0
              },
              "state": {
                "service": 0
              }
            },
            "gas_cost_total": 0,
          })
          if (!(await waitUntilTxFinalized(serverList, _.get(body, 'result.tx_hash')))) {
            console.error(`Failed to check finalization of tx.`);
          }
          const resp = parseOrLog(syncRequest('GET',
              server2 + `/get_function?ref=${setFunctionWithOwnerOnlyPath}`)
            .body.toString('utf-8')).result
          // Should be null.
          expect(resp).to.equal(null);
        });
      });

      describe('Write rule: auth.fid', () => {
        it('write rule: auth.fid: without function permission', async () => {
          const body = parseOrLog(syncRequest('POST', server2 + '/set_value', {json: {
            ref: saveLastTxNotAllowedPath + '/value',
            value: 'some value',
            timestamp: Date.now(),
            nonce: -1,
          }}).body.toString('utf-8'));
          assert.deepEqual(_.get(body, 'result.result'), {
            "code": 105,
            "error_message": "Triggered function call failed",
            "func_results": {
              "_saveLastTx": {
                "code": 1,
                "bandwidth_gas_amount": 0,
                "op_results": {
                  "0": {
                    "path": "/apps/test/test_function_triggering/not_allowed_path_with_fid/.last_tx/value",
                    "result": {
                      "code": 103,
                      "error_message": "No write permission on: /apps/test/test_function_triggering/not_allowed_path_with_fid/.last_tx/value",
                      "bandwidth_gas_amount": 1,
                    }
                  }
                }
              }
            },
            "bandwidth_gas_amount": 1,
            "gas_amount_charged": 0,
            "gas_amount_total": {
              "bandwidth": {
                "app": {
                  "test": 2
                },
                "service": 0
              },
              "state": {
                "service": 0
              }
            },
            "gas_cost_total": 0,
          });
          assert.deepEqual(body.code, 1);
          if (!(await waitUntilTxFinalized(serverList, _.get(body, 'result.tx_hash')))) {
            console.error(`Failed to check finalization of tx.`);
          }
          const lastTx = parseOrLog(syncRequest('GET',
              server2 + `/get_value?ref=${saveLastTxNotAllowedPath + '/.last_tx/value'}`)
            .body.toString('utf-8')).result
          // Should be null.
          expect(_.get(lastTx, 'tx_hash', null)).to.equal(null);
        });

        it('write rule: auth.fid: with function permission', async () => {
          const body = parseOrLog(syncRequest('POST', server2 + '/set_value', {json: {
            ref: saveLastTxAllowedPath + '/value',
            value: 'some value',
            timestamp: Date.now(),
            nonce: -1,
          }}).body.toString('utf-8'));
          if (!(await waitUntilTxFinalized([server2], _.get(body, 'result.tx_hash')))) {
            console.error(`Failed to check finalization of tx.`);
          }
          assert.deepEqual(_.get(body, 'result.result'), {
            "code": 0,
            "func_results": {
              "_saveLastTx": {
                "code": 0,
                "bandwidth_gas_amount": 0,
                "op_results": {
                  "0": {
                    "path": "/apps/test/test_function_triggering/allowed_path_with_fid/.last_tx/value",
                    "result": {
                      "code": 0,
                      "bandwidth_gas_amount": 1,
                    }
                  }
                }
              }
            },
            "bandwidth_gas_amount": 1,
            "gas_amount_charged": 8,
            "gas_amount_total": {
              "bandwidth": {
                "app": {
                  "test": 2
                },
                "service": 0
              },
              "state": {
                "app": {
                  "test": 1412
                },
                "service": 8
              }
            },
            "gas_cost_total": 0,
          });
          assert.deepEqual(body.code, 0);
          const lastTx = parseOrLog(syncRequest('GET',
              server2 + `/get_value?ref=${saveLastTxAllowedPath + '/.last_tx/value'}`)
            .body.toString('utf-8')).result
          // Should be the tx hash value.
          assert.deepEqual(_.get(lastTx, 'tx_hash', null), body.result.tx_hash);
        });
      });

      describe('Write rule: auth.fids', () => {
        it('write rule: auth.fids: without function permission', async () => {
          const body = parseOrLog(syncRequest('POST', server2 + '/set_value', {json: {
            ref: saveLastTxNotAllowedPathWithFids + '/value',
            value: 'some value',
            timestamp: Date.now(),
            nonce: -1,
          }}).body.toString('utf-8'));
          assert.deepEqual(_.get(body, 'result.result'), {
            "code": 105,
            "error_message": "Triggered function call failed",
            "func_results": {
              "_saveLastTx": {
                "code": 1,
                "bandwidth_gas_amount": 0,
                "op_results": {
                  "0": {
                    "path": "/apps/test/test_function_triggering/not_allowed_path_with_fids/.last_tx/value",
                    "result": {
                      "code": 103,
                      "error_message": "No write permission on: /apps/test/test_function_triggering/not_allowed_path_with_fids/.last_tx/value",
                      "bandwidth_gas_amount": 1,
                    }
                  }
                }
              }
            },
            "bandwidth_gas_amount": 1,
            "gas_amount_charged": 0,
            "gas_amount_total": {
              "bandwidth": {
                "app": {
                  "test": 2
                },
                "service": 0
              },
              "state": {
                "service": 0
              }
            },
            "gas_cost_total": 0,
          });
          assert.deepEqual(body.code, 1);
          if (!(await waitUntilTxFinalized(serverList, _.get(body, 'result.tx_hash')))) {
            console.error(`Failed to check finalization of tx.`);
          }
          const lastTx = parseOrLog(syncRequest('GET',
              server2 + `/get_value?ref=${saveLastTxNotAllowedPathWithFids + '/.last_tx/value'}`)
            .body.toString('utf-8')).result
          // Should be null.
          expect(_.get(lastTx, 'tx_hash', null)).to.equal(null);
        });

        it('write rule: auth.fids: with function permission', async () => {
          const body = parseOrLog(syncRequest('POST', server2 + '/set_value', {json: {
            ref: saveLastTxAllowedPathWithFids + '/value',
            value: 'some value',
            timestamp: Date.now(),
            nonce: -1,
          }}).body.toString('utf-8'));
          assert.deepEqual(_.get(body, 'result.result'), {
            "code": 0,
            "func_results": {
              "_saveLastTx": {
                "code": 0,
                "bandwidth_gas_amount": 0,
                "op_results": {
                  "0": {
                    "path": "/apps/test/test_function_triggering/allowed_path_with_fids/.last_tx/value",
                    "result": {
                      "code": 0,
                      "bandwidth_gas_amount": 1,
                    }
                  }
                }
              }
            },
            "bandwidth_gas_amount": 1,
            "gas_amount_charged": 8,
            "gas_amount_total": {
              "bandwidth": {
                "app": {
                  "test": 2
                },
                "service": 0
              },
              "state": {
                "app": {
                  "test": 1414
                },
                "service": 8
              }
            },
            "gas_cost_total": 0,
          });
          assert.deepEqual(body.code, 0);
          if (!(await waitUntilTxFinalized([server2], _.get(body, 'result.tx_hash')))) {
            console.error(`Failed to check finalization of tx.`);
          }
          const lastTx = parseOrLog(syncRequest('GET',
              server2 + `/get_value?ref=${saveLastTxAllowedPathWithFids + '/.last_tx/value'}`)
            .body.toString('utf-8')).result
          // Should be the tx hash value.
          assert.deepEqual(_.get(lastTx, 'tx_hash', null), body.result.tx_hash);
        });
      });

      describe('Owner rule: auth.fid', () => {
        it('owner rule: auth.fid: without function permission', async () => {
          const body = parseOrLog(syncRequest('POST', server2 + '/set_value', {json: {
            ref: setOwnerConfigNotAllowedPath + '/value',
            value: 'some value',
            timestamp: Date.now(),
            nonce: -1,
          }}).body.toString('utf-8'));
          assert.deepEqual(_.get(body, 'result.result'), {
            "code": 105,
            "error_message": "Triggered function call failed",
            "func_results": {
              "_setOwnerConfig": {
                "code": 1,
                "bandwidth_gas_amount": 0,
                "op_results": {
                  "0": {
                    "path": "/apps/test/test_function_triggering/set_owner_not_allowed_path_with_fid/value",
                    "result": {
                      "code": 603,
                      "error_message": "No write_owner or branch_owner permission on: /apps/test/test_function_triggering/set_owner_not_allowed_path_with_fid/value",
                      "bandwidth_gas_amount": 1,
                    }
                  }
                }
              }
            },
            "bandwidth_gas_amount": 1,
            "gas_amount_charged": 0,
            "gas_amount_total": {
              "bandwidth": {
                "app": {
                  "test": 2
                },
                "service": 0
              },
              "state": {
                "service": 0
              }
            },
            "gas_cost_total": 0,
          });
          assert.deepEqual(body.code, 1);
          if (!(await waitUntilTxFinalized(serverList, _.get(body, 'result.tx_hash')))) {
            console.error(`Failed to check finalization of tx.`);
          }
          const ownerConfig = parseOrLog(syncRequest('GET',
              server2 + `/get_owner?ref=${setOwnerConfigNotAllowedPath + '/value'}`)
            .body.toString('utf-8')).result
          // Should be null.
          expect(ownerConfig).to.equal(null);
        });

        it('owner rule: auth.fid: with function permission', async () => {
          const body = parseOrLog(syncRequest('POST', server2 + '/set_value', {json: {
            ref: setOwnerConfigAllowedPath + '/value',
            value: 'some value',
            timestamp: Date.now(),
            nonce: -1,
          }}).body.toString('utf-8'));
          assert.deepEqual(_.get(body, 'result.result'), {
            "code": 0,
            "func_results": {
              "_setOwnerConfig": {
                "code": 0,
                "bandwidth_gas_amount": 0,
                "op_results": {
                  "0": {
                    "path": "/apps/test/test_function_triggering/set_owner_allowed_path_with_fid/value",
                    "result": {
                      "code": 0,
                      "bandwidth_gas_amount": 1,
                    }
                  }
                }
              }
            },
            "bandwidth_gas_amount": 1,
            "gas_amount_charged": 8,
            "gas_amount_total": {
              "bandwidth": {
                "app": {
                  "test": 2
                },
                "service": 0
              },
              "state": {
                "app": {
                  "test": 3200
                },
                "service": 8
              }
            },
            "gas_cost_total": 0,
          });
          assert.deepEqual(body.code, 0);
          if (!(await waitUntilTxFinalized([server2], _.get(body, 'result.tx_hash')))) {
            console.error(`Failed to check finalization of tx.`);
          }
          const ownerConfig = parseOrLog(syncRequest('GET',
              server2 + `/get_owner?ref=${setOwnerConfigAllowedPath + '/value'}`)
            .body.toString('utf-8')).result
          // Should be not null.
          expect(ownerConfig).to.not.equal(null);
        });
      });
    });

    describe('Function execution', () => {
      before(async () => {
        const appStakingPath =
            `/staking/test/${serviceAdmin}/0/stake/${Date.now()}/value`;
        const appStakingRes = parseOrLog(syncRequest('POST', server1 + '/set_value', {json: {
          ref: appStakingPath,
          value: 1
        }}).body.toString('utf-8')).result;
        if (!(await waitUntilTxFinalized(serverList, appStakingRes.tx_hash))) {
          console.error(`Failed to check finalization of tx.`);
        }
      });

      describe('/set_value', () => {
        it("when successful with function triggering", async () => {
          const valuePath = '/apps/test/test_function_triggering/allowed_path1/value';
          const functionResultPath = '/apps/test/test_function_triggering/allowed_path1/.last_tx/value';
          const value = 'some value';
          const timestamp = 1234567890000;

          // Config
          const res = parseOrLog(syncRequest('POST', server2 + '/set', { json: {
            op_list: [
              {
                type: 'SET_FUNCTION',
                ref: valuePath,
                value: {
                  ".function": {
                    "_saveLastTx": {
                      "function_type": "NATIVE",
                      "function_id": "_saveLastTx"
                    }
                  }
                }
              },
              {
                type: 'SET_RULE',
                ref: valuePath,
                value: {
                  ".rule": {
                    "write": true
                  }
                }
              },
              {
                type: 'SET_RULE',
                ref: functionResultPath,
                value: {
                  ".rule": {
                    "write": true  // Allow all.
                  }
                }
              },
              {
                type: 'SET_FUNCTION',
                ref: functionResultPath,
                value: {
                  ".function": {
                    "_eraseValue": {
                      "function_type": "NATIVE",
                      "function_id": "_eraseValue"
                    }
                  }
                }
              },
            ],
            nonce: -1,
          }}).body.toString('utf-8')).result;
          assert.deepEqual(CommonUtil.isFailedTx(_.get(res, 'result')), false);
          if (!(await waitUntilTxFinalized(serverList, _.get(res, 'tx_hash')))) {
            console.error(`Failed to check finalization of function triggering setup tx.`);
          }

          const body = parseOrLog(syncRequest('POST', server2 + '/set_value', {json: {
            ref: valuePath,
            value,
            gas_price: 1,
            nonce: -1,
            timestamp,
          }}).body.toString('utf-8'));
          assert.deepEqual(body.code, 0);  // Should succeed.
          if (!(await waitUntilTxFinalized([server2], _.get(body, 'result.tx_hash')))) {
            console.error(`Failed to check finalization of tx.`);
          }
          // Confirm that the value change is committed.
          assert.deepEqual(parseOrLog(syncRequest('GET',
              server2 + `/get_value?ref=${valuePath}`).body.toString('utf-8')).result, value);
        });

        it("when failed with function triggering", async () => {
          const valuePath = '/apps/test/test_function_triggering/allowed_path2/value';
          const functionResultPath = '/apps/test/test_function_triggering/allowed_path2/.last_tx/value';
          const value = 'some value';
          const timestamp = 1234567890000 + 1;
          let valueBefore = null;
          let valueAfter = null;

          // Config
          const res = parseOrLog(syncRequest('POST', server2 + '/set', { json: {
            op_list: [
              {
                type: 'SET_FUNCTION',
                ref: valuePath,
                value: {
                  ".function": {
                    "_saveLastTx": {
                      "function_type": "NATIVE",
                      "function_id": "_saveLastTx"
                    }
                  }
                }
              },
              {
                type: 'SET_RULE',
                ref: valuePath,
                value: {
                  ".rule": {
                    "write": true
                  }
                }
              },
              {
                type: 'SET_RULE',
                ref: functionResultPath,
                value: {
                  ".rule": {
                    "write": "auth.fid !== '_eraseValue'"  // Do NOT allow writes by the last function.
                  }
                }
              },
              {
                type: 'SET_FUNCTION',
                ref: functionResultPath,
                value: {
                  ".function": {
                    "_eraseValue": {
                      "function_type": "NATIVE",
                      "function_id": "_eraseValue"
                    }
                  }
                }
              },
            ],
            nonce: -1,
          }}).body.toString('utf-8')).result;
          assert.deepEqual(CommonUtil.isFailedTx(_.get(res, 'result')), false);
          if (!(await waitUntilTxFinalized(serverList, _.get(res, 'tx_hash')))) {
            console.error(`Failed to check finalization of function triggering setup tx.`);
          }

          valueBefore = parseOrLog(syncRequest('GET',
              server2 + `/get_value?ref=${valuePath}`).body.toString('utf-8')).result;

          const body = parseOrLog(syncRequest('POST', server2 + '/set_value', {json: {
            ref: valuePath,
            value,
            gas_price: 1,
            nonce: -1,
            timestamp,
          }}).body.toString('utf-8'));
          assert.deepEqual(body.code, 1);  // Should fail.
          if (!(await waitUntilTxFinalized(serverList, _.get(body, 'result.tx_hash')))) {
            console.error(`Failed to check finalization of tx.`);
          }
          // Confirm that the value change is undone.
          valueAfter = parseOrLog(syncRequest('GET',
              server2 + `/get_value?ref=${valuePath}`).body.toString('utf-8')).result;
          assert.deepEqual(valueAfter, valueBefore);
        });
      });

      describe('/set', () => {
        it("when successful with function triggering", async () => {
          const valuePath = '/apps/test/test_function_triggering/allowed_path101/value';
          const functionResultPath = '/apps/test/test_function_triggering/allowed_path101/.last_tx/value';
          const value = 'some value';
          const timestamp = 1234567890000;

          // Config
          const res = parseOrLog(syncRequest('POST', server2 + '/set', { json: {
            op_list: [
              {
                type: 'SET_FUNCTION',
                ref: valuePath,
                value: {
                  ".function": {
                    "_saveLastTx": {
                      "function_type": "NATIVE",
                      "function_id": "_saveLastTx"
                    }
                  }
                }
              },
              {
                type: 'SET_RULE',
                ref: valuePath,
                value: {
                  ".rule": {
                    "write": true
                  }
                }
              },
              {
                type: 'SET_RULE',
                ref: functionResultPath,
                value: {
                  ".rule": {
                    "write": true  // Allow all.
                  }
                }
              },
              {
                type: 'SET_FUNCTION',
                ref: functionResultPath,
                value: {
                  ".function": {
                    "_eraseValue": {
                      "function_type": "NATIVE",
                      "function_id": "_eraseValue"
                    }
                  }
                }
              },
            ],
            nonce: -1,
          }}).body.toString('utf-8')).result;
          assert.deepEqual(CommonUtil.isFailedTx(_.get(res, 'result')), false);
          if (!(await waitUntilTxFinalized(serverList, _.get(res, 'tx_hash')))) {
            console.error(`Failed to check finalization of function triggering setup tx.`);
          }

          const body = parseOrLog(syncRequest('POST', server2 + '/set', {json: {
            op_list: [
              {
                ref: valuePath,
                value,
              },
              {
                // Default type: SET_VALUE
                ref: "/apps/test/nested/far/down101",
                value: {
                  "new": 12345
                },
              },
            ],
            gas_price: 1,
            nonce: -1,
            timestamp,
          }}).body.toString('utf-8'));
          assert.deepEqual(body.code, 0);  // Should succeed.
          if (!(await waitUntilTxFinalized([server2], _.get(body, 'result.tx_hash')))) {
            console.error(`Failed to check finalization of tx.`);
          }
          // Confirm that the value change is committed.
          assert.deepEqual(parseOrLog(syncRequest('GET',
              server2 + `/get_value?ref=${valuePath}`).body.toString('utf-8')).result, value);
        });

        it("when failed with function triggering", async () => {
          const valuePath = '/apps/test/test_function_triggering/allowed_path102/value';
          const functionResultPath = '/apps/test/test_function_triggering/allowed_path102/.last_tx/value';
          const value = 'some value';
          const timestamp = 1234567890000 + 1;
          let valueBefore = null;
          let valueAfter = null;

          const res = parseOrLog(syncRequest('POST', server2 + '/set', { json: {
            op_list: [
              {
                type: 'SET_FUNCTION',
                ref: valuePath,
                value: {
                  ".function": {
                    "_saveLastTx": {
                      "function_type": "NATIVE",
                      "function_id": "_saveLastTx"
                    }
                  }
                }
              },
              {
                type: 'SET_RULE',
                ref: valuePath,
                value: {
                  ".rule": {
                    "write": true
                  }
                }
              },
              {
                type: 'SET_RULE',
                ref: functionResultPath,
                value: {
                  ".rule": {
                    "write": "auth.fid !== '_eraseValue'"  // Do NOT allow writes by the last function.
                  }
                }
              },
              {
                type: 'SET_FUNCTION',
                ref: functionResultPath,
                value: {
                  ".function": {
                    "_eraseValue": {
                      "function_type": "NATIVE",
                      "function_id": "_eraseValue"
                    }
                  }
                }
              },
            ],
            nonce: -1,
          }}).body.toString('utf-8')).result;
          assert.deepEqual(CommonUtil.isFailedTx(_.get(res, 'result')), false);
          if (!(await waitUntilTxFinalized(serverList, _.get(res, 'tx_hash')))) {
            console.error(`Failed to check finalization of function triggering setup tx.`);
          }

          valueBefore = parseOrLog(syncRequest('GET',
              server2 + `/get_value?ref=${valuePath}`).body.toString('utf-8')).result;

          const body = parseOrLog(syncRequest('POST', server2 + '/set', {json: {
            op_list: [
              {
                ref: valuePath,
                value,
              },
              {
                // Default type: SET_VALUE
                ref: "/apps/test/nested/far/down102",
                value: {
                  "new": 12345
                },
              },
            ],
            gas_price: 1,
            nonce: -1,
            timestamp,
          }}).body.toString('utf-8'));
          assert.deepEqual(body.code, 1);  // Should fail.
          if (!(await waitUntilTxFinalized(serverList, _.get(body, 'result.tx_hash')))) {
            console.error(`Failed to check finalization of tx.`);
          }
          // Confirm that the value change is undone.
          valueAfter = parseOrLog(syncRequest('GET',
              server2 + `/get_value?ref=${valuePath}`).body.toString('utf-8')).result;
          assert.deepEqual(valueAfter, valueBefore);
        });
      });
    });

    describe('App creation', () => {
      before(async () => {
        const appStakingPath =
            `/staking/test_service_create_app0/${serviceAdmin}/0/stake/${Date.now()}/value`;
        const appStakingRes = parseOrLog(syncRequest('POST', server1 + '/set_value', {json: {
          ref: appStakingPath,
          value: 1
        }}).body.toString('utf-8')).result;
        if (!(await waitUntilTxFinalized(serverList, appStakingRes.tx_hash))) {
          console.error(`Failed to check finalization of tx.`);
        }
      });

      it("when successful with valid app name", async () => {
        const manageAppPath = '/manage_app/test_service_create_app0/create/1';
        const createAppRes = parseOrLog(syncRequest('POST', server2 + '/set_value', {json: {
          ref: manageAppPath,
          value: {
            admin: { [serviceAdmin]: true },
          },
          nonce: -1,
          timestamp: 1234567890000,
        }}).body.toString('utf-8')).result;
        assert.deepEqual(eraseStateGas(createAppRes.result), {
          "func_results": {
            "_createApp": {
              "code": 0,
              "bandwidth_gas_amount": 0,
              "op_results": {
                "0": {
                  "path": "/apps/test_service_create_app0",
                  "result": {
                    "code": 0,
                    "bandwidth_gas_amount": 1
                  }
                },
                "1": {
                  "path": "/apps/test_service_create_app0",
                  "result": {
                    "code": 0,
                    "bandwidth_gas_amount": 1
                  }
                },
                "2": {
                  "path": "/manage_app/test_service_create_app0/config",
                  "result": {
                    "code": 0,
                    "bandwidth_gas_amount": 1
                  }
                }
              }
            }
          },
          "code": 0,
          "bandwidth_gas_amount": 1,
          "gas_amount_charged": 'erased',
          "gas_amount_total": {
            "bandwidth": {
              "app": {
                "test_service_create_app0": 2
              },
              "service": 2
            },
            "state": {
              "service": 'erased'
            }
          },
          "gas_cost_total": 0
        });
        if (!(await waitUntilTxFinalized(serverList, _.get(createAppRes, 'tx_hash')))) {
          console.error(`Failed to check finalization of tx.`);
        }
      });

      it("when failed with invalid app name", async () => {
        const manageAppPath = '/manage_app/0test_service_create_app/create/1';
        const createAppRes = parseOrLog(syncRequest('POST', server2 + '/set_value', {json: {
          ref: manageAppPath,
          value: {
            admin: { [serviceAdmin]: true },
          },
          nonce: -1,
          timestamp: 1234567890000,
        }}).body.toString('utf-8')).result;
        assert.deepEqual(createAppRes, {
          "result": {
            "code": 105,
            "error_message": "Triggered function call failed",
            "func_results": {
              "_createApp": {
                "code": 300,
                "bandwidth_gas_amount": 0
              }
            },
            "bandwidth_gas_amount": 1,
            "gas_amount_charged": 1,
            "gas_amount_total": {
              "bandwidth": {
                "service": 1
              },
              "state": {
                "service": 0
              }
            },
            "gas_cost_total": 0
          },
          "tx_hash": "0x60f6a71fedc8bbe457680ff6cf2e24b5c2097718f226c4f40fb4f9849d52f7fa"
        });
        if (!(await waitUntilTxFinalized(serverList, _.get(createAppRes, 'tx_hash')))) {
          console.error(`Failed to check finalization of tx.`);
        }
      });

      it('create a public app', async () => {
        const appStakingPath =
            `/staking/test_service_create_app1/${serviceAdmin}/0/stake/${Date.now()}/value`;
        const appStakingRes = parseOrLog(syncRequest('POST', server1 + '/set_value', {json: {
          ref: appStakingPath,
          value: 1
        }}).body.toString('utf-8')).result;
        if (!(await waitUntilTxFinalized(serverList, appStakingRes.tx_hash))) {
          console.error(`Failed to check finalization of tx.`);
        }
        const manageAppPath = '/manage_app/test_service_create_app1/create/0';
        const createAppRes = parseOrLog(syncRequest('POST', server2 + '/set_value', {json: {
          ref: manageAppPath,
          value: {
            admin: { [serviceAdmin]: true },
            is_public: true
          },
          nonce: -1,
          timestamp: 1234567890000,
        }}).body.toString('utf-8')).result;
        assert.deepEqual(eraseStateGas(createAppRes.result), {
          "func_results": {
            "_createApp": {
              "code": 0,
              "bandwidth_gas_amount": 0,
              "op_results": {
                "0": {
                  "path": "/apps/test_service_create_app1",
                  "result": {
                    "code": 0,
                    "bandwidth_gas_amount": 1
                  }
                },
                "1": {
                  "path": "/apps/test_service_create_app1",
                  "result": {
                    "code": 0,
                    "bandwidth_gas_amount": 1
                  }
                },
                "2": {
                  "path": "/manage_app/test_service_create_app1/config",
                  "result": {
                    "code": 0,
                    "bandwidth_gas_amount": 1
                  }
                }
              }
            }
          },
          "code": 0,
          "bandwidth_gas_amount": 1,
          "gas_amount_charged": 'erased',
          "gas_amount_total": {
            "bandwidth": {
              "app": {
                "test_service_create_app1": 2
              },
              "service": 2
            },
            "state": {
              "service": 'erased'
            }
          },
          "gas_cost_total": 0
        });
        if (!(await waitUntilTxFinalized(serverList, createAppRes.tx_hash))) {
          console.error(`Failed to check finalization of tx.`);
        }
        const appConfig = parseOrLog(syncRequest('GET', 
            server2 + `/get_value?ref=/manage_app/test_service_create_app1/config`)
            .body.toString('utf-8')).result;
        assert.deepEqual(appConfig, {
          "admin": {
            "0x00ADEc28B6a845a085e03591bE7550dd68673C1C": true
          },
          "is_public": true
        });
        const appWriteRule = parseOrLog(syncRequest('GET', 
            server2 + `/get_rule?ref=/apps/test_service_create_app1`).body.toString('utf-8')).result;
        assert.deepEqual(appWriteRule, {
          ".rule": {
            "write": true
          }
        });
        const appOwnerRule = parseOrLog(syncRequest('GET', 
            server2 + `/get_owner?ref=/apps/test_service_create_app1`).body.toString('utf-8')).result;
        assert.deepEqual(appOwnerRule, {
          ".owner": {
            "owners": {
              "*": {
                "branch_owner": true,
                "write_function": true,
                "write_owner": false,
                "write_rule": true
              },
              "0x00ADEc28B6a845a085e03591bE7550dd68673C1C": {
                "branch_owner": true,
                "write_function": true,
                "write_owner": true,
                "write_rule": true
              }
            }
          }        
        });
      });
    });

    describe('Gas fee', () => {
      before(async () => {
        await setUpApp('test_service_gas_fee', serverList, { admin: { [serviceAdmin]: true } });
      });

      it("native function (_transfer) with individual account registration", async () => {
        const body = parseOrLog(syncRequest('POST', server2 + '/set_value', {json: {
          ref: triggerTransferToIndividualAccountPath1,
          value: 10,
          timestamp: 1234567890000,
          nonce: -1,
        }}).body.toString('utf-8'));
        assert.deepEqual(eraseStateGas(_.get(body, 'result.result')), {
          "func_results": {
            "_transfer": {
              "op_results": {
                "0": {
                  "path": "/accounts/0x01A0980d2D4e418c7F27e1ef539d01A5b5E93204/balance",
                  "result": {
                    "code": 0,
                    "bandwidth_gas_amount": 1
                  }
                },
                "1": {
                  "path": "/accounts/0x107Ab4369070716cEA7f0d34359fa6a99F54951F/balance",
                  "result": {
                    "code": 0,
                    "bandwidth_gas_amount": 1
                  }
                }
              },
              "code": 0,
              "bandwidth_gas_amount": 1000
            }
          },
          "code": 0,
          "bandwidth_gas_amount": 1,
          "gas_amount_charged": 'erased',
          "gas_amount_total": {
            "bandwidth": {
              "service": 1003
            },
            "state": {
              "service": 'erased'
            }
          },
          "gas_cost_total": 0,
        });
        assert.deepEqual(body.code, 0);
        if (!(await waitUntilTxFinalized(serverList, _.get(body, 'result.tx_hash')))) {
          console.error(`Failed to check finalization of tx.`);
        }
      });

      it("native function (_transfer) without individual account registration", async () => {
        const body = parseOrLog(syncRequest('POST', server2 + '/set_value', {json: {
          ref: triggerTransferToIndividualAccountPath2,
          value: 10,
          timestamp: 1234567890000,
          nonce: -1,
        }}).body.toString('utf-8'));
        assert.deepEqual(eraseStateGas(_.get(body, 'result.result')), {
          "func_results": {
            "_transfer": {
              "op_results": {
                "0": {
                  "path": "/accounts/0x01A0980d2D4e418c7F27e1ef539d01A5b5E93204/balance",
                  "result": {
                    "code": 0,
                    "bandwidth_gas_amount": 1
                  }
                },
                "1": {
                  "path": "/accounts/0x107Ab4369070716cEA7f0d34359fa6a99F54951F/balance",
                  "result": {
                    "code": 0,
                    "bandwidth_gas_amount": 1
                  }
                }
              },
              "code": 0,
              "bandwidth_gas_amount": 0
            }
          },
          "code": 0,
          "bandwidth_gas_amount": 1,
          "gas_amount_charged": 'erased',
          "gas_amount_total": {
            "bandwidth": {
              "service": 3
            },
            "state": {
              "service": 'erased'
            }
          },
          "gas_cost_total": 0,
        });
        assert.deepEqual(body.code, 0);
        if (!(await waitUntilTxFinalized(serverList, _.get(body, 'result.tx_hash')))) {
          console.error(`Failed to check finalization of tx.`);
        }
      });

      it("native function (_transfer) with service account registration", async () => {
        const body = parseOrLog(syncRequest('POST', server2 + '/set_value', {json: {
          ref: triggerTransferToServiceAccountPath1,
          value: 10,
          timestamp: 1234567890000,
          nonce: -1,
        }}).body.toString('utf-8'));
        assert.deepEqual(eraseStateGas(_.get(body, 'result.result')), {
          "func_results": {
            "_stake": {
              "op_results": {
                "0": {
                  "path": "/transfer/0x01A0980d2D4e418c7F27e1ef539d01A5b5E93204/staking|test_service_gas_fee|0x01A0980d2D4e418c7F27e1ef539d01A5b5E93204|0/1234567890000/value",
                  "result": {
                    "func_results": {
                      "_transfer": {
                        "op_results": {
                          "0": {
                            "path": "/accounts/0x01A0980d2D4e418c7F27e1ef539d01A5b5E93204/balance",
                            "result": {
                              "code": 0,
                              "bandwidth_gas_amount": 1
                            }
                          },
                          "1": {
                            "path": "/service_accounts/staking/test_service_gas_fee/0x01A0980d2D4e418c7F27e1ef539d01A5b5E93204|0/balance",
                            "result": {
                              "code": 0,
                              "bandwidth_gas_amount": 1
                            }
                          }
                        },
                        "code": 0,
                        "bandwidth_gas_amount": 1000
                      }
                    },
                    "code": 0,
                    "bandwidth_gas_amount": 1
                  }
                },
                "1": {
                  "path": "/staking/test_service_gas_fee/0x01A0980d2D4e418c7F27e1ef539d01A5b5E93204/0/expire_at",
                  "result": {
                    "code": 0,
                    "bandwidth_gas_amount": 1
                  }
                },
                "2": {
                  "path": "/staking/test_service_gas_fee/balance_total",
                  "result": {
                    "code": 0,
                    "bandwidth_gas_amount": 1
                  }
                }
              },
              "code": 0,
              "bandwidth_gas_amount": 0
            }
          },
          "code": 0,
          "bandwidth_gas_amount": 1,
          "gas_amount_charged": 'erased',
          "gas_amount_total": {
            "bandwidth": {
              "service": 1006
            },
            "state": {
              "service": 'erased'
            }
          },
          "gas_cost_total": 0,
        });
        assert.deepEqual(body.code, 0);
        if (!(await waitUntilTxFinalized(serverList, _.get(body, 'result.tx_hash')))) {
          console.error(`Failed to check finalization of tx.`);
        }
      });

      it("native function (_transfer) without service account registration", async () => {
        const body = parseOrLog(syncRequest('POST', server2 + '/set_value', {json: {
          ref: triggerTransferToServiceAccountPath2,
          value: 10,
          timestamp: 1234567890001,
          nonce: -1,
        }}).body.toString('utf-8'));
        assert.deepEqual(eraseStateGas(_.get(body, 'result.result')), {
          "func_results": {
            "_stake": {
              "op_results": {
                "0": {
                  "path": "/transfer/0x01A0980d2D4e418c7F27e1ef539d01A5b5E93204/staking|test_service_gas_fee|0x01A0980d2D4e418c7F27e1ef539d01A5b5E93204|0/1234567890001/value",
                  "result": {
                    "func_results": {
                      "_transfer": {
                        "op_results": {
                          "0": {
                            "path": "/accounts/0x01A0980d2D4e418c7F27e1ef539d01A5b5E93204/balance",
                            "result": {
                              "code": 0,
                              "bandwidth_gas_amount": 1
                            }
                          },
                          "1": {
                            "path": "/service_accounts/staking/test_service_gas_fee/0x01A0980d2D4e418c7F27e1ef539d01A5b5E93204|0/balance",
                            "result": {
                              "code": 0,
                              "bandwidth_gas_amount": 1
                            }
                          }
                        },
                        "code": 0,
                        "bandwidth_gas_amount": 0
                      }
                    },
                    "code": 0,
                    "bandwidth_gas_amount": 1
                  }
                },
                "1": {
                  "path": "/staking/test_service_gas_fee/0x01A0980d2D4e418c7F27e1ef539d01A5b5E93204/0/expire_at",
                  "result": {
                    "code": 0,
                    "bandwidth_gas_amount": 1
                  }
                },
                "2": {
                  "path": "/staking/test_service_gas_fee/balance_total",
                  "result": {
                    "code": 0,
                    "bandwidth_gas_amount": 1
                  }
                }
              },
              "code": 0,
              "bandwidth_gas_amount": 0
            }
          },
          "code": 0,
          "bandwidth_gas_amount": 1,
          "gas_amount_charged": 'erased',
          "gas_amount_total": {
            "bandwidth": {
              "service": 6
            },
            "state": {
              "service": 'erased'
            }
          },
          "gas_cost_total": 0,
        });
        assert.deepEqual(body.code, 0);
        if (!(await waitUntilTxFinalized(serverList, _.get(body, 'result.tx_hash')))) {
          console.error(`Failed to check finalization of tx.`);
        }
      });

      it("REST function with external RPC call", async () => {
        const body = parseOrLog(syncRequest('POST', server2 + '/set_value', {json: {
          ref: triggerRestFunctionPath,
          value: 'some value',
        }}).body.toString('utf-8'));
        assert.deepEqual(eraseStateGas(_.get(body, 'result.result'), ['test']), {
          "func_results": {
            "0x11111": {
              "code": 0,
              "bandwidth_gas_amount": 10,
            }
          },
          "code": 0,
          "bandwidth_gas_amount": 1,
          "gas_amount_charged": "erased",
          "gas_amount_total": {
            "bandwidth": {
              "app": {
                "test": 11
              },
              "service": 0
            },
            "state": {
              "app": {
                "test": "erased"
              },
              "service": "erased"
            }
          },
          "gas_cost_total": 0,
        });
        assert.deepEqual(body.code, 0);
        if (!(await waitUntilTxFinalized(serverList, _.get(body, 'result.tx_hash')))) {
          console.error(`Failed to check finalization of tx.`);
        }
      });
    });

    describe('Transfer: _transfer', () => {
      it('transfer: transfer', async () => {
        let fromBeforeBalance = parseOrLog(syncRequest('GET',
            server2 + `/get_value?ref=${transferFromBalancePath}`).body.toString('utf-8')).result;
        let toBeforeBalance = parseOrLog(syncRequest('GET',
            server2 + `/get_value?ref=${transferToBalancePath}`).body.toString('utf-8')).result;
        const body = parseOrLog(syncRequest('POST', server1 + '/set_value', {json: {
          ref: transferPath + '/1/value',
          value: transferAmount
        }}).body.toString('utf-8'));
        assert.deepEqual(_.get(body, 'result.result.code'), 0);
        assert.deepEqual(body.code, 0);
        if (!(await waitUntilTxFinalized([server2], _.get(body, 'result.tx_hash')))) {
          console.error(`Failed to check finalization of tx.`);
        }
        const fromAfterBalance = parseOrLog(syncRequest('GET',
            server2 + `/get_value?ref=${transferFromBalancePath}`).body.toString('utf-8')).result;
        const toAfterBalance = parseOrLog(syncRequest('GET',
            server2 + `/get_value?ref=${transferToBalancePath}`).body.toString('utf-8')).result;
        expect(fromAfterBalance).to.equal(fromBeforeBalance - transferAmount);
        expect(toAfterBalance).to.equal(toBeforeBalance + transferAmount);
      });

      it('transfer: transfer more than account balance', async () => {
        let fromBeforeBalance = parseOrLog(syncRequest('GET',
            server2 + `/get_value?ref=${transferFromBalancePath}`).body.toString('utf-8')).result;
        let toBeforeBalance = parseOrLog(syncRequest('GET',
            server2 + `/get_value?ref=${transferToBalancePath}`).body.toString('utf-8')).result;
        const body = parseOrLog(syncRequest('POST', server1 + '/set_value', {json: {
          ref: transferPath + '/2/value',
          value: fromBeforeBalance + 1
        }}).body.toString('utf-8'));
        expect(body.code).to.equals(1);
        if (!(await waitUntilTxFinalized(serverList, _.get(body, 'result.tx_hash')))) {
          console.error(`Failed to check finalization of tx.`);
        }
        const fromAfterBalance = parseOrLog(syncRequest('GET',
            server2 + `/get_value?ref=${transferFromBalancePath}`).body.toString('utf-8')).result;
        const toAfterBalance = parseOrLog(syncRequest('GET',
            server2 + `/get_value?ref=${transferToBalancePath}`).body.toString('utf-8')).result;
        expect(fromAfterBalance).to.equal(fromBeforeBalance);
        expect(toAfterBalance).to.equal(toBeforeBalance);
      });

      it('transfer: transfer by another address', async () => {
        let fromBeforeBalance = parseOrLog(syncRequest('GET',
            server2 + `/get_value?ref=${transferFromBalancePath}`).body.toString('utf-8')).result;
        let toBeforeBalance = parseOrLog(syncRequest('GET',
            server2 + `/get_value?ref=${transferToBalancePath}`).body.toString('utf-8')).result;
        const body = parseOrLog(syncRequest('POST', server3 + '/set_value', {json: {
          ref: transferPath + '/3/value',
          value: transferAmount
        }}).body.toString('utf-8'));
        expect(body.code).to.equals(1);
        if (!(await waitUntilTxFinalized(serverList, _.get(body, 'result.tx_hash')))) {
          console.error(`Failed to check finalization of tx.`);
        }
        const fromAfterBalance = parseOrLog(syncRequest('GET',
            server2 + `/get_value?ref=${transferFromBalancePath}`).body.toString('utf-8')).result;
        const toAfterBalance = parseOrLog(syncRequest('GET',
            server2 + `/get_value?ref=${transferToBalancePath}`).body.toString('utf-8')).result;
        expect(fromAfterBalance).to.equal(fromBeforeBalance);
        expect(toAfterBalance).to.equal(toBeforeBalance);
      });

      it('transfer: transfer with a duplicated key', async () => {
        const body = parseOrLog(syncRequest('POST', server1 + '/set_value', {json: {
          ref: transferPath + '/1/value',
          value: transferAmount
        }}).body.toString('utf-8'));
        expect(body.code).to.equals(1);
        if (!(await waitUntilTxFinalized(serverList, _.get(body, 'result.tx_hash')))) {
          console.error(`Failed to check finalization of tx.`);
        }
      });

      it('transfer: transfer with same addresses', async () => {
        const transferPathSameAddrs = `/transfer/${transferFrom}/${transferFrom}`;
        const body = parseOrLog(syncRequest('POST', server1 + '/set_value', {json: {
          ref: transferPathSameAddrs + '/4/value',
          value: transferAmount
        }}).body.toString('utf-8'));
        expect(body.code).to.equals(1);
        if (!(await waitUntilTxFinalized(serverList, _.get(body, 'result.tx_hash')))) {
          console.error(`Failed to check finalization of tx.`);
        }
      });

      it('transfer: transfer with non-checksum addreess', async () => {
        const fromLowerCase = _.toLower(transferFrom);
        const transferPathFromLowerCase = `/transfer/${fromLowerCase}/${transferTo}`;
        const bodyFromLowerCase = parseOrLog(syncRequest('POST', server1 + '/set_value', {json: {
          ref: transferPathFromLowerCase + '/101/value',
          value: transferAmount
        }}).body.toString('utf-8'));
        expect(bodyFromLowerCase.code).to.equals(1);
        if (!(await waitUntilTxFinalized(serverList, _.get(bodyFromLowerCase, 'result.tx_hash')))) {
          console.error(`Failed to check finalization of tx.`);
        }

        const toLowerCase = _.toLower(transferTo);
        const transferPathToLowerCase = `/transfer/${transferFrom}/${toLowerCase}`;
        const bodyToLowerCase = parseOrLog(syncRequest('POST', server1 + '/set_value', {json: {
          ref: transferPathToLowerCase + '/102/value',
          value: transferAmount
        }}).body.toString('utf-8'));
        expect(bodyToLowerCase.code).to.equals(1);
        if (!(await waitUntilTxFinalized(serverList, _.get(bodyToLowerCase, 'result.tx_hash')))) {
          console.error(`Failed to check finalization of tx.`);
        }

        const fromUpperCase = _.toLower(transferFrom);
        const transferPathFromUpperCase = `/transfer/${fromUpperCase}/${transferTo}`;
        const bodyFromUpperCase = parseOrLog(syncRequest('POST', server1 + '/set_value', {json: {
          ref: transferPathFromUpperCase + '/103/value',
          value: transferAmount
        }}).body.toString('utf-8'));
        expect(bodyFromUpperCase.code).to.equals(1);
        if (!(await waitUntilTxFinalized(serverList, _.get(bodyFromUpperCase, 'result.tx_hash')))) {
          console.error(`Failed to check finalization of tx.`);
        }

        const toUpperCase = _.toLower(transferTo);
        const transferPathToUpperCase = `/transfer/${transferFrom}/${toUpperCase}`;
        const bodyToUpperCase = parseOrLog(syncRequest('POST', server1 + '/set_value', {json: {
          ref: transferPathToUpperCase + '/104/value',
          value: transferAmount
        }}).body.toString('utf-8'));
        expect(bodyToUpperCase.code).to.equals(1);
        if (!(await waitUntilTxFinalized(serverList, _.get(bodyToUpperCase, 'result.tx_hash')))) {
          console.error(`Failed to check finalization of tx.`);
        }
      });

      it('transfer: transfer with valid service account service type', async () => {
        let fromBeforeBalance = parseOrLog(syncRequest('GET',
            server2 + `/get_value?ref=${transferFromBalancePath}`).body.toString('utf-8')).result;
        const transferToService = `staking|test_service|${transferTo}|0`;
        const transferToServiceBalancePath =
            `/service_accounts/staking/test_service/${transferTo}|0/balance`;
        const toServiceBeforeBalance = parseOrLog(syncRequest('GET',
            server2 + `/get_value?ref=${transferToServiceBalancePath}`)
            .body.toString('utf-8')).result || 0;
        const transferServicePath = `/transfer/${transferFrom}/${transferToService}`;
        const body = parseOrLog(syncRequest('POST', server1 + '/set_value', {json: {
          ref: transferServicePath + '/1/value',
          value: transferAmount,
          nonce: -1,
          timestamp: 1234567890000,
        }}).body.toString('utf-8'));
        assert.deepEqual(eraseStateGas(_.get(body, 'result.result')), {
          "func_results": {
            "_transfer": {
              "code": 0,
              "bandwidth_gas_amount": 1000,
              "op_results": {
                "0": {
                  "path": "/accounts/0x00ADEc28B6a845a085e03591bE7550dd68673C1C/balance",
                  "result": {
                    "code": 0,
                    "bandwidth_gas_amount": 1
                  }
                },
                "1": {
                  "path": "/service_accounts/staking/test_service/0x01A0980d2D4e418c7F27e1ef539d01A5b5E93204|0/balance",
                  "result": {
                    "code": 0,
                    "bandwidth_gas_amount": 1
                  }
                }
              }
            }
          },
          "code": 0,
          "bandwidth_gas_amount": 1,
          "gas_amount_charged": 'erased',
          "gas_amount_total": {
            "bandwidth": {
              "service": 1003
            },
            "state": {
              "service": 'erased'
            }
          },
          "gas_cost_total": 0
        });
        if (!(await waitUntilTxFinalized([server2], _.get(body, 'result.tx_hash')))) {
          console.error(`Failed to check finalization of tx.`);
        }
        const fromAfterBalance = parseOrLog(syncRequest('GET',
            server2 + `/get_value?ref=${transferFromBalancePath}`).body.toString('utf-8')).result;
        const toServiceAfterBalance = parseOrLog(syncRequest('GET',
            server2 + `/get_value?ref=${transferToServiceBalancePath}`).body.toString('utf-8')).result;
        expect(fromAfterBalance).to.equal(fromBeforeBalance - transferAmount);
        expect(toServiceAfterBalance).to.equal(toServiceBeforeBalance + transferAmount);
      });

      it('transfer: transfer with invalid service account service type', async () => {
        let fromBeforeBalance = parseOrLog(syncRequest('GET',
            server2 + `/get_value?ref=${transferFromBalancePath}`).body.toString('utf-8')).result;
        const transferToService = `invalid_service_type|test_service|${transferTo}|0`;
        const transferServicePath = `/transfer/${transferFrom}/${transferToService}`;
        const body = parseOrLog(syncRequest('POST', server1 + '/set_value', {json: {
          ref: transferServicePath + '/1/value',
          value: transferAmount,
          nonce: -1,
          timestamp: 1234567890000,
        }}).body.toString('utf-8'));
        assert.deepEqual(body, {
          "code": 1,
          "result": {
            "result": {
              "code": 103,
              "error_message": "No write permission on: /transfer/0x00ADEc28B6a845a085e03591bE7550dd68673C1C/invalid_service_type|test_service|0x01A0980d2D4e418c7F27e1ef539d01A5b5E93204|0/1/value",
              "bandwidth_gas_amount": 1,
              "gas_amount_charged": 1,
              "gas_amount_total": {
                "bandwidth": {
                  "service": 1
                },
                "state": {
                  "service": 0
                }
              },
              "gas_cost_total": 0
            },
            "tx_hash": "0x6cce46b284beb254c6b67205f5ba00f04c85028d7457410b4fa4b4d8522c14be"
          }
        });
        if (!(await waitUntilTxFinalized(serverList, _.get(body, 'result.tx_hash')))) {
          console.error(`Failed to check finalization of tx.`);
        }
        const fromAfterBalance = parseOrLog(syncRequest('GET',
            server1 + `/get_value?ref=${transferFromBalancePath}`).body.toString('utf-8')).result;
        expect(fromAfterBalance).to.equal(fromBeforeBalance);
      });
    })

    describe('Staking: _stake, _unstake', () => {
      before(async () => {
        await setUpApp('test_service_staking', serverList, {
          admin: { [serviceAdmin]: true },
          service: {
            staking: { lockup_duration: 1000 }
          }
        });
      })

      describe('Stake', () => {
        it('stake: stake', async () => {
          let beforeBalance = parseOrLog(syncRequest('GET',
              server2 + `/get_value?ref=${serviceUserBalancePath}`).body.toString('utf-8')).result;
          const beforeStakingAccountBalance = parseOrLog(syncRequest('GET',
              server2 + `/get_value?ref=${stakingServiceAccountBalancePath}`).body.toString('utf-8')).result;
          const body = parseOrLog(syncRequest('POST', server2 + '/set_value', {json: {
            ref: stakePath + '/1/value',
            value: stakeAmount,
            nonce: -1,
            timestamp: 1234567890000,
          }}).body.toString('utf-8'));
          assert.deepEqual(eraseStateGas(_.get(body, 'result.result')), {
            "func_results": {
              "_stake": {
                "code": 0,
                "bandwidth_gas_amount": 0,
                "op_results": {
                  "0": {
                    "path": "/transfer/0x01A0980d2D4e418c7F27e1ef539d01A5b5E93204/staking|test_service_staking|0x01A0980d2D4e418c7F27e1ef539d01A5b5E93204|0/1234567890000/value",
                    "result": {
                      "code": 0,
                      "func_results": {
                        "_transfer": {
                          "code": 0,
                          "bandwidth_gas_amount": 1000,
                          "op_results": {
                            "0": {
                              "path": "/accounts/0x01A0980d2D4e418c7F27e1ef539d01A5b5E93204/balance",
                              "result": {
                                "code": 0,
                                "bandwidth_gas_amount": 1,
                              }
                            },
                            "1": {
                              "path": "/service_accounts/staking/test_service_staking/0x01A0980d2D4e418c7F27e1ef539d01A5b5E93204|0/balance",
                              "result": {
                                "code": 0,
                                "bandwidth_gas_amount": 1,
                              }
                            }
                          }
                        }
                      },
                      "bandwidth_gas_amount": 1,
                    }
                  },
                  "1": {
                    "path": "/staking/test_service_staking/0x01A0980d2D4e418c7F27e1ef539d01A5b5E93204/0/expire_at",
                    "result": {
                      "code": 0,
                      "bandwidth_gas_amount": 1,
                    }
                  },
                  "2": {
                    "path": "/staking/test_service_staking/balance_total",
                    "result": {
                      "code": 0,
                      "bandwidth_gas_amount": 1,
                    }
                  }
                }
              }
            },
            "code": 0,
            "bandwidth_gas_amount": 1,
            "gas_amount_charged": 'erased',
            "gas_amount_total": {
              "bandwidth": {
                "service": 1006
              },
              "state": {
                "service": 'erased'
              }
            },
            "gas_cost_total": 0,
          });
          assert.deepEqual(body.code, 0);
          if (!(await waitUntilTxFinalized(serverList, _.get(body, 'result.tx_hash')))) {
            console.error(`Failed to check finalization of tx.`);
          }
          const stakeValue = parseOrLog(syncRequest('GET',
              server2 + `/get_value?ref=${stakePath}/1/value`).body.toString('utf-8')).result;
          const afterStakingAccountBalance = parseOrLog(syncRequest('GET',
              server2 + `/get_value?ref=${stakingServiceAccountBalancePath}`).body.toString('utf-8')).result;
          const afterBalance = parseOrLog(syncRequest('GET',
              server2 + `/get_value?ref=${serviceUserBalancePath}`).body.toString('utf-8')).result;
          const stakingAppBalanceTotal = parseOrLog(syncRequest('GET',
              server2 + `/get_value?ref=/staking/test_service_staking/balance_total`)
            .body.toString('utf-8')).result;
          expect(stakeValue).to.equal(stakeAmount);
          expect(afterStakingAccountBalance).to.equal(beforeStakingAccountBalance + stakeAmount);
          expect(afterBalance).to.equal(beforeBalance - stakeAmount);
          expect(stakingAppBalanceTotal).to.equal(stakeAmount + 1);
        });

        it('stake: stake more than account balance', async () => {
          const beforeBalance = parseOrLog(syncRequest('GET', server2 +
              `/get_value?ref=/accounts/${serviceUser}/balance`).body.toString('utf-8')).result;
          const beforeStakingAccountBalance = parseOrLog(syncRequest('GET',
              server2 + `/get_value?ref=${stakingServiceAccountBalancePath}`).body.toString('utf-8')).result;
          const body = parseOrLog(syncRequest('POST', server2 + '/set_value', {json: {
            ref: stakePath + '/2/value',
            value: beforeBalance + 1
          }}).body.toString('utf-8'));
          expect(body.code).to.equals(1);
          if (!(await waitUntilTxFinalized(serverList, _.get(body, 'result.tx_hash')))) {
            console.error(`Failed to check finalization of tx.`);
          }
          const afterStakingAccountBalance = parseOrLog(syncRequest('GET',
              server2 + `/get_value?ref=${stakingServiceAccountBalancePath}`).body.toString('utf-8')).result;
          const afterBalance = parseOrLog(syncRequest('GET',
              server2 + `/get_value?ref=${serviceUserBalancePath}`).body.toString('utf-8')).result;
          expect(afterStakingAccountBalance).to.equal(beforeStakingAccountBalance);
          expect(afterBalance).to.equal(beforeBalance);
        });

        it('stake: stake by another address', async () => {
          const beforeStakingAccountBalance = parseOrLog(syncRequest('GET',
              server2 + `/get_value?ref=${stakingServiceAccountBalancePath}`).body.toString('utf-8')).result;
          const body = parseOrLog(syncRequest('POST', server3 + '/set_value', {json: {
            ref: `${stakePath}/3/value`,
            value: stakeAmount
          }}).body.toString('utf-8'));
          expect(body.code).to.equals(1);
          if (!(await waitUntilTxFinalized(serverList, _.get(body, 'result.tx_hash')))) {
            console.error(`Failed to check finalization of tx.`);
          }
          const stakeRequest = parseOrLog(syncRequest('GET',
              server2 + `/get_value?ref=${stakePath}/3`).body.toString('utf-8')).result;
          const afterStakingAccountBalance = parseOrLog(syncRequest('GET',
              server2 + `/get_value?ref=${stakingServiceAccountBalancePath}`).body.toString('utf-8')).result;
          expect(stakeRequest).to.equal(null);
          expect(afterStakingAccountBalance).to.equal(beforeStakingAccountBalance);
        });

        it('stake: stake with the same record_id', async () => {
          const body = parseOrLog(syncRequest('POST', server2 + '/set_value', {json: {
            ref: stakePath + '/1/value',
            value: stakeAmount
          }}).body.toString('utf-8'));
          expect(body.code).to.equals(1);
          if (!(await waitUntilTxFinalized(serverList, _.get(body, 'result.tx_hash')))) {
            console.error(`Failed to check finalization of tx.`);
          }
        });

        it('stake: stake with non-checksum addreess', async () => {
          const addrLowerCase = _.toLower(serviceUser);
          const stakePathLowerCase = `/staking/checksum_addr_test_service/${addrLowerCase}/0/stake`;
          const bodyLowerCase = parseOrLog(syncRequest('POST', server2 + '/set_value', {json: {
            ref: stakePathLowerCase + '/101/value',
            value: stakeAmount
          }}).body.toString('utf-8'));
          expect(bodyLowerCase.code).to.equals(1);
          if (!(await waitUntilTxFinalized(serverList, _.get(bodyLowerCase, 'result.tx_hash')))) {
            console.error(`Failed to check finalization of tx.`);
          }

          const addrUpperCase = _.toUpper(serviceUser);
          const stakePathUpperCase = `/staking/checksum_addr_test_service/${addrUpperCase}/0/stake`;
          const bodyUpperCase = parseOrLog(syncRequest('POST', server2 + '/set_value', {json: {
            ref: stakePathUpperCase + '/102/value',
            value: stakeAmount
          }}).body.toString('utf-8'));
          expect(bodyUpperCase.code).to.equals(1);
          if (!(await waitUntilTxFinalized(serverList, _.get(bodyUpperCase, 'result.tx_hash')))) {
            console.error(`Failed to check finalization of tx.`);
          }
        });
      });

      describe('Unstake', () => {
        it('unstake: unstake by another address', async () => {
          let beforeBalance = parseOrLog(syncRequest('GET',
              server2 + `/get_value?ref=/accounts/${serviceUserBad}/balance`)
              .body.toString('utf-8')).result;
          let beforeStakingAccountBalance = parseOrLog(syncRequest('GET',
              server2 + `/get_value?ref=${stakingServiceAccountBalancePath}`).body.toString('utf-8')).result;
          const body = parseOrLog(syncRequest('POST', server3 + '/set_value', {json: {
            ref: `${unstakePath}/1/value`,
            value: stakeAmount
          }}).body.toString('utf-8'));
          expect(body.code).to.equals(1);
          if (!(await waitUntilTxFinalized(serverList, _.get(body, 'result.tx_hash')))) {
            console.error(`Failed to check finalization of tx.`);
          }
          const unstakeRequest = parseOrLog(syncRequest('GET',
              server2 + `/get_value?ref=${unstakePath}/1`).body.toString('utf-8')).result;
          const afterStakingAccountBalance = parseOrLog(syncRequest('GET',
              server2 + `/get_value?ref=${stakingServiceAccountBalancePath}`).body.toString('utf-8')).result;
          const balance = parseOrLog(syncRequest('GET',
              server2 + `/get_value?ref=/accounts/${serviceUserBad}/balance`)
              .body.toString('utf-8')).result;
          expect(unstakeRequest).to.equal(null);
          expect(afterStakingAccountBalance).to.equal(beforeStakingAccountBalance);
          expect(balance).to.equal(beforeBalance);
        });

        it('unstake: unstake more than staked amount', async () => {
          let beforeBalance = parseOrLog(syncRequest('GET',
              server2 + `/get_value?ref=${serviceUserBalancePath}`).body.toString('utf-8')).result;
          let beforeStakingAccountBalance = parseOrLog(syncRequest('GET',
              server2 + `/get_value?ref=${stakingServiceAccountBalancePath}`).body.toString('utf-8')).result;
          const body = parseOrLog(syncRequest('POST', server2 + '/set_value', {json: {
            ref: `${unstakePath}/1/value`,
            value: beforeStakingAccountBalance + 1
          }}).body.toString('utf-8'));
          expect(body.code).to.equals(1);
          if (!(await waitUntilTxFinalized(serverList, _.get(body, 'result.tx_hash')))) {
            console.error(`Failed to check finalization of tx.`);
          }
          const afterStakingAccountBalance = parseOrLog(syncRequest('GET',
              server2 + `/get_value?ref=${stakingServiceAccountBalancePath}`).body.toString('utf-8')).result;
          const balance = parseOrLog(syncRequest('GET',
              server2 + `/get_value?ref=${serviceUserBalancePath}`).body.toString('utf-8')).result;
          expect(afterStakingAccountBalance).to.equal(beforeStakingAccountBalance);
          expect(balance).to.equal(beforeBalance);
        });

        it('unstake: unstake', async () => {
          const beforeBalance = parseOrLog(syncRequest('GET',
              server2 + `/get_value?ref=${serviceUserBalancePath}`).body.toString('utf-8')).result;
          const beforeStakingAccountBalance = parseOrLog(syncRequest('GET',
              server2 + `/get_value?ref=${stakingServiceAccountBalancePath}`).body.toString('utf-8')).result;
          const body = parseOrLog(syncRequest('POST', server2 + '/set_value', {json: {
            ref: `${unstakePath}/2/value`,
            value: stakeAmount,
            nonce: -1,
            timestamp: 1234567890000,
          }}).body.toString('utf-8'));
          assert.deepEqual(eraseStateGas(_.get(body, 'result.result')), {
            "func_results": {
              "_unstake": {
                "code": 0,
                "bandwidth_gas_amount": 0,
                "op_results": {
                  "0": {
                    "path": "/transfer/staking|test_service_staking|0x01A0980d2D4e418c7F27e1ef539d01A5b5E93204|0/0x01A0980d2D4e418c7F27e1ef539d01A5b5E93204/1234567890000/value",
                    "result": {
                      "code": 0,
                      "func_results": {
                        "_transfer": {
                          "code": 0,
                          "bandwidth_gas_amount": 0,
                          "op_results": {
                            "0": {
                              "path": "/service_accounts/staking/test_service_staking/0x01A0980d2D4e418c7F27e1ef539d01A5b5E93204|0/balance",
                              "result": {
                                "code": 0,
                                "bandwidth_gas_amount": 1,
                              }
                            },
                            "1": {
                              "path": "/accounts/0x01A0980d2D4e418c7F27e1ef539d01A5b5E93204/balance",
                              "result": {
                                "code": 0,
                                "bandwidth_gas_amount": 1,
                              }
                            }
                          }
                        }
                      },
                      "bandwidth_gas_amount": 1,
                    }
                  },
                  "1": {
                    "path": "/staking/test_service_staking/balance_total",
                    "result": {
                      "code": 0,
                      "bandwidth_gas_amount": 1,
                    }
                  }
                }
              }
            },
            "code": 0,
            "bandwidth_gas_amount": 1,
            "gas_amount_charged": 'erased',
            "gas_amount_total": {
              "bandwidth": {
                "service": 5
              },
              "state": {
                "service": 'erased'
              }
            },
            "gas_cost_total": 0,
          });
          assert.deepEqual(body.code, 0);
          if (!(await waitUntilTxFinalized(serverList, _.get(body, 'result.tx_hash')))) {
            console.error(`Failed to check finalization of tx.`);
          }
          const afterStakingAccountBalance = parseOrLog(syncRequest('GET',
              server2 + `/get_value?ref=${stakingServiceAccountBalancePath}`).body.toString('utf-8')).result;
          const afterBalance = parseOrLog(syncRequest('GET',
              server2 + `/get_value?ref=${serviceUserBalancePath}`).body.toString('utf-8')).result;
          const stakingAppBalanceTotal = parseOrLog(syncRequest('GET',
              server2 + `/get_value?ref=/staking/test_service_staking/balance_total`)
            .body.toString('utf-8')).result;
          expect(afterStakingAccountBalance).to.equal(beforeStakingAccountBalance - stakeAmount);
          expect(afterBalance).to.equal(beforeBalance + stakeAmount);
          expect(stakingAppBalanceTotal).to.equal(1);
        });

        it('unstake: stake after unstake', async () => {
          const newStakingAmount = 100;
          const beforeBalance = parseOrLog(syncRequest('GET', server2 +
              `/get_value?ref=/accounts/${serviceUser}/balance`).body.toString('utf-8')).result;
          const beforeStakingAccountBalance = parseOrLog(syncRequest('GET', server2 +
              `/get_value?ref=${stakingServiceAccountBalancePath}`).body.toString('utf-8')).result;
          const body = parseOrLog(syncRequest('POST', server2 + '/set_value', {json: {
            ref: stakePath + '/3/value',
            value: newStakingAmount
          }}).body.toString('utf-8'));
          assert.deepEqual(body.code, 0);
          assert.deepEqual(_.get(body, 'result.result.code'), 0);
          if (!(await waitUntilTxFinalized(serverList, _.get(body, 'result.tx_hash')))) {
            console.error(`Failed to check finalization of tx.`);
          }
          const stakeValue = parseOrLog(syncRequest('GET',
              server2 + `/get_value?ref=${stakePath}/3/value`).body.toString('utf-8')).result;
          const afterStakingAccountBalance = parseOrLog(syncRequest('GET',
              server2 + `/get_value?ref=${stakingServiceAccountBalancePath}`).body.toString('utf-8')).result;
          const afterBalance = parseOrLog(syncRequest('GET',
              server2 + `/get_value?ref=${serviceUserBalancePath}`).body.toString('utf-8')).result;
          expect(stakeValue).to.equal(newStakingAmount);
          expect(afterStakingAccountBalance).to.equal(beforeStakingAccountBalance + newStakingAmount);
          expect(afterBalance).to.equal(beforeBalance - newStakingAmount);
        });
      });
    });

    describe('Payments: _pay, _claim', () => {
      before(async () => {
        await setUpApp('test_service_payment', serverList, { admin: { [serviceAdmin]: true } });
      });

      it('payments: non-app admin cannot write pay records', async () => {
        const body = parseOrLog(syncRequest('POST', server2 + '/set_value', {json: {
              ref: `/payments/test_service_payment/${serviceUser}/0/pay/key1`,
              value: {
                amount: 100
              }
            }}).body.toString('utf-8'));
        expect(body.code).to.equals(1);
        if (!(await waitUntilTxFinalized(serverList, _.get(body, 'result.tx_hash')))) {
          console.error(`Failed to check finalization of tx.`);
        }
      });

      it('payments: amount = 0', async () => {
        const payRef = `/payments/test_service_payment/${serviceUser}/0/pay/key1`;
        const body = parseOrLog(syncRequest('POST', server1 + '/set_value', {json: {
          ref: payRef,
          value: {
            amount: 0
          }
        }}).body.toString('utf-8'));
        expect(body.code).to.equals(1);
        if (!(await waitUntilTxFinalized(serverList, _.get(body, 'result.tx_hash')))) {
          console.error(`Failed to check finalization of tx.`);
        }
      });

      it('payments: amount is not a number', async () => {
        const payRef = `/payments/test_service_payment/${serviceUser}/0/pay/key1`;
        const body = parseOrLog(syncRequest('POST', server1 + '/set_value', {json: {
          ref: payRef,
          value: {
            amount: 'test'
          }
        }}).body.toString('utf-8'));
        expect(body.code).to.equals(1);
        if (!(await waitUntilTxFinalized(serverList, _.get(body, 'result.tx_hash')))) {
          console.error(`Failed to check finalization of tx.`);
        }
      });

      it('payments: payment amount > admin balance', async () => {
        const adminBalance = parseOrLog(syncRequest('GET', server1 +
            `/get_value?ref=/accounts/${serviceAdmin}/balance`).body.toString('utf-8')).result;
        const payRef = `/payments/test_service_payment/${serviceUser}/0/pay/key1`;
        const body = parseOrLog(syncRequest('POST', server1 + '/set_value', {json: {
          ref: payRef,
          value: {
            amount: adminBalance + 1
          }
        }}).body.toString('utf-8'));
        expect(body.code).to.equals(1);
        if (!(await waitUntilTxFinalized(serverList, _.get(body, 'result.tx_hash')))) {
          console.error(`Failed to check finalization of tx.`);
        }
      });

      it('payments: app admin can write pay records', async () => {
        const adminBalanceBefore = parseOrLog(syncRequest('GET', server1 +
            `/get_value?ref=/accounts/${serviceAdmin}/balance`).body.toString('utf-8')).result;
        const payRef = `/payments/test_service_payment/${serviceUser}/0/pay/key2`;
        const amount = adminBalanceBefore - 1;
        const body = parseOrLog(syncRequest('POST', server1 + '/set_value', { json: {
          ref: payRef,
          value: {
            amount
          },
          nonce: -1,
          timestamp: 1234567890000,
        }}).body.toString('utf-8'));
        assert.deepEqual(eraseStateGas(_.get(body, 'result.result')), {
          "func_results": {
            "_pay": {
              "code": 0,
              "bandwidth_gas_amount": 0,
              "op_results": {
                "0": {
                  "path": "/transfer/0x00ADEc28B6a845a085e03591bE7550dd68673C1C/payments|test_service_payment|0x01A0980d2D4e418c7F27e1ef539d01A5b5E93204|0/1234567890000/value",
                  "result": {
                    "code": 0,
                    "func_results": {
                      "_transfer": {
                        "code": 0,
                        "bandwidth_gas_amount": 1000,
                        "op_results": {
                          "0": {
                            "path": "/accounts/0x00ADEc28B6a845a085e03591bE7550dd68673C1C/balance",
                            "result": {
                              "code": 0,
                              "bandwidth_gas_amount": 1,
                            }
                          },
                          "1": {
                            "path": "/service_accounts/payments/test_service_payment/0x01A0980d2D4e418c7F27e1ef539d01A5b5E93204|0/balance",
                            "result": {
                              "code": 0,
                              "bandwidth_gas_amount": 1,
                            }
                          }
                        }
                      }
                    },
                    "bandwidth_gas_amount": 1,
                  }
                }
              }
            }
          },
          "code": 0,
          "bandwidth_gas_amount": 1,
          "gas_amount_charged": 'erased',
          "gas_amount_total": {
            "bandwidth": {
              "service": 1004
            },
            "state": {
              "service": 'erased'
            }
          },
          "gas_cost_total": 0,
        });
        expect(body.code).to.equals(0);
        if (!(await waitUntilTxFinalized(serverList, _.get(body, 'result.tx_hash')))) {
          console.error(`Failed to check finalization of tx.`);
        }
        const adminBalanceAfter = parseOrLog(syncRequest('GET', server1 +
            `/get_value?ref=/accounts/${serviceAdmin}/balance`).body.toString('utf-8')).result;
        expect(adminBalanceAfter).to.equals(adminBalanceBefore - amount);
        const serviceAccountBalance = parseOrLog(syncRequest('GET',
            server1 + `/get_value?ref=/service_accounts/payments/test_service_payment/${serviceUser}|0/balance`)
            .body.toString('utf-8')).result;
        assert.deepEqual(serviceAccountBalance, amount);
      });

      it('payments: non-app admin cannot write claim records', async () => {
        const body = parseOrLog(syncRequest('POST', server2 + '/set_value', {json: {
              ref: `/payments/test_service_payment/${serviceUser}/0/claim/key1`,
              value: {
                amount: 100,
                target: serviceAdmin
              }
            }}).body.toString('utf-8'));
        expect(body.code).to.equals(1);
        if (!(await waitUntilTxFinalized(serverList, _.get(body, 'result.tx_hash')))) {
          console.error(`Failed to check finalization of tx.`);
        }
      });

      it('payments: claim amount > payment balance', async () => {
        const paymentBalance = parseOrLog(syncRequest('GET',
            server1 + `/get_value?ref=/service_accounts/payments/test_service_payment/${serviceUser}|0/balance`)
            .body.toString('utf-8')).result;
        const payRef = `/payments/test_service_payment/${serviceUser}/0/claim/key1`;
        const body = parseOrLog(syncRequest('POST', server1 + '/set_value', {json: {
          ref: payRef,
          value: {
            amount: paymentBalance + 1,
            target: serviceAdmin
          }
        }}).body.toString('utf-8'));
        expect(body.code).to.equals(1);
        if (!(await waitUntilTxFinalized(serverList, _.get(body, 'result.tx_hash')))) {
          console.error(`Failed to check finalization of tx.`);
        }
      });

      it('payments: invalid claim target', async () => {
        const paymentBalance = parseOrLog(syncRequest('GET',
            server1 + `/get_value?ref=/service_accounts/payments/test_service_payment/${serviceUser}|0/balance`)
            .body.toString('utf-8')).result;
        const payRef = `/payments/test_service_payment/${serviceUser}/0/claim/key1`;
        const body = parseOrLog(syncRequest('POST', server1 + '/set_value', {json: {
          ref: payRef,
          value: {
            amount: paymentBalance,
            target: 'INVALID_TARGET'
          }
        }}).body.toString('utf-8'));
        expect(body.code).to.equals(1);
        if (!(await waitUntilTxFinalized(serverList, _.get(body, 'result.tx_hash')))) {
          console.error(`Failed to check finalization of tx.`);
        }
      });

      it('payments: app admin can claim payments with individual account target', async () => {
        const adminBalanceBefore = parseOrLog(syncRequest('GET', server1 +
            `/get_value?ref=/accounts/${serviceAdmin}/balance`).body.toString('utf-8')).result;
        const paymentClaimRef = `/payments/test_service_payment/${serviceUser}/0/claim/key2`;
        const paymentBalance = parseOrLog(syncRequest('GET',
            server1 + `/get_value?ref=/service_accounts/payments/test_service_payment/${serviceUser}|0/balance`)
            .body.toString('utf-8')).result;
        const body = parseOrLog(syncRequest('POST', server1 + '/set_value', {json: {
          ref: paymentClaimRef,
          value: {
            amount: paymentBalance,
            target: serviceAdmin
          },
          nonce: -1,
          timestamp: 1234567890000,
        }}).body.toString('utf-8'));
        assert.deepEqual(eraseStateGas(_.get(body, 'result.result')), {
          "func_results": {
            "_claim": {
              "code": 0,
              "bandwidth_gas_amount": 0,
              "op_results": {
                "0": {
                  "path": "/transfer/payments|test_service_payment|0x01A0980d2D4e418c7F27e1ef539d01A5b5E93204|0/0x00ADEc28B6a845a085e03591bE7550dd68673C1C/1234567890000/value",
                  "result": {
                    "code": 0,
                    "func_results": {
                      "_transfer": {
                        "code": 0,
                        "bandwidth_gas_amount": 0,
                        "op_results": {
                          "0": {
                            "path": "/service_accounts/payments/test_service_payment/0x01A0980d2D4e418c7F27e1ef539d01A5b5E93204|0/balance",
                            "result": {
                              "code": 0,
                              "bandwidth_gas_amount": 1,
                            }
                          },
                          "1": {
                            "path": "/accounts/0x00ADEc28B6a845a085e03591bE7550dd68673C1C/balance",
                            "result": {
                              "code": 0,
                              "bandwidth_gas_amount": 1,
                            }
                          }
                        }
                      }
                    },
                    "bandwidth_gas_amount": 1,
                  }
                }
              }
            }
          },
          "code": 0,
          "bandwidth_gas_amount": 1,
          "gas_amount_charged": 'erased',
          "gas_amount_total": {
            "bandwidth": {
              "service": 4
            },
            "state": {
              "service": 'erased'
            }
          },
          "gas_cost_total": 0,
        });
        expect(body.code).to.equals(0);
        if (!(await waitUntilTxFinalized(serverList, _.get(body, 'result.tx_hash')))) {
          console.error(`Failed to check finalization of tx.`);
        }
        const adminBalanceAfter = parseOrLog(syncRequest('GET', server1 +
            `/get_value?ref=/accounts/${serviceAdmin}/balance`).body.toString('utf-8')).result;
        expect(adminBalanceAfter).to.equals(adminBalanceBefore + paymentBalance);
        const serviceAccountBalance = parseOrLog(syncRequest('GET',
            server1 + `/get_value?ref=/service_accounts/payments/test_service_payment/${serviceUser}|0/balance`)
                .body.toString('utf-8')).result;
        expect(serviceAccountBalance).to.equals(0);
      });

      it('payments: app admin can claim payments + hold in escrow', async () => {
        // pay
        const adminBalanceBefore = parseOrLog(syncRequest('GET', server1 +
            `/get_value?ref=/accounts/${serviceAdmin}/balance`).body.toString('utf-8')).result;
        const payRef = `/payments/test_service_payment/${serviceUser}/0/pay/key4`;
        const amount = adminBalanceBefore - 1;
        let body = parseOrLog(syncRequest('POST', server1 + '/set_value', {json: {
          ref: payRef,
          value: {
            amount
          }
        }}).body.toString('utf-8'));
        expect(body.code).to.equals(0);
        if (!(await waitUntilTxFinalized(serverList, _.get(body, 'result.tx_hash')))) {
          console.error(`Failed to check finalization of tx.`);
        }
        // open escrow
        const escrowConfigRef = `/escrow/payments|test_service_payment|${serviceUser}|0/${serviceAdmin}/0/config`;
        body = parseOrLog(syncRequest('POST', server1 + '/set_value', {json: {
          ref: escrowConfigRef,
          value: {
            admin: {
              [serviceAdmin]: true
            }
          }
        }}).body.toString('utf-8'));
        expect(body.code).to.equals(0);
        if (!(await waitUntilTxFinalized(serverList, _.get(body, 'result.tx_hash')))) {
          console.error(`Failed to check finalization of tx.`);
        }
        // claim + hold in escrow
        const claimRef = `/payments/test_service_payment/${serviceUser}/0/claim/key4`;
        const paymentBalance = parseOrLog(syncRequest('GET',
            server1 + `/get_value?ref=/service_accounts/payments/test_service_payment/${serviceUser}|0/balance`)
            .body.toString('utf-8')).result;
        body = parseOrLog(syncRequest('POST', server1 + '/set_value', {json: {
          ref: claimRef,
          value: {
            amount: paymentBalance,
            target: serviceAdmin,
            escrow_key: 0
          }
        }}).body.toString('utf-8'));
        if (!(await waitUntilTxFinalized(serverList, _.get(body, 'result.tx_hash')))) {
          console.error(`Failed to check finalization of tx.`);
        }
        const serviceAccountName = `payments|test_service_payment|${serviceUser}|0:${serviceAdmin}:0`;
        const escrowServiceAccountBalance = parseOrLog(syncRequest('GET', server1 +
            `/get_value?ref=/service_accounts/escrow/escrow/${serviceAccountName}/balance`)
            .body.toString('utf-8')).result;
        expect(escrowServiceAccountBalance).to.equals(paymentBalance);
        const userServiceAccountBalance = parseOrLog(syncRequest('GET',
            server1 + `/get_value?ref=/service_accounts/payments/test_service_payment/${serviceUser}|0/balance`)
                .body.toString('utf-8')).result;
        expect(userServiceAccountBalance).to.equals(0);
        // release escrow
        const releaseEscrowRef = `/escrow/payments|test_service_payment|${serviceUser}|0/${serviceAdmin}/0/release/key0`;
        body = parseOrLog(syncRequest('POST', server1 + '/set_value', {json: {
          ref: releaseEscrowRef,
          value: {
            ratio: 1
          }
        }}).body.toString('utf-8'));
        if (!(await waitUntilTxFinalized(serverList, _.get(body, 'result.tx_hash')))) {
          console.error(`Failed to check finalization of tx.`);
        }
        const adminBalanceAfter = parseOrLog(syncRequest('GET', server1 +
            `/get_value?ref=/accounts/${serviceAdmin}/balance`).body.toString('utf-8')).result;
        expect(adminBalanceAfter).to.equals(adminBalanceBefore);
      });

      it('payments: app admin can claim payments with service account target', async () => {
        const adminBalanceBefore = parseOrLog(syncRequest('GET', server1 +
            `/get_value?ref=/accounts/${serviceAdmin}/balance`).body.toString('utf-8')).result;
        const payRef = `/payments/test_service_payment/${serviceUser}/0/pay/key3`;
        const amount = adminBalanceBefore - 1;
        let body = parseOrLog(syncRequest('POST', server1 + '/set_value', {json: {
          ref: payRef,
          value: {
            amount
          }
        }}).body.toString('utf-8'));
        expect(body.code).to.equals(0);
        if (!(await waitUntilTxFinalized(serverList, _.get(body, 'result.tx_hash')))) {
          console.error(`Failed to check finalization of tx.`);
        }

        const claimRef = `/payments/test_service_payment/${serviceUser}/0/claim/key3`;
        const paymentBalance = parseOrLog(syncRequest('GET',
            server1 + `/get_value?ref=/service_accounts/payments/test_service_payment/${serviceUser}|0/balance`)
            .body.toString('utf-8')).result;
        body = parseOrLog(syncRequest('POST', server1 + '/set_value', {json: {
          ref: claimRef,
          value: {
            amount: paymentBalance,
            target: `payments|test_service_payment|${serviceAdmin}|0`
          }
        }}).body.toString('utf-8'));
        if (!(await waitUntilTxFinalized(serverList, _.get(body, 'result.tx_hash')))) {
          console.error(`Failed to check finalization of tx.`);
        }
        const adminServiceAccountBalanceAfter = parseOrLog(syncRequest('GET',
            server1 + `/get_value?ref=/service_accounts/payments/test_service_payment/${serviceAdmin}|0/balance`)
                .body.toString('utf-8')).result;
        expect(adminServiceAccountBalanceAfter).to.equals(paymentBalance);
        const userServiceAccountBalance = parseOrLog(syncRequest('GET',
            server1 + `/get_value?ref=/service_accounts/payments/test_service_payment/${serviceUser}|0/balance`)
                .body.toString('utf-8')).result;
        expect(userServiceAccountBalance).to.equals(0);
      });
    });

    describe('Escrow: _hold, _release', () => {
      before(async () => {
        await setUpApp('test_service_escrow', serverList, { admin: { [serviceAdmin]: true } });
      });

      describe('Escrow: individual -> individual', () => {
        it('escrow: individual -> individual: open escrow', async () => {
          const configRef = `/escrow/${serviceUser}/${serviceAdmin}/0/config`;
          const body = parseOrLog(syncRequest('POST', server1 + '/set_value', {json: {
            ref: configRef,
            value: {
              admin: {
                [serviceAdmin]: true
              }
            },
            nonce: -1,
            timestamp: 1234567890000,
          }}).body.toString('utf-8'));
          assert.deepEqual(eraseStateGas(_.get(body, 'result.result')), {
            "code": 0,
            "bandwidth_gas_amount": 1,
            "gas_amount_charged": 'erased',
            "gas_amount_total": {
              "bandwidth": {
                "service": 1
              },
              "state": {
                "service": 'erased'
              }
            },
            "gas_cost_total": 0,
          });
          expect(body.code).to.equals(0);
          if (!(await waitUntilTxFinalized(serverList, _.get(body, 'result.tx_hash')))) {
            console.error(`Failed to check finalization of tx.`);
          }
          const escrowAccountConfig = parseOrLog(syncRequest('GET', server1 + `/get_value?ref=${configRef}`)
              .body.toString('utf-8')).result;
          assert.deepEqual(escrowAccountConfig, { admin: { [serviceAdmin]: true } });
        });

        it("escrow: individual -> individual: cannot open escrow if it's already open", async () => {
          const configRef = `/escrow/${serviceUser}/${serviceAdmin}/0/config`;
          const body = parseOrLog(syncRequest('POST', server2 + '/set_value', {json: {
            ref: configRef,
            value: {
              admin: {
                [serviceAdmin]: true
              }
            }
          }}).body.toString('utf-8'));
          expect(body.code).to.equals(1);
          if (!(await waitUntilTxFinalized(serverList, _.get(body, 'result.tx_hash')))) {
            console.error(`Failed to check finalization of tx.`);
          }
        });

        it("escrow: individual -> individual: non-source account cannot write hold", async () => {
          const key = 1234567890000 + 1;
          const holdRef = `/escrow/${serviceUser}/${serviceAdmin}/0/hold/${key}`;
          const userBalanceBefore = parseOrLog(syncRequest('GET', server1 +
              `/get_value?ref=/accounts/${serviceUser}/balance`).body.toString('utf-8')).result;
          const body = parseOrLog(syncRequest('POST', server1 + '/set_value', {json: {
            ref: holdRef,
            value: {
              amount: userBalanceBefore
            }
          }}).body.toString('utf-8'));
          expect(body.code).to.equals(1);
          if (!(await waitUntilTxFinalized(serverList, _.get(body, 'result.tx_hash')))) {
            console.error(`Failed to check finalization of tx.`);
          }
        });

        it("escrow: individual -> individual: source account can write hold", async () => {
          const key = 1234567890000 + 2;
          const holdRef = `/escrow/${serviceUser}/${serviceAdmin}/0/hold/${key}`;
          const userBalanceBefore = parseOrLog(syncRequest('GET', server1 +
              `/get_value?ref=/accounts/${serviceUser}/balance`).body.toString('utf-8')).result;
          const body = parseOrLog(syncRequest('POST', server2 + '/set_value', {json: {
            ref: holdRef,
            value: {
              amount: userBalanceBefore
            },
            nonce: -1,
            timestamp: 1234567890000,
          }}).body.toString('utf-8'));
          assert.deepEqual(eraseStateGas(_.get(body, 'result.result')), {
            "func_results": {
              "_hold": {
                "code": 0,
                "bandwidth_gas_amount": 0,
                "op_results": {
                  "0": {
                    "path": "/transfer/0x01A0980d2D4e418c7F27e1ef539d01A5b5E93204/escrow|escrow|0x01A0980d2D4e418c7F27e1ef539d01A5b5E93204:0x00ADEc28B6a845a085e03591bE7550dd68673C1C:0/1234567890000/value",
                    "result": {
                      "code": 0,
                      "func_results": {
                        "_transfer": {
                          "code": 0,
                          "bandwidth_gas_amount": 1000,
                          "op_results": {
                            "0": {
                              "path": "/accounts/0x01A0980d2D4e418c7F27e1ef539d01A5b5E93204/balance",
                              "result": {
                                "code": 0,
                                "bandwidth_gas_amount": 1,
                              }
                            },
                            "1": {
                              "path": "/service_accounts/escrow/escrow/0x01A0980d2D4e418c7F27e1ef539d01A5b5E93204:0x00ADEc28B6a845a085e03591bE7550dd68673C1C:0/balance",
                              "result": {
                                "code": 0,
                                "bandwidth_gas_amount": 1,
                              }
                            }
                          }
                        }
                      },
                      "bandwidth_gas_amount": 1,
                    }
                  }
                }
              }
            },
            "code": 0,
            "bandwidth_gas_amount": 1,
            "gas_amount_charged": 'erased',
            "gas_amount_total": {
              "bandwidth": {
                "service": 1004
              },
              "state": {
                "service": 'erased'
              }
            },
            "gas_cost_total": 0,
          });
          expect(body.code).to.equals(0);
          if (!(await waitUntilTxFinalized(serverList, _.get(body, 'result.tx_hash')))) {
            console.error(`Failed to check finalization of tx.`);
          }
          const escrowServiceAccountBalance = parseOrLog(syncRequest('GET',
              server1 + `/get_value?ref=/service_accounts/escrow/escrow/${serviceUser}:${serviceAdmin}:0/balance`)
              .body.toString('utf-8')).result;
          expect(escrowServiceAccountBalance).to.equals(userBalanceBefore);
        });

        it("escrow: individual -> individual: non-admin account cannot write release", async () => {
          const key = 1234567890000 + 3;
          const releaseRef = `/escrow/${serviceUser}/${serviceAdmin}/0/release/${key}`;
          const body = parseOrLog(syncRequest('POST', server2 + '/set_value', {json: {
            ref: releaseRef,
            value: {
              ratio: 1
            }
          }}).body.toString('utf-8'));
          expect(body.code).to.equals(1);
          if (!(await waitUntilTxFinalized(serverList, _.get(body, 'result.tx_hash')))) {
            console.error(`Failed to check finalization of tx.`);
          }
        });

        it("escrow: individual -> individual: invalid ratio (ratio = -1)", async () => {
          const key = 1234567890000 + 4;
          const releaseRef = `/escrow/${serviceUser}/${serviceAdmin}/0/release/${key}`;
          const body = parseOrLog(syncRequest('POST', server1 + '/set_value', {json: {
            ref: releaseRef,
            value: {
              ratio: -1
            }
          }}).body.toString('utf-8'));
          expect(body.code).to.equals(1);
          if (!(await waitUntilTxFinalized(serverList, _.get(body, 'result.tx_hash')))) {
            console.error(`Failed to check finalization of tx.`);
          }
        });

        it("escrow: individual -> individual: invalid ratio (ratio = 1.1)", async () => {
          const key = 1234567890000 + 5;
          const releaseRef = `/escrow/${serviceUser}/${serviceAdmin}/0/release/${key}`;
          const body = parseOrLog(syncRequest('POST', server1 + '/set_value', {json: {
            ref: releaseRef,
            value: {
              ratio: 1.1
            }
          }}).body.toString('utf-8'));
          expect(body.code).to.equals(1);
          if (!(await waitUntilTxFinalized(serverList, _.get(body, 'result.tx_hash')))) {
            console.error(`Failed to check finalization of tx.`);
          }
        });

        it("escrow: individual -> individual: admin account can write release (ratio = 0)", async () => {
          const key = 1234567890000 + 6;
          const releaseRef = `/escrow/${serviceUser}/${serviceAdmin}/0/release/${key}`;
          const userBalanceBefore = parseOrLog(syncRequest('GET', server1 +
              `/get_value?ref=/accounts/${serviceUser}/balance`).body.toString('utf-8')).result;
          const escrowServiceAccountBalanceBefore = parseOrLog(syncRequest('GET',
              server1 + `/get_value?ref=/service_accounts/escrow/escrow/${serviceUser}:${serviceAdmin}:0/balance`)
              .body.toString('utf-8')).result;
          const body = parseOrLog(syncRequest('POST', server1 + '/set_value', {json: {
            ref: releaseRef,
            value: {
              ratio: 0
            },
            nonce: -1,
            timestamp: 1234567890000,
          }}).body.toString('utf-8'));
          assert.deepEqual(eraseStateGas(_.get(body, 'result.result')), {
            "func_results": {
              "_release": {
                "code": 0,
                "bandwidth_gas_amount": 0,
                "op_results": {
                  "0": {
                    "path": "/transfer/escrow|escrow|0x01A0980d2D4e418c7F27e1ef539d01A5b5E93204:0x00ADEc28B6a845a085e03591bE7550dd68673C1C:0/0x01A0980d2D4e418c7F27e1ef539d01A5b5E93204/1234567890000/value",
                    "result": {
                      "code": 0,
                      "func_results": {
                        "_transfer": {
                          "code": 0,
                          "bandwidth_gas_amount": 0,
                          "op_results": {
                            "0": {
                              "path": "/service_accounts/escrow/escrow/0x01A0980d2D4e418c7F27e1ef539d01A5b5E93204:0x00ADEc28B6a845a085e03591bE7550dd68673C1C:0/balance",
                              "result": {
                                "code": 0,
                                "bandwidth_gas_amount": 1,
                              }
                            },
                            "1": {
                              "path": "/accounts/0x01A0980d2D4e418c7F27e1ef539d01A5b5E93204/balance",
                              "result": {
                                "code": 0,
                                "bandwidth_gas_amount": 1,
                              }
                            }
                          }
                        }
                      },
                      "bandwidth_gas_amount": 1,
                    }
                  }
                }
              }
            },
            "code": 0,
            "bandwidth_gas_amount": 1,
            "gas_amount_charged": 'erased',
            "gas_amount_total": {
              "bandwidth": {
                "service": 4
              },
              "state": {
                "service": 'erased'
              }
            },
            "gas_cost_total": 0,
          });
          expect(body.code).to.equals(0);
          if (!(await waitUntilTxFinalized(serverList, _.get(body, 'result.tx_hash')))) {
            console.error(`Failed to check finalization of tx.`);
          }
          const escrowServiceAccountBalanceAfter = parseOrLog(syncRequest('GET',
              server1 + `/get_value?ref=/service_accounts/escrow/escrow/${serviceUser}:${serviceAdmin}:0/balance`)
              .body.toString('utf-8')).result;
          expect(escrowServiceAccountBalanceAfter).to.equals(0);
          const userBalanceAfter = parseOrLog(syncRequest('GET', server1 +
              `/get_value?ref=/accounts/${serviceUser}/balance`).body.toString('utf-8')).result;
          expect(userBalanceAfter).to.equals(userBalanceBefore + escrowServiceAccountBalanceBefore);
        });
      });

      describe('Escrow: service -> individual', () => {
        it('escrow: service -> individual: open escrow', async () => {
          const key = 1234567890000 + 101;
          const server4Addr = parseOrLog(syncRequest(
            'GET', server4 + '/get_address').body.toString('utf-8')).result;
          const transferBody = parseOrLog(syncRequest('POST', server4 + '/set_value', {json: {
            ref: `transfer/${server4Addr}/${serviceAdmin}/${key}/value`,
            value: 100
          }}).body.toString('utf-8'));
          if (!(await waitUntilTxFinalized(serverList, _.get(transferBody, 'result.tx_hash')))) {
            console.error(`Failed to check finalization of tx.`);
          }
          const payRef = `/payments/test_service_escrow/${serviceUser}/0/pay/${key}`;
          const adminBalanceBefore = parseOrLog(syncRequest('GET', server1 +
              `/get_value?ref=/accounts/${serviceAdmin}/balance`).body.toString('utf-8')).result;
          const amount = adminBalanceBefore;
          const payBody = parseOrLog(syncRequest('POST', server1 + '/set_value', {json: {
            ref: payRef,
            value: {
              amount
            }
          }}).body.toString('utf-8'));
          if (!(await waitUntilTxFinalized(serverList, _.get(payBody, 'result.tx_hash')))) {
            console.error(`Failed to check finalization of tx.`);
          }
          // open escrow
          const source = `payments|test_service_escrow|${serviceUser}|0`;
          const target = serviceAdmin;
          const configRef = `/escrow/${source}/${target}/1/config`;
          const body = parseOrLog(syncRequest('POST', server1 + '/set_value', {json: {
            ref: configRef,
            value: {
              admin: {
                [serviceAdmin]: true
              }
            },
            nonce: -1,
            timestamp: 1234567890000,
          }}).body.toString('utf-8'));
          assert.deepEqual(eraseStateGas(_.get(body, 'result.result')), {
            "code": 0,
            "bandwidth_gas_amount": 1,
            "gas_amount_charged": 'erased',
            "gas_amount_total": {
              "bandwidth": {
                "service": 1
              },
              "state": {
                "service": 'erased'
              }
            },
            "gas_cost_total": 0,
          });
          expect(body.code).to.equals(0);
          if (!(await waitUntilTxFinalized(serverList, _.get(body, 'result.tx_hash')))) {
            console.error(`Failed to check finalization of tx.`);
          }
          const escrowAccountConfig = parseOrLog(syncRequest('GET', server1 + `/get_value?ref=${configRef}`)
              .body.toString('utf-8')).result;
          assert.deepEqual(escrowAccountConfig, { admin: { [serviceAdmin]: true } });
        });

        it("escrow: service -> individual: non-service admin cannot write hold", async () => {
          const key = 1234567890000 + 102;
          const source = `payments|test_service_escrow|${serviceUser}|0`;
          const target = serviceAdmin;
          const holdRef = `/escrow/${source}/${target}/1/hold/${key}`;
          const paymentBalanceBefore = parseOrLog(syncRequest('GET', server1 +
              `/get_value?ref=/service_accounts/payments/test_service_escrow/${serviceUser}|0/balance`)
                  .body.toString('utf-8')).result;
          const body = parseOrLog(syncRequest('POST', server2 + '/set_value', {json: {
            ref: holdRef,
            value: {
              amount: paymentBalanceBefore
            }
          }}).body.toString('utf-8'));
          expect(body.code).to.equals(1);
          if (!(await waitUntilTxFinalized(serverList, _.get(body, 'result.tx_hash')))) {
            console.error(`Failed to check finalization of tx.`);
          }
        });

        it("escrow: service -> individual: service admin can write hold", async () => {
          const key = 1234567890000 + 103;
          const source = `payments|test_service_escrow|${serviceUser}|0`;
          const target = serviceAdmin;
          const holdRef = `/escrow/${source}/${target}/1/hold/${key}`;
          const paymentBalanceBefore = parseOrLog(syncRequest('GET', server1 +
              `/get_value?ref=/service_accounts/payments/test_service_escrow/${serviceUser}|0/balance`)
                  .body.toString('utf-8')).result;
          const body = parseOrLog(syncRequest('POST', server1 + '/set_value', {json: {
            ref: holdRef,
            value: {
              amount: paymentBalanceBefore
            },
            nonce: -1,
            timestamp: 1234567890000,
          }}).body.toString('utf-8'));
          assert.deepEqual(eraseStateGas(_.get(body, 'result.result')), {
            "func_results": {
              "_hold": {
                "code": 0,
                "bandwidth_gas_amount": 0,
                "op_results": {
                  "0": {
                    "path": "/transfer/payments|test_service_escrow|0x01A0980d2D4e418c7F27e1ef539d01A5b5E93204|0/escrow|escrow|payments|test_service_escrow|0x01A0980d2D4e418c7F27e1ef539d01A5b5E93204|0:0x00ADEc28B6a845a085e03591bE7550dd68673C1C:1/1234567890000/value",
                    "result": {
                      "code": 0,
                      "func_results": {
                        "_transfer": {
                          "code": 0,
                          "bandwidth_gas_amount": 1000,
                          "op_results": {
                            "0": {
                              "path": "/service_accounts/payments/test_service_escrow/0x01A0980d2D4e418c7F27e1ef539d01A5b5E93204|0/balance",
                              "result": {
                                "code": 0,
                                "bandwidth_gas_amount": 1,
                              }
                            },
                            "1": {
                              "path": "/service_accounts/escrow/escrow/payments|test_service_escrow|0x01A0980d2D4e418c7F27e1ef539d01A5b5E93204|0:0x00ADEc28B6a845a085e03591bE7550dd68673C1C:1/balance",
                              "result": {
                                "code": 0,
                                "bandwidth_gas_amount": 1,
                              }
                            }
                          }
                        }
                      },
                      "bandwidth_gas_amount": 1,
                    }
                  }
                }
              }
            },
            "code": 0,
            "bandwidth_gas_amount": 1,
            "gas_amount_charged": 'erased',
            "gas_amount_total": {
              "bandwidth": {
                "service": 1004
              },
              "state": {
                "service": 'erased'
              }
            },
            "gas_cost_total": 0,
          });
          expect(body.code).to.equals(0);
          if (!(await waitUntilTxFinalized(serverList, _.get(body, 'result.tx_hash')))) {
            console.error(`Failed to check finalization of tx.`);
          }
          const escrowServiceAccountBalance = parseOrLog(syncRequest('GET',
              server1 + `/get_value?ref=/service_accounts/escrow/escrow/${source}:${target}:1/balance`)
              .body.toString('utf-8')).result;
          expect(escrowServiceAccountBalance).to.equals(paymentBalanceBefore);
        });

        it("escrow: service -> individual: admin account can write release (ratio = 0, refund to payments via _transfer)", async () => {
          const key = 1234567890000 + 104;
          const source = `payments|test_service_escrow|${serviceUser}|0`;
          const target = serviceAdmin;
          const releaseRef = `/escrow/${source}/${target}/1/release/${key}`;
          const paymentBalanceBefore = parseOrLog(syncRequest('GET', server1 +
              `/get_value?ref=/service_accounts/payments/test_service_escrow/${serviceUser}|0/balance`)
                  .body.toString('utf-8')).result;
          const escrowServiceAccountBalanceBefore = parseOrLog(syncRequest('GET',
              server1 + `/get_value?ref=/service_accounts/escrow/escrow/${source}:${target}:1/balance`)
              .body.toString('utf-8')).result;
          const body = parseOrLog(syncRequest('POST', server1 + '/set_value', {json: {
            ref: releaseRef,
            value: {
              ratio: 0
            },
            nonce: -1,
            timestamp: 1234567890000,
          }}).body.toString('utf-8'));
          assert.deepEqual(eraseStateGas(_.get(body, 'result.result')), {
            "func_results": {
              "_release": {
                "code": 0,
                "bandwidth_gas_amount": 0,
                "op_results": {
                  "0": {
                    "path": "/transfer/escrow|escrow|payments|test_service_escrow|0x01A0980d2D4e418c7F27e1ef539d01A5b5E93204|0:0x00ADEc28B6a845a085e03591bE7550dd68673C1C:1/payments|test_service_escrow|0x01A0980d2D4e418c7F27e1ef539d01A5b5E93204|0/1234567890000/value",
                    "result": {
                      "code": 0,
                      "func_results": {
                        "_transfer": {
                          "code": 0,
                          "bandwidth_gas_amount": 0,
                          "op_results": {
                            "0": {
                              "path": "/service_accounts/escrow/escrow/payments|test_service_escrow|0x01A0980d2D4e418c7F27e1ef539d01A5b5E93204|0:0x00ADEc28B6a845a085e03591bE7550dd68673C1C:1/balance",
                              "result": {
                                "code": 0,
                                "bandwidth_gas_amount": 1,
                              }
                            },
                            "1": {
                              "path": "/service_accounts/payments/test_service_escrow/0x01A0980d2D4e418c7F27e1ef539d01A5b5E93204|0/balance",
                              "result": {
                                "code": 0,
                                "bandwidth_gas_amount": 1,
                              }
                            }
                          }
                        }
                      },
                      "bandwidth_gas_amount": 1,
                    }
                  }
                }
              }
            },
            "code": 0,
            "bandwidth_gas_amount": 1,
            "gas_amount_charged": 'erased',
            "gas_amount_total": {
              "bandwidth": {
                "service": 4
              },
              "state": {
                "service": 'erased'
              }
            },
            "gas_cost_total": 0,
          });
          expect(body.code).to.equals(0);
          if (!(await waitUntilTxFinalized(serverList, _.get(body, 'result.tx_hash')))) {
            console.error(`Failed to check finalization of tx.`);
          }
          const escrowServiceAccountBalanceAfter = parseOrLog(syncRequest('GET',
              server1 + `/get_value?ref=/service_accounts/escrow/escrow/${source}:${target}:1/balance`)
              .body.toString('utf-8')).result;
          expect(escrowServiceAccountBalanceAfter).to.equals(0);
          const paymentBalanceAfter = parseOrLog(syncRequest('GET', server1 +
              `/get_value?ref=/service_accounts/payments/test_service_escrow/${serviceUser}|0/balance`)
                  .body.toString('utf-8')).result;
          expect(paymentBalanceAfter).to.equals(paymentBalanceBefore + escrowServiceAccountBalanceBefore);
        });

        it("escrow: service -> individual: escrow admin account can write release (ratio = 0.5)", async () => {
          // hold
          const holdKey = 1234567890000 + 105;
          const source = `payments|test_service_escrow|${serviceUser}|0`;
          const target = serviceAdmin;
          const holdRef = `/escrow/${source}/${target}/1/hold/${holdKey}`;
          const paymentBalance = parseOrLog(syncRequest('GET', server1 +
              `/get_value?ref=/service_accounts/payments/test_service_escrow/${serviceUser}|0/balance`)
                  .body.toString('utf-8')).result;
          let body = parseOrLog(syncRequest('POST', server1 + '/set_value', {json: {
            ref: holdRef,
            value: {
              amount: paymentBalance
            }
          }}).body.toString('utf-8'));
          expect(body.code).to.equals(0);
          if (!(await waitUntilTxFinalized(serverList, _.get(body, 'result.tx_hash')))) {
            console.error(`Failed to check finalization of tx.`);
          }
          // release
          const releaseKey = 1234567890000 + 106;
          const releaseRef = `/escrow/${source}/${target}/1/release/${releaseKey}`;
          const paymentBalanceBefore = parseOrLog(syncRequest('GET', server1 +
              `/get_value?ref=/service_accounts/payments/test_service_escrow/${serviceUser}|0/balance`)
                  .body.toString('utf-8')).result;
          const adminBalanceBefore = parseOrLog(syncRequest('GET', server1 +
              `/get_value?ref=/accounts/${serviceAdmin}/balance`).body.toString('utf-8')).result;
          const escrowServiceAccountBalanceBefore = parseOrLog(syncRequest('GET',
              server1 + `/get_value?ref=/service_accounts/escrow/escrow/${source}:${target}:1/balance`)
              .body.toString('utf-8')).result;
          body = parseOrLog(syncRequest('POST', server1 + '/set_value', {json: {
            ref: releaseRef,
            value: {
              ratio: 0.5
            }
          }}).body.toString('utf-8'));
          expect(body.code).to.equals(0);
          if (!(await waitUntilTxFinalized(serverList, _.get(body, 'result.tx_hash')))) {
            console.error(`Failed to check finalization of tx.`);
          }
          const escrowServiceAccountBalanceAfter = parseOrLog(syncRequest('GET',
              server1 + `/get_value?ref=/service_accounts/escrow/escrow/${source}:${target}:1/balance`)
              .body.toString('utf-8')).result;
          expect(escrowServiceAccountBalanceAfter).to.equals(0);
          const paymentBalanceAfter = parseOrLog(syncRequest('GET', server1 +
              `/get_value?ref=/service_accounts/payments/test_service_escrow/${serviceUser}|0/balance`)
                  .body.toString('utf-8')).result;
          expect(paymentBalanceAfter).to.equals(paymentBalanceBefore + escrowServiceAccountBalanceBefore / 2);
          const adminBalanceAfter = parseOrLog(syncRequest('GET', server1 +
              `/get_value?ref=/accounts/${serviceAdmin}/balance`).body.toString('utf-8')).result;
          expect(adminBalanceAfter).to.equals(adminBalanceBefore + escrowServiceAccountBalanceBefore / 2);
        });
      });
    });

    describe('Checkout: _openCheckout, _closeCheckout', () => {
      const client = jayson.client.http(server1 + '/json-rpc');
      const networkName = 'ETH';
      const chainId = '3';
      const tokenId = '0xB16c0C80a81f73204d454426fC413CAe455525A7';
      const checkoutRequestBasePath = `/checkout/requests/${networkName}/${chainId}/${tokenId}`;
      const checkoutHistoryBasePath = `/checkout/history/${networkName}/${chainId}/${tokenId}`;
      const tokenBridgeConfig = require('../genesis-configs/base/genesis_token.json')
          .bridge[networkName][chainId][tokenId];
      const {
        token_pool: tokenPoolAddr,
        min_checkout_per_request: minCheckoutPerRequest,
        max_checkout_per_request: maxCheckoutPerRequest,
        max_checkout_per_day: maxCheckoutPerDay,
       } = tokenBridgeConfig;
      const checkoutAmount = 100;
      const ethAddress = '0x09A0d53FDf1c36A131938eb379b98910e55EEfe1'; // recipient

      it('cannot open checkout with invalid params: amount < min_checkout_per_request', async () => {
        const beforeBalance = parseOrLog(syncRequest('GET',
            server2 + `/get_value?ref=/accounts/${serviceUser}/balance`)
            .body.toString('utf-8')).result;
        const beforeTokenPoolBalance = parseOrLog(syncRequest('GET',
            server2 + `/get_value?ref=/accounts/${tokenPoolAddr}/balance`).body.toString('utf-8')).result;
        const body = parseOrLog(syncRequest('POST', server2 + '/set_value', {json: {
          ref: `${checkoutRequestBasePath}/${serviceUser}/0`,
          value: {
            amount: minCheckoutPerRequest - 1,
            recipient: ethAddress
          }
        }}).body.toString('utf-8'));
        expect(body.code).to.equal(1);
        if (!(await waitUntilTxFinalized(serverList, _.get(body, 'result.tx_hash')))) {
          console.error(`Failed to check finalization of tx.`);
        }
        const checkoutRequest = parseOrLog(syncRequest('GET',
            server2 + `/get_value?ref=${checkoutRequestBasePath}/${serviceUser}/0`).body.toString('utf-8')).result;
        const afterRequestUserBalance = parseOrLog(syncRequest('GET',
            server2 + `/get_value?ref=/accounts/${serviceUser}/balance`).body.toString('utf-8')).result;
        const afterRequestTokenPoolBalance = parseOrLog(syncRequest('GET',
            server2 + `/get_value?ref=/accounts/${tokenPoolAddr}/balance`)
            .body.toString('utf-8')).result;
        expect(checkoutRequest).to.equal(null);
        expect(afterRequestUserBalance).to.equal(beforeBalance);
        expect(afterRequestTokenPoolBalance).to.equal(beforeTokenPoolBalance);
      });

      it('cannot open checkout with invalid params: amount > max_checkout_per_request', async () => {
        const beforeBalance = parseOrLog(syncRequest('GET',
            server2 + `/get_value?ref=/accounts/${serviceUser}/balance`)
            .body.toString('utf-8')).result;
        const beforeTokenPoolBalance = parseOrLog(syncRequest('GET',
            server2 + `/get_value?ref=/accounts/${tokenPoolAddr}/balance`).body.toString('utf-8')).result;
        const body = parseOrLog(syncRequest('POST', server2 + '/set_value', {json: {
          ref: `${checkoutRequestBasePath}/${serviceUser}/0`,
          value: {
            amount: maxCheckoutPerRequest + 1,
            recipient: ethAddress
          }
        }}).body.toString('utf-8'));
        expect(body.code).to.equal(1);
        if (!(await waitUntilTxFinalized(serverList, _.get(body, 'result.tx_hash')))) {
          console.error(`Failed to check finalization of tx.`);
        }
        const checkoutRequest = parseOrLog(syncRequest('GET',
            server2 + `/get_value?ref=${checkoutRequestBasePath}/${serviceUser}/0`).body.toString('utf-8')).result;
        const afterRequestUserBalance = parseOrLog(syncRequest('GET',
            server2 + `/get_value?ref=/accounts/${serviceUser}/balance`).body.toString('utf-8')).result;
        const afterRequestTokenPoolBalance = parseOrLog(syncRequest('GET',
            server2 + `/get_value?ref=/accounts/${tokenPoolAddr}/balance`)
            .body.toString('utf-8')).result;
        expect(checkoutRequest).to.equal(null);
        expect(afterRequestUserBalance).to.equal(beforeBalance);
        expect(afterRequestTokenPoolBalance).to.equal(beforeTokenPoolBalance);
      });

      it('cannot open checkout with invalid params: network name', async () => {
        const beforeBalance = parseOrLog(syncRequest('GET',
            server2 + `/get_value?ref=/accounts/${serviceUser}/balance`)
            .body.toString('utf-8')).result;
        const beforeTokenPoolBalance = parseOrLog(syncRequest('GET',
            server2 + `/get_value?ref=/accounts/${tokenPoolAddr}/balance`).body.toString('utf-8')).result;
        const ref = `/checkout/requests/AIN/${chainId}/${tokenId}/${serviceUser}/0`;
        const body = parseOrLog(syncRequest('POST', server2 + '/set_value', {json: {
          ref,
          value: {
            amount: checkoutAmount,
            recipient: ethAddress
          }
        }}).body.toString('utf-8'));
        expect(body.code).to.equal(1);
        if (!(await waitUntilTxFinalized(serverList, _.get(body, 'result.tx_hash')))) {
          console.error(`Failed to check finalization of tx.`);
        }
        const checkoutRequest = parseOrLog(syncRequest('GET',
            server2 + `/get_value?ref=${ref}`).body.toString('utf-8')).result;
        const afterRequestUserBalance = parseOrLog(syncRequest('GET',
            server2 + `/get_value?ref=/accounts/${serviceUser}/balance`).body.toString('utf-8')).result;
        const afterRequestTokenPoolBalance = parseOrLog(syncRequest('GET',
            server2 + `/get_value?ref=/accounts/${tokenPoolAddr}/balance`)
            .body.toString('utf-8')).result;
        expect(checkoutRequest).to.equal(null);
        expect(afterRequestUserBalance).to.equal(beforeBalance);
        expect(afterRequestTokenPoolBalance).to.equal(beforeTokenPoolBalance);
      });

      it('cannot open checkout with invalid params: chain id', async () => {
        const beforeBalance = parseOrLog(syncRequest('GET',
            server2 + `/get_value?ref=/accounts/${serviceUser}/balance`)
            .body.toString('utf-8')).result;
        const beforeTokenPoolBalance = parseOrLog(syncRequest('GET',
            server2 + `/get_value?ref=/accounts/${tokenPoolAddr}/balance`).body.toString('utf-8')).result;
        const ref = `/checkout/requests/${networkName}/1/${tokenId}/${serviceUser}/0`;
        const body = parseOrLog(syncRequest('POST', server2 + '/set_value', {json: {
          ref,
          value: {
            amount: checkoutAmount,
            recipient: ethAddress
          }
        }}).body.toString('utf-8'));
        expect(body.code).to.equal(1);
        if (!(await waitUntilTxFinalized(serverList, _.get(body, 'result.tx_hash')))) {
          console.error(`Failed to check finalization of tx.`);
        }
        const checkoutRequest = parseOrLog(syncRequest('GET',
            server2 + `/get_value?ref=${ref}`).body.toString('utf-8')).result;
        const afterRequestUserBalance = parseOrLog(syncRequest('GET',
            server2 + `/get_value?ref=/accounts/${serviceUser}/balance`).body.toString('utf-8')).result;
        const afterRequestTokenPoolBalance = parseOrLog(syncRequest('GET',
            server2 + `/get_value?ref=/accounts/${tokenPoolAddr}/balance`)
            .body.toString('utf-8')).result;
        expect(checkoutRequest).to.equal(null);
        expect(afterRequestUserBalance).to.equal(beforeBalance);
        expect(afterRequestTokenPoolBalance).to.equal(beforeTokenPoolBalance);
      });

      it('cannot open checkout with invalid params: token id', async () => {
        const beforeBalance = parseOrLog(syncRequest('GET',
            server2 + `/get_value?ref=/accounts/${serviceUser}/balance`)
            .body.toString('utf-8')).result;
        const beforeTokenPoolBalance = parseOrLog(syncRequest('GET',
            server2 + `/get_value?ref=/accounts/${tokenPoolAddr}/balance`).body.toString('utf-8')).result;
        const ref = `/checkout/requests/${networkName}/${chainId}/0xINVALID_TOKEN_ID/${serviceUser}/0`;
        const body = parseOrLog(syncRequest('POST', server2 + '/set_value', {json: {
          ref,
          value: {
            amount: checkoutAmount,
            recipient: ethAddress
          }
        }}).body.toString('utf-8'));
        expect(body.code).to.equal(1);
        if (!(await waitUntilTxFinalized(serverList, _.get(body, 'result.tx_hash')))) {
          console.error(`Failed to check finalization of tx.`);
        }
        const checkoutRequest = parseOrLog(syncRequest('GET',
            server2 + `/get_value?ref=${ref}`).body.toString('utf-8')).result;
        const afterRequestUserBalance = parseOrLog(syncRequest('GET',
            server2 + `/get_value?ref=/accounts/${serviceUser}/balance`).body.toString('utf-8')).result;
        const afterRequestTokenPoolBalance = parseOrLog(syncRequest('GET',
            server2 + `/get_value?ref=/accounts/${tokenPoolAddr}/balance`)
            .body.toString('utf-8')).result;
        expect(checkoutRequest).to.equal(null);
        expect(afterRequestUserBalance).to.equal(beforeBalance);
        expect(afterRequestTokenPoolBalance).to.equal(beforeTokenPoolBalance);
      });

      it('cannot open checkout with invalid params: recipient', async () => {
        const beforeBalance = parseOrLog(syncRequest('GET',
            server2 + `/get_value?ref=/accounts/${serviceUser}/balance`)
            .body.toString('utf-8')).result;
        const beforeTokenPoolBalance = parseOrLog(syncRequest('GET',
            server2 + `/get_value?ref=/accounts/${tokenPoolAddr}/balance`).body.toString('utf-8')).result;
        const body = parseOrLog(syncRequest('POST', server2 + '/set_value', {json: {
          ref: `${checkoutRequestBasePath}/${serviceUser}/0`,
          value: {
            amount: checkoutAmount,
            recipient: ethAddress.toLowerCase()
          }
        }}).body.toString('utf-8'));
        expect(body.code).to.equal(1);
        if (!(await waitUntilTxFinalized(serverList, _.get(body, 'result.tx_hash')))) {
          console.error(`Failed to check finalization of tx.`);
        }
        const checkoutRequest = parseOrLog(syncRequest('GET',
            server2 + `/get_value?ref=${checkoutRequestBasePath}/${serviceUser}/0`).body.toString('utf-8')).result;
        const afterRequestUserBalance = parseOrLog(syncRequest('GET',
            server2 + `/get_value?ref=/accounts/${serviceUser}/balance`).body.toString('utf-8')).result;
        const afterRequestTokenPoolBalance = parseOrLog(syncRequest('GET',
            server2 + `/get_value?ref=/accounts/${tokenPoolAddr}/balance`)
            .body.toString('utf-8')).result;
        expect(checkoutRequest).to.equal(null);
        expect(afterRequestUserBalance).to.equal(beforeBalance);
        expect(afterRequestTokenPoolBalance).to.equal(beforeTokenPoolBalance);
      });

      it('cannot open checkout with insufficient funds', async () => {
        const beforeBalance = parseOrLog(syncRequest('GET',
            server2 + `/get_value?ref=/accounts/${serviceUser}/balance`)
            .body.toString('utf-8')).result;
        const beforeTokenPoolBalance = parseOrLog(syncRequest('GET',
            server2 + `/get_value?ref=/accounts/${tokenPoolAddr}/balance`).body.toString('utf-8')).result;
        const body = parseOrLog(syncRequest('POST', server2 + '/set_value', {json: {
          ref: `${checkoutRequestBasePath}/${serviceUser}/0`,
          value: {
            amount: beforeBalance + 1,
            recipient: ethAddress
          }
        }}).body.toString('utf-8'));
        expect(body.code).to.equal(1);
        if (!(await waitUntilTxFinalized(serverList, _.get(body, 'result.tx_hash')))) {
          console.error(`Failed to check finalization of tx.`);
        }
        const checkoutRequest = parseOrLog(syncRequest('GET',
            server2 + `/get_value?ref=${checkoutRequestBasePath}/${serviceUser}/0`).body.toString('utf-8')).result;
        const afterRequestUserBalance = parseOrLog(syncRequest('GET',
            server2 + `/get_value?ref=/accounts/${serviceUser}/balance`).body.toString('utf-8')).result;
        const afterRequestTokenPoolBalance = parseOrLog(syncRequest('GET',
            server2 + `/get_value?ref=/accounts/${tokenPoolAddr}/balance`)
            .body.toString('utf-8')).result;
        expect(checkoutRequest).to.equal(null);
        expect(afterRequestUserBalance).to.equal(beforeBalance);
        expect(afterRequestTokenPoolBalance).to.equal(beforeTokenPoolBalance);
      });

      it('can open checkout', async () => {
        const beforeBalance = parseOrLog(syncRequest('GET',
            server2 + `/get_value?ref=/accounts/${serviceUser}/balance`)
            .body.toString('utf-8')).result;
        const beforeTokenPoolBalance = parseOrLog(syncRequest('GET',
            server2 + `/get_value?ref=/accounts/${tokenPoolAddr}/balance`).body.toString('utf-8')).result;
        const body = parseOrLog(syncRequest('POST', server2 + '/set_value', {json: {
          ref: `${checkoutRequestBasePath}/${serviceUser}/0`,
          value: {
            amount: checkoutAmount,
            recipient: ethAddress
          },
          timestamp: 1628255843548
        }}).body.toString('utf-8'));
        expect(body.code).to.equal(0);
        if (!(await waitUntilTxFinalized(serverList, _.get(body, 'result.tx_hash')))) {
          console.error(`Failed to check finalization of tx.`);
        }
        assert.deepEqual(eraseStateGas(_.get(body, 'result.result')), {
          "func_results": {
            "_openCheckout": {
              "op_results": {
                "0": {
                  "path": "/checkout/stats/pending/0x01A0980d2D4e418c7F27e1ef539d01A5b5E93204",
                  "result": {
                    "code": 0,
                    "bandwidth_gas_amount": 1
                  }
                },
                "1": {
                  "path": "/checkout/stats/pending/total",
                  "result": {
                    "code": 0,
                    "bandwidth_gas_amount": 1
                  }
                },
                "2": {
                  "path": "/transfer/0x01A0980d2D4e418c7F27e1ef539d01A5b5E93204/0x20ADd3d38405ebA6338CB9e57a0510DEB8f8e000/1628255843548/value",
                  "result": {
                    "func_results": {
                      "_transfer": {
                        "op_results": {
                          "0": {
                            "path": "/accounts/0x01A0980d2D4e418c7F27e1ef539d01A5b5E93204/balance",
                            "result": {
                              "code": 0,
                              "bandwidth_gas_amount": 1
                            }
                          },
                          "1": {
                            "path": "/accounts/0x20ADd3d38405ebA6338CB9e57a0510DEB8f8e000/balance",
                            "result": {
                              "code": 0,
                              "bandwidth_gas_amount": 1
                            }
                          }
                        },
                        "code": 0,
                        "bandwidth_gas_amount": 1000
                      }
                    },
                    "code": 0,
                    "bandwidth_gas_amount": 1
                  }
                }
              },
              "code": 0,
              "bandwidth_gas_amount": 0
            }
          },
          "code": 0,
          "bandwidth_gas_amount": 1,
          "gas_amount_charged": 'erased',
          "gas_amount_total": {
            "bandwidth": {
              "service": 1006
            },
            "state": {
              "service": 'erased'
            }
          },
          "gas_cost_total": 0
        });
        const afterRequestUserBalance = parseOrLog(syncRequest('GET',
            server2 + `/get_value?ref=/accounts/${serviceUser}/balance`).body.toString('utf-8')).result;
        const afterRequestTokenPoolBalance = parseOrLog(syncRequest('GET',
            server2 + `/get_value?ref=/accounts/${tokenPoolAddr}/balance`)
            .body.toString('utf-8')).result;
        const userPendingAmount = parseOrLog(syncRequest('GET',
            server2 + `/get_value?ref=/checkout/stats/pending/${serviceUser}`)
            .body.toString('utf-8')).result;
        const totalPendingAmount = parseOrLog(syncRequest('GET',
            server2 + `/get_value?ref=/checkout/stats/pending/total`)
            .body.toString('utf-8')).result;
        expect(afterRequestUserBalance).to.equal(beforeBalance - checkoutAmount);
        expect(afterRequestTokenPoolBalance).to.equal(beforeTokenPoolBalance + checkoutAmount);
        expect(userPendingAmount).to.equal(checkoutAmount);
        expect(totalPendingAmount).to.equal(checkoutAmount);
      });

      it('cannot close checkout with a non-authorized address', async () => {
        const body = parseOrLog(syncRequest('POST', server2 + '/set_value', {json: {
          ref: `${checkoutHistoryBasePath}/${serviceUser}/0`,
          value: {
            request: {
              amount: checkoutAmount,
              recipient: ethAddress
            },
            response: {
              status: 0
            }
          }
        }}).body.toString('utf-8'));
        expect(body.code).to.equal(1);
        if (!(await waitUntilTxFinalized(serverList, _.get(body, 'result.tx_hash')))) {
          console.error(`Failed to check finalization of tx.`);
        }
        const checkoutHistory = parseOrLog(syncRequest('GET',
            server2 + `/get_value?ref=${checkoutHistoryBasePath}/${serviceUser}/0`).body.toString('utf-8')).result;
        expect(checkoutHistory).to.equal(null);
      });

      it('can close a successful checkout with token pool key', async () => {
        const txBody = {
          operation: {
            type: 'SET_VALUE',
            ref: `${checkoutHistoryBasePath}/${serviceUser}/0`,
            value: {
              request: {
                amount: checkoutAmount,
                recipient: ethAddress
              },
              response: {
                status: 0,
                tx_hash: '0x6af1ec8d4f0a55bac328cb20336ed0eff46fa6334ebd112147892f1b15aafc8c'
              }
            }
          },
          timestamp: 1628255843548,
          nonce: -1
        };
        const signature =
            ainUtil.ecSignTransaction(txBody, Buffer.from('d42f73de4ee706a4891dad643e0a65c0677020dbc2425f585442d0de2c742a44', 'hex'));
        const res = await client.request('ain_sendSignedTransaction', {
          tx_body: txBody,
          signature,
          protoVer: CURRENT_PROTOCOL_VERSION
        });
        const txHash = _.get(res, 'result.result.tx_hash');
        if (!(await waitUntilTxFinalized(serverList, txHash))) {
          console.error(`Failed to check finalization of tx.`);
        }
        const txRes = parseOrLog(syncRequest('GET', server2 + `/get_transaction?hash=${txHash}`)
            .body.toString('utf-8')).result;
        const blockTime = _.get(getBlockByNumber(server2, txRes.number), 'timestamp');
        assert.deepEqual(eraseStateGas(_.get(res, 'result.result.result', null)), {
          "func_results": {
            "_closeCheckout": {
              "op_results": {
                "0": {
                  "path": `/checkout/stats/complete/${CommonUtil.getDayTimestamp(blockTime)}`,
                  "result": {
                    "code": 0,
                    "bandwidth_gas_amount": 1
                  }
                },
                "1": {
                  "path": "/checkout/stats/complete/total",
                  "result": {
                    "code": 0,
                    "bandwidth_gas_amount": 1
                  }
                },
                "2": {
                  "path": "/checkout/requests/ETH/3/0xB16c0C80a81f73204d454426fC413CAe455525A7/0x01A0980d2D4e418c7F27e1ef539d01A5b5E93204/0",
                  "result": {
                    "bandwidth_gas_amount": 1,
                    "code": 0,
                    "func_results": {
                      "_openCheckout": {
                        "bandwidth_gas_amount": 0,
                        "code": 0
                      }
                    }
                  }
                },
                "3": {
                  "path": "/checkout/stats/pending/0x01A0980d2D4e418c7F27e1ef539d01A5b5E93204",
                  "result": {
                    "bandwidth_gas_amount": 1,
                    "code": 0
                  }
                },
                "4": {
                  "path": "/checkout/stats/pending/total",
                  "result": {
                    "bandwidth_gas_amount": 1,
                    "code": 0
                  }
                }
              },
              "code": 0,
              "bandwidth_gas_amount": 0
            }
          },
          "code": 0,
          "bandwidth_gas_amount": 1,
          "gas_amount_charged": 'erased',
          "gas_amount_total": {
            "bandwidth": {
              "service": 6
            },
            "state": {
              "service": 'erased'
            }
          },
          "gas_cost_total": 0
        });
        const userPendingAmount = parseOrLog(syncRequest('GET',
            server2 + `/get_value?ref=/checkout/stats/pending/${serviceUser}`)
            .body.toString('utf-8')).result;
        const totalPendingAmount = parseOrLog(syncRequest('GET',
            server2 + `/get_value?ref=/checkout/stats/pending/total`)
            .body.toString('utf-8')).result;
        const todayCompleteAmount = parseOrLog(syncRequest('GET',
            server2 + `/get_value?ref=/checkout/stats/complete/${CommonUtil.getDayTimestamp(blockTime)}`)
            .body.toString('utf-8')).result;
        const totalCompleteAmount = parseOrLog(syncRequest('GET',
            server2 + `/get_value?ref=/checkout/stats/complete/total`)
            .body.toString('utf-8')).result;
        expect(userPendingAmount).to.equal(0);
        expect(totalPendingAmount).to.equal(0);
        expect(todayCompleteAmount).to.equal(checkoutAmount);
        expect(totalCompleteAmount).to.equal(checkoutAmount);
      });

      it('can close a failed checkout and refund with token pool key', async () => {
        // open checkout
        const beforeBalance = parseOrLog(syncRequest('GET',
            server2 + `/get_value?ref=/accounts/${serviceUser}/balance`)
            .body.toString('utf-8')).result || 0;
        const beforeTokenPoolBalance = parseOrLog(syncRequest('GET',
            server2 + `/get_value?ref=/accounts/${tokenPoolAddr}/balance`)
            .body.toString('utf-8')).result || 0;
        const body = parseOrLog(syncRequest('POST', server2 + '/set_value', {json: {
          ref: `${checkoutRequestBasePath}/${serviceUser}/1`,
          value: {
            amount: checkoutAmount,
            recipient: ethAddress
          }
        }}).body.toString('utf-8'));
        expect(body.code).to.equal(0);
        if (!(await waitUntilTxFinalized(serverList, _.get(body, 'result.tx_hash')))) {
          console.error(`Failed to check finalization of tx.`);
        }
        expect(_.get(body, 'result.result.code')).to.equal(0);
        const afterRequestUserBalance = parseOrLog(syncRequest('GET',
            server2 + `/get_value?ref=/accounts/${serviceUser}/balance`)
            .body.toString('utf-8')).result || 0;
        const afterRequestTokenPoolBalance = parseOrLog(syncRequest('GET',
            server2 + `/get_value?ref=/accounts/${tokenPoolAddr}/balance`)
            .body.toString('utf-8')).result || 0;
        expect(afterRequestUserBalance).to.equal(beforeBalance - checkoutAmount);
        expect(afterRequestTokenPoolBalance).to.equal(beforeTokenPoolBalance + checkoutAmount);
        // close failed checkout
        const txBody = {
          operation: {
            type: 'SET_VALUE',
            ref: `${checkoutHistoryBasePath}/${serviceUser}/1`,
            value: {
              request: {
                amount: checkoutAmount,
                recipient: ethAddress
              },
              response: {
                status: 1,
                tx_hash: '0x6af1ec8d4f0a55bac328cb20336ed0eff46fa6334ebd112147892f1b15aafc8c',
                error_message: 'Ethereum tx failed'
              }
            }
          },
          timestamp: 1628255843548,
          nonce: -1
        };
        const signature =
            ainUtil.ecSignTransaction(txBody, Buffer.from('d42f73de4ee706a4891dad643e0a65c0677020dbc2425f585442d0de2c742a44', 'hex'));
        const res = await client.request('ain_sendSignedTransaction', {
          tx_body: txBody,
          signature,
          protoVer: CURRENT_PROTOCOL_VERSION
        });
        const txHash = _.get(res, 'result.result.tx_hash');
        if (!(await waitUntilTxFinalized(serverList, txHash))) {
          console.error(`Failed to check finalization of tx.`);
        }
        const txRes = parseOrLog(syncRequest('GET', server2 + `/get_transaction?hash=${txHash}`)
            .body.toString('utf-8')).result;
        const blockTime = _.get(getBlockByNumber(server2, txRes.number), 'timestamp');
        assert.deepEqual(eraseStateGas(_.get(res, 'result.result.result')), {
          "func_results": {
            "_closeCheckout": {
              "op_results": {
                "0": {
                  "path": "/transfer/0x20ADd3d38405ebA6338CB9e57a0510DEB8f8e000/0x01A0980d2D4e418c7F27e1ef539d01A5b5E93204/1628255843548/value",
                  "result": {
                    "func_results": {
                      "_transfer": {
                        "op_results": {
                          "0": {
                            "path": "/accounts/0x20ADd3d38405ebA6338CB9e57a0510DEB8f8e000/balance",
                            "result": {
                              "code": 0,
                              "bandwidth_gas_amount": 1
                            }
                          },
                          "1": {
                            "path": "/accounts/0x01A0980d2D4e418c7F27e1ef539d01A5b5E93204/balance",
                            "result": {
                              "code": 0,
                              "bandwidth_gas_amount": 1
                            }
                          }
                        },
                        "code": 0,
                        "bandwidth_gas_amount": 0
                      }
                    },
                    "code": 0,
                    "bandwidth_gas_amount": 1
                  }
                },
                "1": {
                  "path": "/checkout/history/ETH/3/0xB16c0C80a81f73204d454426fC413CAe455525A7/0x01A0980d2D4e418c7F27e1ef539d01A5b5E93204/1/refund",
                  "result": {
                    "code": 0,
                    "bandwidth_gas_amount": 1
                  }
                },
                "2": {
                  "path": "/checkout/requests/ETH/3/0xB16c0C80a81f73204d454426fC413CAe455525A7/0x01A0980d2D4e418c7F27e1ef539d01A5b5E93204/1",
                  "result": {
                    "func_results": {
                      "_openCheckout": {
                        "code": 0,
                        "bandwidth_gas_amount": 0
                      }
                    },
                    "code": 0,
                    "bandwidth_gas_amount": 1
                  }
                },
                "3": {
                  "path": "/checkout/stats/pending/0x01A0980d2D4e418c7F27e1ef539d01A5b5E93204",
                  "result": {
                    "code": 0,
                    "bandwidth_gas_amount": 1
                  }
                },
                "4": {
                  "path": "/checkout/stats/pending/total",
                  "result": {
                    "code": 0,
                    "bandwidth_gas_amount": 1
                  }
                }
              },
              "code": 0,
              "bandwidth_gas_amount": 0
            }
          },
          "code": 0,
          "bandwidth_gas_amount": 1,
          "gas_amount_charged": 'erased',
          "gas_amount_total": {
            "bandwidth": {
              "service": 8
            },
            "state": {
              "service": 'erased'
            }
          },
          "gas_cost_total": 0
        });
        const refund = parseOrLog(syncRequest('GET',
            server2 + `/get_value?ref=${checkoutHistoryBasePath}/${serviceUser}/1/refund`).body.toString('utf-8')).result;
        assert.deepEqual(refund,
            '/transfer/0x20ADd3d38405ebA6338CB9e57a0510DEB8f8e000/0x01A0980d2D4e418c7F27e1ef539d01A5b5E93204/1628255843548');
        const refundTransfer = parseOrLog(syncRequest('GET',
            server2 + `/get_value?ref=${refund}`).body.toString('utf-8')).result;
        assert.deepEqual(refundTransfer, { "value": 100 });
        const afterCloseUserBalance = parseOrLog(syncRequest('GET',
            server2 + `/get_value?ref=/accounts/${serviceUser}/balance`)
            .body.toString('utf-8')).result || 0;
        const afterCloseTokenPoolBalance = parseOrLog(syncRequest('GET',
            server2 + `/get_value?ref=/accounts/${tokenPoolAddr}/balance`)
            .body.toString('utf-8')).result || 0;
        const userPendingAmount = parseOrLog(syncRequest('GET',
            server2 + `/get_value?ref=/checkout/stats/pending/${serviceUser}`)
            .body.toString('utf-8')).result;
        const totalPendingAmount = parseOrLog(syncRequest('GET',
            server2 + `/get_value?ref=/checkout/stats/pending/total`)
            .body.toString('utf-8')).result;
        const todayCompleteAmount = parseOrLog(syncRequest('GET',
            server2 + `/get_value?ref=/checkout/stats/complete/${CommonUtil.getDayTimestamp(blockTime)}`)
            .body.toString('utf-8')).result;
        const totalCompleteAmount = parseOrLog(syncRequest('GET',
            server2 + `/get_value?ref=/checkout/stats/complete/total`)
            .body.toString('utf-8')).result;
        expect(afterCloseUserBalance).to.equal(beforeBalance);
        expect(afterCloseTokenPoolBalance).to.equal(beforeTokenPoolBalance);
        expect(userPendingAmount).to.equal(0);
        expect(totalPendingAmount).to.equal(0);
        expect(todayCompleteAmount).to.equal(checkoutAmount);
        expect(totalCompleteAmount).to.equal(checkoutAmount);
      });
    });

    describe('Checkin: _openCheckin, _cancelCheckin, _closeCheckin', () => {
      const client = jayson.client.http(server1 + '/json-rpc');
      const networkName = 'ETH';
      const chainId = '3';
      const tokenId = '0xB16c0C80a81f73204d454426fC413CAe455525A7';
      const checkinRequestBasePath = `/checkin/requests/${networkName}/${chainId}/${tokenId}`;
      const checkinHistoryBasePath = `/checkin/history/${networkName}/${chainId}/${tokenId}`;
      const tokenPoolAddr = require('../genesis-configs/base/genesis_token.json')
          .bridge[networkName][chainId][tokenId].token_pool;
      const checkinAmount = 100;
      const ethAddress = '0x09A0d53FDf1c36A131938eb379b98910e55EEfe1'; // sender

      before(async () => {
        // Send some AIN to tokenPoolAddr
        const body = parseOrLog(syncRequest('POST', server3 + '/set_value', {json: {
          ref: `/transfer/${serviceUserBad}/${tokenPoolAddr}/${Date.now()}/value`,
          value: 1000
        }}).body.toString('utf-8'));
        expect(body.code).to.equal(0);
        if (!(await waitUntilTxFinalized(serverList, _.get(body, 'result.tx_hash')))) {
          console.error(`Failed to check finalization of tx.`);
        }
      });

      it('cannot open checkin with invalid params: amount <= 0', async () => {
        const beforeBalance = parseOrLog(syncRequest('GET',
            server2 + `/get_value?ref=/accounts/${serviceUser}/balance`)
            .body.toString('utf-8')).result;
        const beforeTokenPoolBalance = parseOrLog(syncRequest('GET',
            server2 + `/get_value?ref=/accounts/${tokenPoolAddr}/balance`).body.toString('utf-8')).result;
        const body = parseOrLog(syncRequest('POST', server2 + '/set_value', {json: {
          ref: `${checkinRequestBasePath}/${serviceUser}/0`,
          value: {
            amount: 0,
            sender: ethAddress
          }
        }}).body.toString('utf-8'));
        expect(body.code).to.equal(1);
        if (!(await waitUntilTxFinalized(serverList, _.get(body, 'result.tx_hash')))) {
          console.error(`Failed to check finalization of tx.`);
        }
        const checkinequest = parseOrLog(syncRequest('GET',
            server2 + `/get_value?ref=${checkinRequestBasePath}/${serviceUser}/0`).body.toString('utf-8')).result;
        const afterRequestUserBalance = parseOrLog(syncRequest('GET',
            server2 + `/get_value?ref=/accounts/${serviceUser}/balance`).body.toString('utf-8')).result;
        const afterRequestTokenPoolBalance = parseOrLog(syncRequest('GET',
            server2 + `/get_value?ref=/accounts/${tokenPoolAddr}/balance`)
            .body.toString('utf-8')).result;
        expect(checkinequest).to.equal(null);
        expect(afterRequestUserBalance).to.equal(beforeBalance);
        expect(afterRequestTokenPoolBalance).to.equal(beforeTokenPoolBalance);
      });

      it('cannot open checkin with invalid params: network name', async () => {
        const beforeBalance = parseOrLog(syncRequest('GET',
            server2 + `/get_value?ref=/accounts/${serviceUser}/balance`)
            .body.toString('utf-8')).result;
        const beforeTokenPoolBalance = parseOrLog(syncRequest('GET',
            server2 + `/get_value?ref=/accounts/${tokenPoolAddr}/balance`).body.toString('utf-8')).result;
        const ref = `/checkin/requests/AIN/${chainId}/${tokenId}/${serviceUser}/0`;
        const body = parseOrLog(syncRequest('POST', server2 + '/set_value', {json: {
          ref,
          value: {
            amount: checkinAmount,
            sender: ethAddress
          }
        }}).body.toString('utf-8'));
        expect(body.code).to.equal(1);
        if (!(await waitUntilTxFinalized(serverList, _.get(body, 'result.tx_hash')))) {
          console.error(`Failed to check finalization of tx.`);
        }
        const checkinRequest = parseOrLog(syncRequest('GET',
            server2 + `/get_value?ref=${ref}`).body.toString('utf-8')).result;
        const afterRequestUserBalance = parseOrLog(syncRequest('GET',
            server2 + `/get_value?ref=/accounts/${serviceUser}/balance`).body.toString('utf-8')).result;
        const afterRequestTokenPoolBalance = parseOrLog(syncRequest('GET',
            server2 + `/get_value?ref=/accounts/${tokenPoolAddr}/balance`)
            .body.toString('utf-8')).result;
        expect(checkinRequest).to.equal(null);
        expect(afterRequestUserBalance).to.equal(beforeBalance);
        expect(afterRequestTokenPoolBalance).to.equal(beforeTokenPoolBalance);
      });

      it('cannot open checkin with invalid params: chain id', async () => {
        const beforeBalance = parseOrLog(syncRequest('GET',
            server2 + `/get_value?ref=/accounts/${serviceUser}/balance`)
            .body.toString('utf-8')).result;
        const beforeTokenPoolBalance = parseOrLog(syncRequest('GET',
            server2 + `/get_value?ref=/accounts/${tokenPoolAddr}/balance`).body.toString('utf-8')).result;
        const ref = `/checkin/requests/${networkName}/1/${tokenId}/${serviceUser}/0`;
        const body = parseOrLog(syncRequest('POST', server2 + '/set_value', {json: {
          ref,
          value: {
            amount: checkinAmount,
            sender: ethAddress
          }
        }}).body.toString('utf-8'));
        expect(body.code).to.equal(1);
        if (!(await waitUntilTxFinalized(serverList, _.get(body, 'result.tx_hash')))) {
          console.error(`Failed to check finalization of tx.`);
        }
        const checkinRequest = parseOrLog(syncRequest('GET',
            server2 + `/get_value?ref=${ref}`).body.toString('utf-8')).result;
        const afterRequestUserBalance = parseOrLog(syncRequest('GET',
            server2 + `/get_value?ref=/accounts/${serviceUser}/balance`).body.toString('utf-8')).result;
        const afterRequestTokenPoolBalance = parseOrLog(syncRequest('GET',
            server2 + `/get_value?ref=/accounts/${tokenPoolAddr}/balance`)
            .body.toString('utf-8')).result;
        expect(checkinRequest).to.equal(null);
        expect(afterRequestUserBalance).to.equal(beforeBalance);
        expect(afterRequestTokenPoolBalance).to.equal(beforeTokenPoolBalance);
      });

      it('cannot open checkin with invalid params: token id', async () => {
        const beforeBalance = parseOrLog(syncRequest('GET',
            server2 + `/get_value?ref=/accounts/${serviceUser}/balance`)
            .body.toString('utf-8')).result;
        const beforeTokenPoolBalance = parseOrLog(syncRequest('GET',
            server2 + `/get_value?ref=/accounts/${tokenPoolAddr}/balance`).body.toString('utf-8')).result;
        const ref = `/checkin/requests/${networkName}/${chainId}/0xINVALID_TOKEN_ID/${serviceUser}/0`;
        const body = parseOrLog(syncRequest('POST', server2 + '/set_value', {json: {
          ref,
          value: {
            amount: checkinAmount,
            sender: ethAddress
          }
        }}).body.toString('utf-8'));
        expect(body.code).to.equal(1);
        if (!(await waitUntilTxFinalized(serverList, _.get(body, 'result.tx_hash')))) {
          console.error(`Failed to check finalization of tx.`);
        }
        const checkinRequest = parseOrLog(syncRequest('GET',
            server2 + `/get_value?ref=${ref}`).body.toString('utf-8')).result;
        const afterRequestUserBalance = parseOrLog(syncRequest('GET',
            server2 + `/get_value?ref=/accounts/${serviceUser}/balance`).body.toString('utf-8')).result;
        const afterRequestTokenPoolBalance = parseOrLog(syncRequest('GET',
            server2 + `/get_value?ref=/accounts/${tokenPoolAddr}/balance`)
            .body.toString('utf-8')).result;
        expect(checkinRequest).to.equal(null);
        expect(afterRequestUserBalance).to.equal(beforeBalance);
        expect(afterRequestTokenPoolBalance).to.equal(beforeTokenPoolBalance);
      });

      it('cannot open checkin with invalid params: sender', async () => {
        const beforeBalance = parseOrLog(syncRequest('GET',
            server2 + `/get_value?ref=/accounts/${serviceUser}/balance`)
            .body.toString('utf-8')).result;
        const beforeTokenPoolBalance = parseOrLog(syncRequest('GET',
            server2 + `/get_value?ref=/accounts/${tokenPoolAddr}/balance`).body.toString('utf-8')).result;
        const body = parseOrLog(syncRequest('POST', server2 + '/set_value', {json: {
          ref: `${checkinRequestBasePath}/${serviceUser}/0`,
          value: {
            amount: checkinAmount,
            sender: ethAddress.toLowerCase()
          }
        }}).body.toString('utf-8'));
        expect(body.code).to.equal(1);
        if (!(await waitUntilTxFinalized(serverList, _.get(body, 'result.tx_hash')))) {
          console.error(`Failed to check finalization of tx.`);
        }
        const checkinRequest = parseOrLog(syncRequest('GET',
            server2 + `/get_value?ref=${checkinRequestBasePath}/${serviceUser}/0`).body.toString('utf-8')).result;
        const afterRequestUserBalance = parseOrLog(syncRequest('GET',
            server2 + `/get_value?ref=/accounts/${serviceUser}/balance`).body.toString('utf-8')).result;
        const afterRequestTokenPoolBalance = parseOrLog(syncRequest('GET',
            server2 + `/get_value?ref=/accounts/${tokenPoolAddr}/balance`)
            .body.toString('utf-8')).result;
        expect(checkinRequest).to.equal(null);
        expect(afterRequestUserBalance).to.equal(beforeBalance);
        expect(afterRequestTokenPoolBalance).to.equal(beforeTokenPoolBalance);
      });

      it('can open checkin', async () => {
        const beforeBalance = parseOrLog(syncRequest('GET',
            server2 + `/get_value?ref=/accounts/${serviceUser}/balance`)
            .body.toString('utf-8')).result;
        const beforeTokenPoolBalance = parseOrLog(syncRequest('GET',
            server2 + `/get_value?ref=/accounts/${tokenPoolAddr}/balance`).body.toString('utf-8')).result;
        const body = parseOrLog(syncRequest('POST', server2 + '/set_value', {json: {
          ref: `${checkinRequestBasePath}/${serviceUser}/0`,
          value: {
            amount: checkinAmount,
            sender: ethAddress
          },
          timestamp: 1628255843548
        }}).body.toString('utf-8'));
        expect(body.code).to.equal(0);
        if (!(await waitUntilTxFinalized(serverList, _.get(body, 'result.tx_hash')))) {
          console.error(`Failed to check finalization of tx.`);
        }
        assert.deepEqual(eraseStateGas(_.get(body, 'result.result')), {
          "gas_amount_total": {
            "bandwidth": {
              "service": 3
            },
            "state": {
              "service": "erased"
            }
          },
          "gas_cost_total": 0,
          "func_results": {
            "_openCheckin": {
              "op_results": {
                "0": {
                  "path": "/checkin/stats/pending/ETH/3/0xB16c0C80a81f73204d454426fC413CAe455525A7/0x09A0d53FDf1c36A131938eb379b98910e55EEfe1",
                  "result": {
                    "code": 0,
                    "bandwidth_gas_amount": 1
                  }
                },
                "1": {
                  "path": "/checkin/stats/pending/token_pool/0x20ADd3d38405ebA6338CB9e57a0510DEB8f8e000",
                  "result": {
                    "code": 0,
                    "bandwidth_gas_amount": 1
                  }
                }
              },
              "code": 0,
              "bandwidth_gas_amount": 0
            },
            "_cancelCheckin": {
              "code": 0,
              "bandwidth_gas_amount": 0
            }
          },
          "code": 0,
          "bandwidth_gas_amount": 1,
          "gas_amount_charged": "erased"
        });
        const afterRequestUserBalance = parseOrLog(syncRequest('GET',
            server2 + `/get_value?ref=/accounts/${serviceUser}/balance`).body.toString('utf-8')).result;
        const afterRequestTokenPoolBalance = parseOrLog(syncRequest('GET',
            server2 + `/get_value?ref=/accounts/${tokenPoolAddr}/balance`)
            .body.toString('utf-8')).result;
        const senderPendingAmount = parseOrLog(syncRequest('GET',
            server2 + `/get_value?ref=/checkin/stats/pending/${networkName}/${chainId}/${tokenId}/${ethAddress}`)
            .body.toString('utf-8')).result;
        const tokenPoolPendingAmount = parseOrLog(syncRequest('GET',
            server2 + `/get_value?ref=/checkin/stats/pending/token_pool/${tokenPoolAddr}`)
            .body.toString('utf-8')).result;
        expect(afterRequestUserBalance).to.equal(beforeBalance);
        expect(afterRequestTokenPoolBalance).to.equal(beforeTokenPoolBalance);
        expect(senderPendingAmount).to.equal(checkinAmount);
        expect(tokenPoolPendingAmount).to.equal(checkinAmount);
      });

      it('cannot open checkin when sender already has a pending request', async () => {
        const beforeBalance = parseOrLog(syncRequest('GET',
            server2 + `/get_value?ref=/accounts/${serviceUser}/balance`)
            .body.toString('utf-8')).result;
        const beforeTokenPoolBalance = parseOrLog(syncRequest('GET',
            server2 + `/get_value?ref=/accounts/${tokenPoolAddr}/balance`).body.toString('utf-8')).result;
        const body = parseOrLog(syncRequest('POST', server2 + '/set_value', {json: {
          ref: `${checkinRequestBasePath}/${serviceUser}/1`,
          value: {
            amount: checkinAmount,
            sender: ethAddress
          }
        }}).body.toString('utf-8'));
        expect(body.code).to.equal(1);
        if (!(await waitUntilTxFinalized(serverList, _.get(body, 'result.tx_hash')))) {
          console.error(`Failed to check finalization of tx.`);
        }
        const checkinRequest = parseOrLog(syncRequest('GET',
            server2 + `/get_value?ref=${checkinRequestBasePath}/${serviceUser}/1`).body.toString('utf-8')).result;
        const afterRequestUserBalance = parseOrLog(syncRequest('GET',
            server2 + `/get_value?ref=/accounts/${serviceUser}/balance`).body.toString('utf-8')).result;
        const afterRequestTokenPoolBalance = parseOrLog(syncRequest('GET',
            server2 + `/get_value?ref=/accounts/${tokenPoolAddr}/balance`)
            .body.toString('utf-8')).result;
        expect(checkinRequest).to.equal(null);
        expect(afterRequestUserBalance).to.equal(beforeBalance);
        expect(afterRequestTokenPoolBalance).to.equal(beforeTokenPoolBalance);
      });

      it('cannot open checkin with (amount + pending) more than token pool balance', async () => {
        const beforeBalance = parseOrLog(syncRequest('GET',
            server2 + `/get_value?ref=/accounts/${serviceUser}/balance`)
            .body.toString('utf-8')).result;
        const beforeTokenPoolBalance = parseOrLog(syncRequest('GET',
            server2 + `/get_value?ref=/accounts/${tokenPoolAddr}/balance`).body.toString('utf-8')).result;
        const body = parseOrLog(syncRequest('POST', server2 + '/set_value', {json: {
          ref: `${checkinRequestBasePath}/${serviceUser}/1`,
          value: {
            amount: beforeTokenPoolBalance - checkinAmount + 1,
            sender: ethAddress
          }
        }}).body.toString('utf-8'));
        expect(body.code).to.equal(1);
        if (!(await waitUntilTxFinalized(serverList, _.get(body, 'result.tx_hash')))) {
          console.error(`Failed to check finalization of tx.`);
        }
        const checkinRequest = parseOrLog(syncRequest('GET',
            server2 + `/get_value?ref=${checkinRequestBasePath}/${serviceUser}/1`).body.toString('utf-8')).result;
        const afterRequestUserBalance = parseOrLog(syncRequest('GET',
            server2 + `/get_value?ref=/accounts/${serviceUser}/balance`).body.toString('utf-8')).result;
        const afterRequestTokenPoolBalance = parseOrLog(syncRequest('GET',
            server2 + `/get_value?ref=/accounts/${tokenPoolAddr}/balance`)
            .body.toString('utf-8')).result;
        expect(checkinRequest).to.equal(null);
        expect(afterRequestUserBalance).to.equal(beforeBalance);
        expect(afterRequestTokenPoolBalance).to.equal(beforeTokenPoolBalance);
      });

      it('cannot close checkin with a non-authorized address', async () => {
        const body = parseOrLog(syncRequest('POST', server2 + '/set_value', {json: {
          ref: `${checkinHistoryBasePath}/${serviceUser}/0`,
          value: {
            request: {
              amount: checkinAmount,
              sender: ethAddress
            },
            response: {
              status: 0
            }
          }
        }}).body.toString('utf-8'));
        expect(body.code).to.equal(1);
        if (!(await waitUntilTxFinalized(serverList, _.get(body, 'result.tx_hash')))) {
          console.error(`Failed to check finalization of tx.`);
        }
        const checkinHistory = parseOrLog(syncRequest('GET',
            server2 + `/get_value?ref=${checkinHistoryBasePath}/${serviceUser}/0`).body.toString('utf-8')).result;
        expect(checkinHistory).to.equal(null);
      });

      it('can close a successful checkin with token pool key', async () => {
        const beforeBalance = parseOrLog(syncRequest('GET',
            server2 + `/get_value?ref=/accounts/${serviceUser}/balance`)
            .body.toString('utf-8')).result;
        const beforeTokenPoolBalance = parseOrLog(syncRequest('GET',
            server2 + `/get_value?ref=/accounts/${tokenPoolAddr}/balance`).body.toString('utf-8')).result;
        const timestamp = Date.now();
        const txBody = {
          operation: {
            type: 'SET_VALUE',
            ref: `${checkinHistoryBasePath}/${serviceUser}/0`,
            value: {
              request: {
                amount: checkinAmount,
                sender: ethAddress
              },
              response: {
                status: 0,
                tx_hash: '0x6af1ec8d4f0a55bac328cb20336ed0eff46fa6334ebd112147892f1b15aafc8c'
              }
            }
          },
          timestamp,
          nonce: -1
        };
        const signature =
            ainUtil.ecSignTransaction(txBody, Buffer.from('d42f73de4ee706a4891dad643e0a65c0677020dbc2425f585442d0de2c742a44', 'hex'));
        const res = await client.request('ain_sendSignedTransaction', {
          tx_body: txBody,
          signature,
          protoVer: CURRENT_PROTOCOL_VERSION
        });
        const txHash = _.get(res, 'result.result.tx_hash');
        if (!(await waitUntilTxFinalized(serverList, txHash))) {
          console.error(`Failed to check finalization of tx.`);
        }
        assert.deepEqual(eraseStateGas(_.get(res, 'result.result.result', null)), {
          "gas_amount_total": {
            "bandwidth": {
              "service": 9
            },
            "state": {
              "service": "erased"
            }
          },
          "gas_cost_total": 0,
          "func_results": {
            "_closeCheckin": {
              "op_results": {
                "0": {
                  "path": "/checkin/stats/complete/0x01A0980d2D4e418c7F27e1ef539d01A5b5E93204",
                  "result": {
                    "code": 0,
                    "bandwidth_gas_amount": 1
                  }
                },
                "1": {
                  "path": "/checkin/stats/complete/total",
                  "result": {
                    "code": 0,
                    "bandwidth_gas_amount": 1
                  }
                },
                "2": {
                  "path": `/transfer/0x20ADd3d38405ebA6338CB9e57a0510DEB8f8e000/0x01A0980d2D4e418c7F27e1ef539d01A5b5E93204/${timestamp}/value`,
                  "result": {
                    "func_results": {
                      "_transfer": {
                        "op_results": {
                          "0": {
                            "path": "/accounts/0x20ADd3d38405ebA6338CB9e57a0510DEB8f8e000/balance",
                            "result": {
                              "code": 0,
                              "bandwidth_gas_amount": 1
                            }
                          },
                          "1": {
                            "path": "/accounts/0x01A0980d2D4e418c7F27e1ef539d01A5b5E93204/balance",
                            "result": {
                              "code": 0,
                              "bandwidth_gas_amount": 1
                            }
                          }
                        },
                        "code": 0,
                        "bandwidth_gas_amount": 0
                      }
                    },
                    "code": 0,
                    "bandwidth_gas_amount": 1
                  }
                },
                "3": {
                  "path": "/checkin/requests/ETH/3/0xB16c0C80a81f73204d454426fC413CAe455525A7/0x01A0980d2D4e418c7F27e1ef539d01A5b5E93204/0",
                  "result": {
                    "func_results": {
                      "_openCheckin": {
                        "code": 0,
                        "bandwidth_gas_amount": 0
                      },
                      "_cancelCheckin": {
                        "code": 0,
                        "bandwidth_gas_amount": 0
                      }
                    },
                    "code": 0,
                    "bandwidth_gas_amount": 1
                  }
                },
                "4": {
                  "path": "/checkin/stats/pending/ETH/3/0xB16c0C80a81f73204d454426fC413CAe455525A7/0x09A0d53FDf1c36A131938eb379b98910e55EEfe1",
                  "result": {
                    "code": 0,
                    "bandwidth_gas_amount": 1
                  }
                },
                "5": {
                  "path": "/checkin/stats/pending/token_pool/0x20ADd3d38405ebA6338CB9e57a0510DEB8f8e000",
                  "result": {
                    "code": 0,
                    "bandwidth_gas_amount": 1
                  }
                }
              },
              "code": 0,
              "bandwidth_gas_amount": 0
            }
          },
          "code": 0,
          "bandwidth_gas_amount": 1,
          "gas_amount_charged": "erased"
        });
        const afterBalance = parseOrLog(syncRequest('GET',
            server2 + `/get_value?ref=/accounts/${serviceUser}/balance`)
            .body.toString('utf-8')).result;
        const afterTokenPoolBalance = parseOrLog(syncRequest('GET',
            server2 + `/get_value?ref=/accounts/${tokenPoolAddr}/balance`).body.toString('utf-8')).result;
        const senderPendingAmount = parseOrLog(syncRequest('GET',
            server2 + `/get_value?ref=/checkin/stats/pending/${networkName}/${chainId}/${tokenId}/${ethAddress}`)
            .body.toString('utf-8')).result;
        const tokenPoolPendingAmount = parseOrLog(syncRequest('GET',
            server2 + `/get_value?ref=/checkin/stats/pending/token_pool/${tokenPoolAddr}`)
            .body.toString('utf-8')).result;
        const userCompleteAmount = parseOrLog(syncRequest('GET',
            server2 + `/get_value?ref=/checkin/stats/complete/${serviceUser}`)
            .body.toString('utf-8')).result;
        const totalCompleteAmount = parseOrLog(syncRequest('GET',
            server2 + `/get_value?ref=/checkin/stats/complete/total`)
            .body.toString('utf-8')).result;
        expect(afterBalance).to.equal(beforeBalance + checkinAmount);
        expect(afterTokenPoolBalance).to.equal(beforeTokenPoolBalance - checkinAmount);
        expect(senderPendingAmount).to.equal(0);
        expect(tokenPoolPendingAmount).to.equal(0);
        expect(userCompleteAmount).to.equal(checkinAmount);
        expect(totalCompleteAmount).to.equal(checkinAmount);
      });

      it('can close a failed checkin', async () => {
        // open checkin
        const beforeBalance = parseOrLog(syncRequest('GET',
            server2 + `/get_value?ref=/accounts/${serviceUser}/balance`)
            .body.toString('utf-8')).result || 0;
        const beforeTokenPoolBalance = parseOrLog(syncRequest('GET',
            server2 + `/get_value?ref=/accounts/${tokenPoolAddr}/balance`)
            .body.toString('utf-8')).result || 0;
        const body = parseOrLog(syncRequest('POST', server2 + '/set_value', {json: {
          ref: `${checkinRequestBasePath}/${serviceUser}/1`,
          value: {
            amount: checkinAmount,
            sender: ethAddress
          }
        }}).body.toString('utf-8'));
        expect(body.code).to.equal(0);
        if (!(await waitUntilTxFinalized(serverList, _.get(body, 'result.tx_hash')))) {
          console.error(`Failed to check finalization of tx.`);
        }
        expect(_.get(body, 'result.result.code')).to.equal(0);
        // close failed checkin
        const txBody = {
          operation: {
            type: 'SET_VALUE',
            ref: `${checkinHistoryBasePath}/${serviceUser}/1`,
            value: {
              request: {
                amount: checkinAmount,
                sender: ethAddress
              },
              response: {
                status: 1,
                tx_hash: '0x6af1ec8d4f0a55bac328cb20336ed0eff46fa6334ebd112147892f1b15aafc8c',
                error_message: 'Ethereum tx failed'
              }
            }
          },
          timestamp: 1628255843548,
          nonce: -1
        };
        const signature =
            ainUtil.ecSignTransaction(txBody, Buffer.from('d42f73de4ee706a4891dad643e0a65c0677020dbc2425f585442d0de2c742a44', 'hex'));
        const res = await client.request('ain_sendSignedTransaction', {
          tx_body: txBody,
          signature,
          protoVer: CURRENT_PROTOCOL_VERSION
        });
        const txHash = _.get(res, 'result.result.tx_hash');
        if (!(await waitUntilTxFinalized(serverList, txHash))) {
          console.error(`Failed to check finalization of tx.`);
        }
        assert.deepEqual(eraseStateGas(_.get(res, 'result.result.result')), {
          "gas_amount_total": {
            "bandwidth": {
              "service": 4
            },
            "state": {
              "service": "erased"
            }
          },
          "gas_cost_total": 0,
          "func_results": {
            "_closeCheckin": {
              "op_results": {
                "0": {
                  "path": "/checkin/requests/ETH/3/0xB16c0C80a81f73204d454426fC413CAe455525A7/0x01A0980d2D4e418c7F27e1ef539d01A5b5E93204/1",
                  "result": {
                    "func_results": {
                      "_openCheckin": {
                        "code": 0,
                        "bandwidth_gas_amount": 0
                      },
                      "_cancelCheckin": {
                        "code": 0,
                        "bandwidth_gas_amount": 0
                      }
                    },
                    "code": 0,
                    "bandwidth_gas_amount": 1
                  }
                },
                "1": {
                  "path": "/checkin/stats/pending/ETH/3/0xB16c0C80a81f73204d454426fC413CAe455525A7/0x09A0d53FDf1c36A131938eb379b98910e55EEfe1",
                  "result": {
                    "code": 0,
                    "bandwidth_gas_amount": 1
                  }
                },
                "2": {
                  "path": "/checkin/stats/pending/token_pool/0x20ADd3d38405ebA6338CB9e57a0510DEB8f8e000",
                  "result": {
                    "code": 0,
                    "bandwidth_gas_amount": 1
                  }
                }
              },
              "code": 0,
              "bandwidth_gas_amount": 0
            }
          },
          "code": 0,
          "bandwidth_gas_amount": 1,
          "gas_amount_charged": "erased"
        });
        const afterUserBalance = parseOrLog(syncRequest('GET',
            server2 + `/get_value?ref=/accounts/${serviceUser}/balance`)
            .body.toString('utf-8')).result || 0;
        const afterTokenPoolBalance = parseOrLog(syncRequest('GET',
            server2 + `/get_value?ref=/accounts/${tokenPoolAddr}/balance`)
            .body.toString('utf-8')).result || 0;
        const senderPendingAmount = parseOrLog(syncRequest('GET',
            server2 + `/get_value?ref=/checkin/stats/pending/${networkName}/${chainId}/${tokenId}/${ethAddress}`)
            .body.toString('utf-8')).result;
        const tokenPoolPendingAmount = parseOrLog(syncRequest('GET',
            server2 + `/get_value?ref=/checkin/stats/pending/token_pool/${tokenPoolAddr}`)
            .body.toString('utf-8')).result;
        const userCompleteAmount = parseOrLog(syncRequest('GET',
            server2 + `/get_value?ref=/checkin/stats/complete/${serviceUser}`)
            .body.toString('utf-8')).result;
        const totalCompleteAmount = parseOrLog(syncRequest('GET',
            server2 + `/get_value?ref=/checkin/stats/complete/total`)
            .body.toString('utf-8')).result;
        expect(afterUserBalance).to.equal(beforeBalance);
        expect(afterTokenPoolBalance).to.equal(beforeTokenPoolBalance);
        expect(senderPendingAmount).to.equal(0);
        expect(tokenPoolPendingAmount).to.equal(0);
        expect(userCompleteAmount).to.equal(checkinAmount);
        expect(totalCompleteAmount).to.equal(checkinAmount);
      });

      it('cannot cancel a closed checkin request', async () => {
        const beforeBalance = parseOrLog(syncRequest('GET',
            server2 + `/get_value?ref=/accounts/${serviceUser}/balance`)
            .body.toString('utf-8')).result;
        const beforeTokenPoolBalance = parseOrLog(syncRequest('GET',
            server2 + `/get_value?ref=/accounts/${tokenPoolAddr}/balance`).body.toString('utf-8')).result;
        const body = parseOrLog(syncRequest('POST', server2 + '/set_value', {json: {
          ref: `${checkinRequestBasePath}/${serviceUser}/1`,
          value: null
        }}).body.toString('utf-8'));
        expect(body.code).to.equal(1);
        if (!(await waitUntilTxFinalized(serverList, _.get(body, 'result.tx_hash')))) {
          console.error(`Failed to check finalization of tx.`);
        }
        const checkinRequest = parseOrLog(syncRequest('GET',
            server2 + `/get_value?ref=${checkinRequestBasePath}/${serviceUser}/1`).body.toString('utf-8')).result;
        const afterRequestUserBalance = parseOrLog(syncRequest('GET',
            server2 + `/get_value?ref=/accounts/${serviceUser}/balance`).body.toString('utf-8')).result;
        const afterRequestTokenPoolBalance = parseOrLog(syncRequest('GET',
            server2 + `/get_value?ref=/accounts/${tokenPoolAddr}/balance`)
            .body.toString('utf-8')).result;
        expect(checkinRequest).to.equal(null);
        expect(afterRequestUserBalance).to.equal(beforeBalance);
        expect(afterRequestTokenPoolBalance).to.equal(beforeTokenPoolBalance);
      });

      it('can cancel an unclosed checkin request', async () => {
        // open checkin
        const beforeBalance = parseOrLog(syncRequest('GET',
            server2 + `/get_value?ref=/accounts/${serviceUser}/balance`)
            .body.toString('utf-8')).result || 0;
        const beforeTokenPoolBalance = parseOrLog(syncRequest('GET',
            server2 + `/get_value?ref=/accounts/${tokenPoolAddr}/balance`)
            .body.toString('utf-8')).result || 0;
        const requestBody = parseOrLog(syncRequest('POST', server2 + '/set_value', {json: {
          ref: `${checkinRequestBasePath}/${serviceUser}/1`,
          value: {
          amount: checkinAmount,
          sender: ethAddress
          }
        }}).body.toString('utf-8'));
        expect(requestBody.code).to.equal(0);
        if (!(await waitUntilTxFinalized(serverList, _.get(requestBody, 'result.tx_hash')))) {
          console.error(`Failed to check finalization of request tx.`);
        }
        expect(_.get(requestBody, 'result.result.code')).to.equal(0);
        const afterRequestBalance = parseOrLog(syncRequest('GET',
            server2 + `/get_value?ref=/accounts/${serviceUser}/balance`)
            .body.toString('utf-8')).result;
        const afterRequestTokenPoolBalance = parseOrLog(syncRequest('GET',
            server2 + `/get_value?ref=/accounts/${tokenPoolAddr}/balance`).body.toString('utf-8')).result;
        const afterRequestSenderPendingAmount = parseOrLog(syncRequest('GET',
            server2 + `/get_value?ref=/checkin/stats/pending/${networkName}/${chainId}/${tokenId}/${ethAddress}`)
            .body.toString('utf-8')).result;
        const afterRequestTokenPoolPendingAmount = parseOrLog(syncRequest('GET',
            server2 + `/get_value?ref=/checkin/stats/pending/token_pool/${tokenPoolAddr}`)
            .body.toString('utf-8')).result;
        expect(afterRequestBalance).to.equal(beforeBalance);
        expect(afterRequestTokenPoolBalance).to.equal(beforeTokenPoolBalance);
        expect(afterRequestSenderPendingAmount).to.equal(checkinAmount);
        expect(afterRequestTokenPoolPendingAmount).to.equal(checkinAmount);

        // cancel checkin
        const beforeUserCompleteAmount = parseOrLog(syncRequest('GET',
            server2 + `/get_value?ref=/checkin/stats/complete/${serviceUser}`)
            .body.toString('utf-8')).result;
        const beforeTotalCompleteAmount = parseOrLog(syncRequest('GET',
            server2 + `/get_value?ref=/checkin/stats/complete/total`)
            .body.toString('utf-8')).result;
        const cancelBody = parseOrLog(syncRequest('POST', server2 + '/set_value', {json: {
          ref: `${checkinRequestBasePath}/${serviceUser}/1`,
          value: null
        }}).body.toString('utf-8'));
        expect(cancelBody.code).to.equal(0);
        if (!(await waitUntilTxFinalized(serverList, _.get(cancelBody, 'result.tx_hash')))) {
          console.error(`Failed to check finalization of cancel tx.`);
        }
        const afterCancelBalance = parseOrLog(syncRequest('GET',
            server2 + `/get_value?ref=/accounts/${serviceUser}/balance`)
            .body.toString('utf-8')).result;
        const afterCancelTokenPoolBalance = parseOrLog(syncRequest('GET',
            server2 + `/get_value?ref=/accounts/${tokenPoolAddr}/balance`).body.toString('utf-8')).result;
        const afterCancelSenderPendingAmount = parseOrLog(syncRequest('GET',
            server2 + `/get_value?ref=/checkin/stats/pending/${networkName}/${chainId}/${tokenId}/${ethAddress}`)
            .body.toString('utf-8')).result;
        const afterCancelTokenPoolPendingAmount = parseOrLog(syncRequest('GET',
            server2 + `/get_value?ref=/checkin/stats/pending/token_pool/${tokenPoolAddr}`)
            .body.toString('utf-8')).result;
        const afterCancelUserCompleteAmount = parseOrLog(syncRequest('GET',
            server2 + `/get_value?ref=/checkin/stats/complete/${serviceUser}`)
            .body.toString('utf-8')).result;
        const afterCancelTotalCompleteAmount = parseOrLog(syncRequest('GET',
            server2 + `/get_value?ref=/checkin/stats/complete/total`)
            .body.toString('utf-8')).result;
        expect(afterCancelBalance).to.equal(beforeBalance);
        expect(afterCancelTokenPoolBalance).to.equal(beforeTokenPoolBalance);
        expect(afterCancelSenderPendingAmount).to.equal(0);
        expect(afterCancelTokenPoolPendingAmount).to.equal(0);
        expect(afterCancelUserCompleteAmount).to.equal(beforeUserCompleteAmount);
        expect(afterCancelTotalCompleteAmount).to.equal(beforeTotalCompleteAmount);
      });
    });
  });

  describe('Billing', async () => {
    let serviceAdmin; // = server1
    let billingUserA; // = server2
    let billingUserB; // = server3
    let userBalancePathA;
    let userBalancePathB;
    const billingAccountBalancePathA = '/get_value?ref=/service_accounts/billing/test_billing/A/balance';
    before(async () => {
      serviceAdmin =
          parseOrLog(syncRequest('GET', server1 + '/get_address').body.toString('utf-8')).result;
      billingUserA =
          parseOrLog(syncRequest('GET', server2 + '/get_address').body.toString('utf-8')).result;
      billingUserB =
          parseOrLog(syncRequest('GET', server3 + '/get_address').body.toString('utf-8')).result;
      userBalancePathA = `/get_value?ref=/accounts/${billingUserA}/balance`;
      userBalancePathB = `/get_value?ref=/accounts/${billingUserB}/balance`;
      const adminConfig = {
        [serviceAdmin]: true,
        [billingUserA]: true,
        [billingUserB]: true
      };
      const billingConfig = {
        A: { 
          users: {
            [serviceAdmin]: true,
            [billingUserA]: true
          }
        },
        B: {
          users: {
            [serviceAdmin]: true,
            [billingUserB]: true
          }
        }
      };
      await setUpApp('test_billing', serverList, { admin: adminConfig, billing: billingConfig });

      const server4Addr =
          parseOrLog(syncRequest('GET', server4 + '/get_address').body.toString('utf-8')).result;
      const transferRes = parseOrLog(syncRequest('POST', server4 + '/set', {json: {
        op_list: [
          {
            ref: `/transfer/${server4Addr}/billing|test_billing|A/${Date.now()}/value`,
            value: 100,
            type: 'SET_VALUE'
          },
          {
            ref: `/transfer/${server4Addr}/billing|test_billing|B/${Date.now()}/value`,
            value: 100,
            type: 'SET_VALUE'
          }
        ],
        nonce: -1,
        timestamp: Date.now(),
      }}).body.toString('utf-8')).result;
      if (!(await waitUntilTxFinalized(serverList, transferRes.tx_hash))) {
        console.error(`Failed to check finalization of transfer tx.`);
      }
    });

    it('app txs are not charged by transfer', async () => {
      // NOTE(platfowner): A pre-tx to guarantee that the service state delta of the next tx
      // is zero.
      const txPreRes = parseOrLog(syncRequest('POST', server2 + '/set_value', {json: {
          ref: '/apps/test_billing/test_pre',
          value: 'testing app tx',
          gas_price: 1,
          nonce: -1,
          timestamp: Date.now(),
        }
      }).body.toString('utf-8')).result;
=======
>>>>>>> ae9c1f62
      if (!(await waitUntilTxFinalized(serverList, txPreRes.tx_hash))) {
        console.error(`Failed to check finalization of app tx.`);
      }
      const balanceBefore = parseOrLog(syncRequest('GET', server2 + userBalancePathA).body.toString('utf-8')).result;
      const txWithoutBillingRes = parseOrLog(syncRequest('POST', server2 + '/set_value', {json: {
          ref: '/apps/test_billing/test',
          value: 'testing app tx',
          gas_price: 1,
          nonce: -1,
          timestamp: Date.now(),
        }
      }).body.toString('utf-8')).result;
      if (!(await waitUntilTxFinalized(serverList, txWithoutBillingRes.tx_hash))) {
        console.error(`Failed to check finalization of app tx.`);
      }
      const balanceAfter = parseOrLog(syncRequest('GET', server2 + userBalancePathA).body.toString('utf-8')).result;
      assert.deepEqual(balanceAfter, balanceBefore);

      const billingAccountBalanceBefore = parseOrLog(syncRequest(
          'GET', server2 + billingAccountBalancePathA).body.toString('utf-8')).result;
      const txWithBillingRes = parseOrLog(syncRequest('POST', server2 + '/set_value', {json: {
          ref: '/apps/test_billing/test',
          value: 'testing app tx',
          gas_price: 1,
          billing: 'test_billing|A',
          nonce: -1,
          timestamp: Date.now(),
        }
      }).body.toString('utf-8')).result;
      if (!(await waitUntilTxFinalized(serverList, txWithBillingRes.tx_hash))) {
        console.error(`Failed to check finalization of app tx.`);
      }
      const billingAccountBalanceAfter = parseOrLog(syncRequest(
          'GET', server2 + billingAccountBalancePathA).body.toString('utf-8')).result;
      assert.deepEqual(billingAccountBalanceAfter, billingAccountBalanceBefore);
    });

    it('app-dependent service tx: individual account', async () => {
      const gasPrice = 1;
      const txRes = parseOrLog(syncRequest('POST', server2 + '/set_value', {json: {
          ref: '/manage_app/test_billing/config/service/staking/lockup_duration',
          value: 1000,
          gas_price: gasPrice,
          nonce: -1,
          timestamp: Date.now(),
        }
      }).body.toString('utf-8')).result;
      if (!(await waitUntilTxFinalized(serverList, txRes.tx_hash))) {
        console.error(`Failed to check finalization of app tx.`);
      }
      // NOTE(liayoo): Checking the gas fee was collected instead of account balances, since the
      // nodes also participate in consensus & get the collected fees as rewards.
      const tx = parseOrLog(syncRequest('GET', server2 + `/get_transaction?hash=${txRes.tx_hash}`).body.toString('utf-8')).result;
      const gasFeeCollected = parseOrLog(syncRequest(
        'GET',
        `${server2}/get_value?ref=/gas_fee/collect/${tx.number}/${billingUserA}/${txRes.tx_hash}/amount`
      ).body.toString('utf-8')).result;
      assert.deepEqual(
        gasFeeCollected,
        gasPrice * MICRO_AIN * txRes.result.gas_amount_charged
      );
    });

    it('app-dependent service tx: invalid billing param', async () => {
      const txResBody = parseOrLog(syncRequest('POST', server2 + '/set_value', {json: {
          ref: '/manage_app/test_billing/config/service/staking/lockup_duration',
          value: 1000,
          gas_price: 1,
          billing: 'A',
          nonce: -1,
          timestamp: Date.now(),
        }
      }).body.toString('utf-8'));
      assert.deepEqual(txResBody, {code: 1, result: { tx_hash: null, result: false }});
    });

    it('app-dependent service tx: not a billing account user', async () => {
      const txResBody = parseOrLog(syncRequest('POST', server2 + '/set_value', {json: {
          ref: '/manage_app/test_billing/config/service/staking/lockup_duration',
          value: 1000,
          gas_price: 1,
          billing: 'test_billing|B',
          nonce: -1,
          timestamp: Date.now(),
        }
      }).body.toString('utf-8'));
      expect(txResBody.code).to.equals(1);
      expect(txResBody.result.result.code).to.equals(33);
      expect(txResBody.result.result.error_message).to.equals("[precheckTxBillingParams] User doesn't have permission to the billing account");
    });

    it('app-dependent service tx: billing account', async () => {
      const billingAccountBalanceBefore = parseOrLog(syncRequest(
        'GET', server2 + billingAccountBalancePathA).body.toString('utf-8')).result;
      const gasPrice = 1;
      const txRes = parseOrLog(syncRequest('POST', server2 + '/set_value', {json: {
          ref: '/manage_app/test_billing/config/service/staking/lockup_duration',
          value: 1000,
          gas_price: 1,
          billing: 'test_billing|A',
          nonce: -1,
          timestamp: Date.now(),
        }
      }).body.toString('utf-8')).result;
      if (!(await waitUntilTxFinalized(serverList, txRes.tx_hash))) {
        console.error(`Failed to check finalization of app tx.`);
      }
      const billingAccountBalanceAfter = parseOrLog(syncRequest(
          'GET', server2 + billingAccountBalancePathA).body.toString('utf-8')).result;
      assert.deepEqual(
        billingAccountBalanceAfter,
        billingAccountBalanceBefore - (gasPrice * MICRO_AIN * txRes.result.gas_amount_charged)
      );
    });

    it('app-independent service tx: individual account', async () => {
      const gasPrice = 1;
      const txRes = parseOrLog(syncRequest('POST', server2 + '/set_value', {json: {
          ref: `/transfer/${billingUserA}/${billingUserB}/${Date.now()}/value`,
          value: 1,
          gas_price: gasPrice,
          nonce: -1,
          timestamp: Date.now(),
        }
      }).body.toString('utf-8')).result;
      if (!(await waitUntilTxFinalized(serverList, txRes.tx_hash))) {
        console.error(`Failed to check finalization of app tx.`);
      }
      // NOTE(liayoo): Checking the gas fee was collected instead of account balances, since the
      // nodes also participate in consensus & get the collected fees as rewards.
      const tx = parseOrLog(syncRequest('GET', server2 + `/get_transaction?hash=${txRes.tx_hash}`).body.toString('utf-8')).result;
      const gasFeeCollected = parseOrLog(syncRequest(
        'GET',
        `${server2}/get_value?ref=/gas_fee/collect/${tx.number}/${billingUserA}/${txRes.tx_hash}/amount`
      ).body.toString('utf-8')).result;
      assert.deepEqual(
        gasFeeCollected,
        gasPrice * MICRO_AIN * txRes.result.gas_amount_charged
      );
    });

    it('app-independent service tx: billing account', async () => {
      const billingAccountBalanceBefore = parseOrLog(syncRequest(
          'GET', server2 + billingAccountBalancePathA).body.toString('utf-8')).result;
      const gasPrice = 1;
      const txRes = parseOrLog(syncRequest('POST', server2 + '/set_value', {json: {
          ref: `/transfer/${billingUserA}/${billingUserB}/${Date.now()}/value`,
          value: 1,
          gas_price: gasPrice,
          billing: 'test_billing|A',
          nonce: -1,
          timestamp: Date.now(),
        }
      }).body.toString('utf-8')).result;
      if (!(await waitUntilTxFinalized(serverList, txRes.tx_hash))) {
        console.error(`Failed to check finalization of app tx.`);
      }
      const billingAccountBalanceAfter = parseOrLog(syncRequest(
          'GET', server2 + billingAccountBalancePathA).body.toString('utf-8')).result;
      assert.deepEqual(
        billingAccountBalanceAfter,
        billingAccountBalanceBefore - (gasPrice * MICRO_AIN * txRes.result.gas_amount_charged)
      );
    });

    it('multi-set service tx: individual account', async () => {
      const gasPrice = 1;
      const txRes = parseOrLog(syncRequest('POST', server2 + '/set', {json: {
          op_list: [
            {
              ref: `/transfer/${billingUserA}/${billingUserB}/${Date.now()}/value`,
              value: 1,
              type: 'SET_VALUE'
            },
            {
              ref: `/manage_app/test_billing/config/service/staking/lockup_duration`,
              value: 100,
              type: 'SET_VALUE'
            }
          ],
          gas_price: gasPrice,
          nonce: -1,
          timestamp: Date.now(),
        }
      }).body.toString('utf-8')).result;
      if (!(await waitUntilTxFinalized(serverList, txRes.tx_hash))) {
        console.error(`Failed to check finalization of app tx.`);
      }
      // NOTE(liayoo): Checking the gas fee was collected instead of account balances, since the
      // nodes also participate in consensus & get the collected fees as rewards.
      const tx = parseOrLog(syncRequest('GET', server2 + `/get_transaction?hash=${txRes.tx_hash}`).body.toString('utf-8')).result;
      const gasFeeCollected = parseOrLog(syncRequest(
        'GET',
        `${server2}/get_value?ref=/gas_fee/collect/${tx.number}/${billingUserA}/${txRes.tx_hash}/amount`
      ).body.toString('utf-8')).result;
      assert.deepEqual(
        gasFeeCollected,
        gasPrice * MICRO_AIN * txRes.result.gas_amount_charged
      );
    });

    it('multi-set service tx: billing account', async () => {
      const billingAccountBalanceBefore = parseOrLog(syncRequest(
          'GET', server2 + billingAccountBalancePathA).body.toString('utf-8')).result;
      const gasPrice = 1;
      const txRes = parseOrLog(syncRequest('POST', server2 + '/set', {json: {
          op_list: [
            {
              ref: `/transfer/${billingUserA}/${billingUserB}/${Date.now()}/value`,
              value: 1,
              type: 'SET_VALUE'
            },
            {
              ref: `/manage_app/test_billing/config/service/staking/lockup_duration`,
              value: 100,
              type: 'SET_VALUE'
            }
          ],
          billing: 'test_billing|A',
          gas_price: gasPrice,
          nonce: -1,
          timestamp: Date.now(),
        }
      }).body.toString('utf-8')).result;
      if (!(await waitUntilTxFinalized(serverList, txRes.tx_hash))) {
        console.error(`Failed to check finalization of app tx.`);
      }
      const billingAccountBalanceAfter = parseOrLog(syncRequest(
          'GET', server2 + billingAccountBalancePathA).body.toString('utf-8')).result;
      assert.deepEqual(
        billingAccountBalanceAfter,
        billingAccountBalanceBefore - (gasPrice * MICRO_AIN * txRes.result.gas_amount_charged)
      );
    });

    it('multi-set service tx: multiple apps', async () => {
      // Set up another app
      const appStakingRes = parseOrLog(syncRequest('POST', server1 + '/set_value', {json: {
        ref: `/staking/test_billing_2/${serviceAdmin}/0/stake/${Date.now()}/value`,
        value: 1
      }}).body.toString('utf-8')).result;
      if (!(await waitUntilTxFinalized(serverList, appStakingRes.tx_hash))) {
        console.error(`Failed to check finalization of app staking tx.`);
      }

      const createAppRes = parseOrLog(syncRequest('POST', server2 + '/set_value', {json: {
        ref: '/manage_app/test_billing_2/create/0',
        value: {
          admin: {
            [serviceAdmin]: true,
            [billingUserA]: true,
            [billingUserB]: true
          },
          billing: {
            '0': { 
              users: {
                [serviceAdmin]: true,
                [billingUserA]: true,
                [billingUserB]: true
              }
            }
          }
        },
        nonce: -1,
        timestamp: Date.now(),
      }}).body.toString('utf-8')).result;
      if (!(await waitUntilTxFinalized(serverList, createAppRes.tx_hash))) {
        console.error(`Failed to check finalization of create app tx.`);
      }

      const txResBody = parseOrLog(syncRequest('POST', server1 + '/set', {json: {
          op_list: [
            {
              ref: `/manage_app/test_billing/config/service/staking/lockup_duration`,
              value: 100,
              type: 'SET_VALUE'
            },
            {
              ref: `/manage_app/test_billing_2/config/service/staking/lockup_duration`,
              value: 100,
              type: 'SET_VALUE'
            }
          ],
          billing: 'test_billing|A',
          gas_price: 1,
          nonce: -1,
          timestamp: Date.now(),
        }
      }).body.toString('utf-8'));
      assert.deepEqual(txResBody.result.result, {
        "bandwidth_gas_amount": 0,
        "error_message": "[precheckTxBillingParams] Multiple app-dependent service operations for a billing account",
        "code": 16
      });
    });
  });

  describe('Tx Receipts', () => {
    it(`records a transaction receipt`, async () => {
      const txSignerAddress = parseOrLog(syncRequest(
          'GET', server1 + '/get_address').body.toString('utf-8')).result;
      const request = {
        ref: '/apps/test/test_receipts/some/path',
        value: "some value"
      };
      const body = parseOrLog(syncRequest(
          'POST', server1 + '/set_value', {json: request}).body.toString('utf-8'));
      assert.deepEqual(_.get(body, 'result.result.code'), 0);
      expect(_.get(body, 'result.tx_hash')).to.not.equal(null);
      expect(body.code).to.equal(0);
      if (!(await waitUntilTxFinalized(serverList, _.get(body, 'result.tx_hash')))) {
        console.error(`Failed to check finalization of tx.`);
      }

      const receipt = parseOrLog(syncRequest(
          'GET', server1 + `/get_value?ref=${PathUtil.getReceiptPath(body.result.tx_hash)}`)
          .body.toString('utf-8')).result;
      assert.deepEqual(receipt.address, txSignerAddress);
      assert.deepEqual(receipt.exec_result, {
        "code": 0,
        "gas_amount_charged": 8,
        "gas_cost_total": 0
      });
    });

    it(`removes an old transaction receipt`, async () => {
      const MAX_BLOCK_NUMBERS_FOR_RECEIPTS = 100;
      let lastBlockNumber = getLastBlockNumber(server1);
      if (lastBlockNumber <= MAX_BLOCK_NUMBERS_FOR_RECEIPTS) {
        await waitForNewBlocks(server1, MAX_BLOCK_NUMBERS_FOR_RECEIPTS - lastBlockNumber + 1);
        lastBlockNumber = getLastBlockNumber(server1);
      }
      let oldBlockNumber = lastBlockNumber - MAX_BLOCK_NUMBERS_FOR_RECEIPTS;
      let oldBlock = getBlockByNumber(server1, oldBlockNumber);
      while (!oldBlock.transactions.length) {
        oldBlock = getBlockByNumber(server1, --oldBlockNumber);
        await CommonUtil.sleep(2000);
      }
      for (const tx of oldBlock.transactions) {
        const receipt = parseOrLog(syncRequest(
          'GET', server1 + `/get_value?ref=${PathUtil.getReceiptPath(tx.hash)}`)
          .body.toString('utf-8')).result;
        assert.deepEqual(receipt, null);
      }
    });

    it('failed transaction', async () => {
      const server1Address = parseOrLog(syncRequest(
        'GET', server1 + '/get_address').body.toString('utf-8')).result;
      const server2Address = parseOrLog(syncRequest(
        'GET', server2 + '/get_address').body.toString('utf-8')).result;
      const failingTx = {
        ref: `/transfer/${server1Address}/${server2Address}/${Date.now()}/value`,
        value: 10000000000,
        gas_price: 1
      }
      const body = parseOrLog(syncRequest(
        'POST', server1 + '/set_value', {json: failingTx}).body.toString('utf-8'));
      assert.deepEqual(body.result.result.code, 103);
      assert.deepEqual(body.result.result.bandwidth_gas_amount, 1);
      assert.deepEqual(body.result.result.gas_amount_total, {
        "bandwidth": {
          "service": 1
        },
        "state": {
          "service": 0
        }
      });
      assert.deepEqual(body.result.result.gas_cost_total, 0.000001);
      
      if (!(await waitUntilTxFinalized(serverList, _.get(body, 'result.tx_hash')))) {
        console.error(`Failed to check finalization of tx.`);
      }

      // Failed tx's receipt is in state
      const txHash = body.result.tx_hash;
      const receipt = parseOrLog(syncRequest(
        'GET', server2 + `/get_value?ref=${PathUtil.getReceiptPath(txHash)}`).body.toString('utf-8')).result;
      expect(receipt).to.not.equal(null);
      assert.deepEqual(receipt.exec_result, DB.trimExecutionResult(body.result.result));

      // Failed tx's gas fees have been collected
      const blockNumber = receipt.block_number;
      const gasFeeCollected = parseOrLog(syncRequest(
        'GET', server2 + `/get_value?ref=/gas_fee/collect/${blockNumber}/${server1Address}/${txHash}/amount`
      ).body.toString('utf-8')).result;
      assert.deepEqual(gasFeeCollected, body.result.result.gas_cost_total);

      // Failed tx is in a block
      const block = getBlockByNumber(server2, blockNumber);
      expect(block).to.not.equal(undefined);
      expect(block.transactions.find((tx) => tx.hash === txHash)).to.not.equal(undefined);
    });
  });
});<|MERGE_RESOLUTION|>--- conflicted
+++ resolved
@@ -3203,4256 +3203,6 @@
           timestamp: Date.now(),
         }
       }).body.toString('utf-8')).result;
-<<<<<<< HEAD
-      assert.deepEqual(CommonUtil.isFailedTx(_.get(res, 'result')), false);
-      if (!(await waitUntilTxFinalized(serverList, _.get(res, 'tx_hash')))) {
-        console.error(`Failed to check finalization of function triggering cleanup tx.`);
-      }
-    })
-
-    describe('Function permission', () => {
-      describe('Owner only', async () => {
-        beforeEach(async () => {
-          const res = parseOrLog(syncRequest('POST', server2 + '/set_function', {
-            json: {
-              ref: setFunctionWithOwnerOnlyPath,
-              value: null,
-              timestamp: Date.now(),
-              nonce: -1,
-            }
-          }).body.toString('utf-8')).result;
-          assert.deepEqual(_.get(res, 'result.code'), 0);
-          if (!(await waitUntilTxFinalized(serverList, _.get(res, 'tx_hash')))) {
-            console.error(`Failed to check finalization of owner only cleanup tx.`);
-          }
-        })
-
-        it('owner only: set_function with ownerOnly = false (_saveLastTx)', async () => {
-          const body = parseOrLog(syncRequest('POST', server2 + '/set_function', {json: {
-            ref: setFunctionWithOwnerOnlyPath,
-            value: {
-              ".function": {
-                "_saveLastTx": {
-                  "function_type": "NATIVE",
-                  "function_id": "_saveLastTx"
-                }
-              }
-            },
-            timestamp: Date.now(),
-            nonce: -1,
-          }}).body.toString('utf-8'));
-          assert.deepEqual(_.get(body, 'result.result.code'), 0);
-          assert.deepEqual(body.code, 0);
-          if (!(await waitUntilTxFinalized([server2], _.get(body, 'result.tx_hash')))) {
-            console.error(`Failed to check finalization of tx.`);
-          }
-          const resp = parseOrLog(syncRequest('GET',
-              server2 + `/get_function?ref=${setFunctionWithOwnerOnlyPath}`)
-            .body.toString('utf-8')).result
-          // Should not be null.
-          expect(resp).to.not.equal(null);
-        });
-
-        it('owner only: set_function with ownerOnly = true (_transfer)', async () => {
-          const body = parseOrLog(syncRequest('POST', server2 + '/set_function', {json: {
-            ref: setFunctionWithOwnerOnlyPath,
-            value: {
-              ".function": {
-                "_transfer": {
-                  "function_type": "NATIVE",
-                  "function_id": "_transfer"
-                }
-              }
-            },
-            timestamp: Date.now(),
-            nonce: -1,
-          }}).body.toString('utf-8'));
-          assert.deepEqual(_.get(body, 'result.result'), {
-            "code": 403,
-            "error_message": "Trying to write owner-only function: _transfer",
-            "bandwidth_gas_amount": 1,
-            "gas_amount_charged": 0,
-            "gas_amount_total": {
-              "bandwidth": {
-                "app": {
-                  "test": 1
-                },
-                "service": 0
-              },
-              "state": {
-                "service": 0
-              }
-            },
-            "gas_cost_total": 0,
-          })
-          if (!(await waitUntilTxFinalized(serverList, _.get(body, 'result.tx_hash')))) {
-            console.error(`Failed to check finalization of tx.`);
-          }
-          const resp = parseOrLog(syncRequest('GET',
-              server2 + `/get_function?ref=${setFunctionWithOwnerOnlyPath}`)
-            .body.toString('utf-8')).result
-          // Should be null.
-          expect(resp).to.equal(null);
-        });
-      });
-
-      describe('Write rule: auth.fid', () => {
-        it('write rule: auth.fid: without function permission', async () => {
-          const body = parseOrLog(syncRequest('POST', server2 + '/set_value', {json: {
-            ref: saveLastTxNotAllowedPath + '/value',
-            value: 'some value',
-            timestamp: Date.now(),
-            nonce: -1,
-          }}).body.toString('utf-8'));
-          assert.deepEqual(_.get(body, 'result.result'), {
-            "code": 105,
-            "error_message": "Triggered function call failed",
-            "func_results": {
-              "_saveLastTx": {
-                "code": 1,
-                "bandwidth_gas_amount": 0,
-                "op_results": {
-                  "0": {
-                    "path": "/apps/test/test_function_triggering/not_allowed_path_with_fid/.last_tx/value",
-                    "result": {
-                      "code": 103,
-                      "error_message": "No write permission on: /apps/test/test_function_triggering/not_allowed_path_with_fid/.last_tx/value",
-                      "bandwidth_gas_amount": 1,
-                    }
-                  }
-                }
-              }
-            },
-            "bandwidth_gas_amount": 1,
-            "gas_amount_charged": 0,
-            "gas_amount_total": {
-              "bandwidth": {
-                "app": {
-                  "test": 2
-                },
-                "service": 0
-              },
-              "state": {
-                "service": 0
-              }
-            },
-            "gas_cost_total": 0,
-          });
-          assert.deepEqual(body.code, 1);
-          if (!(await waitUntilTxFinalized(serverList, _.get(body, 'result.tx_hash')))) {
-            console.error(`Failed to check finalization of tx.`);
-          }
-          const lastTx = parseOrLog(syncRequest('GET',
-              server2 + `/get_value?ref=${saveLastTxNotAllowedPath + '/.last_tx/value'}`)
-            .body.toString('utf-8')).result
-          // Should be null.
-          expect(_.get(lastTx, 'tx_hash', null)).to.equal(null);
-        });
-
-        it('write rule: auth.fid: with function permission', async () => {
-          const body = parseOrLog(syncRequest('POST', server2 + '/set_value', {json: {
-            ref: saveLastTxAllowedPath + '/value',
-            value: 'some value',
-            timestamp: Date.now(),
-            nonce: -1,
-          }}).body.toString('utf-8'));
-          if (!(await waitUntilTxFinalized([server2], _.get(body, 'result.tx_hash')))) {
-            console.error(`Failed to check finalization of tx.`);
-          }
-          assert.deepEqual(_.get(body, 'result.result'), {
-            "code": 0,
-            "func_results": {
-              "_saveLastTx": {
-                "code": 0,
-                "bandwidth_gas_amount": 0,
-                "op_results": {
-                  "0": {
-                    "path": "/apps/test/test_function_triggering/allowed_path_with_fid/.last_tx/value",
-                    "result": {
-                      "code": 0,
-                      "bandwidth_gas_amount": 1,
-                    }
-                  }
-                }
-              }
-            },
-            "bandwidth_gas_amount": 1,
-            "gas_amount_charged": 8,
-            "gas_amount_total": {
-              "bandwidth": {
-                "app": {
-                  "test": 2
-                },
-                "service": 0
-              },
-              "state": {
-                "app": {
-                  "test": 1412
-                },
-                "service": 8
-              }
-            },
-            "gas_cost_total": 0,
-          });
-          assert.deepEqual(body.code, 0);
-          const lastTx = parseOrLog(syncRequest('GET',
-              server2 + `/get_value?ref=${saveLastTxAllowedPath + '/.last_tx/value'}`)
-            .body.toString('utf-8')).result
-          // Should be the tx hash value.
-          assert.deepEqual(_.get(lastTx, 'tx_hash', null), body.result.tx_hash);
-        });
-      });
-
-      describe('Write rule: auth.fids', () => {
-        it('write rule: auth.fids: without function permission', async () => {
-          const body = parseOrLog(syncRequest('POST', server2 + '/set_value', {json: {
-            ref: saveLastTxNotAllowedPathWithFids + '/value',
-            value: 'some value',
-            timestamp: Date.now(),
-            nonce: -1,
-          }}).body.toString('utf-8'));
-          assert.deepEqual(_.get(body, 'result.result'), {
-            "code": 105,
-            "error_message": "Triggered function call failed",
-            "func_results": {
-              "_saveLastTx": {
-                "code": 1,
-                "bandwidth_gas_amount": 0,
-                "op_results": {
-                  "0": {
-                    "path": "/apps/test/test_function_triggering/not_allowed_path_with_fids/.last_tx/value",
-                    "result": {
-                      "code": 103,
-                      "error_message": "No write permission on: /apps/test/test_function_triggering/not_allowed_path_with_fids/.last_tx/value",
-                      "bandwidth_gas_amount": 1,
-                    }
-                  }
-                }
-              }
-            },
-            "bandwidth_gas_amount": 1,
-            "gas_amount_charged": 0,
-            "gas_amount_total": {
-              "bandwidth": {
-                "app": {
-                  "test": 2
-                },
-                "service": 0
-              },
-              "state": {
-                "service": 0
-              }
-            },
-            "gas_cost_total": 0,
-          });
-          assert.deepEqual(body.code, 1);
-          if (!(await waitUntilTxFinalized(serverList, _.get(body, 'result.tx_hash')))) {
-            console.error(`Failed to check finalization of tx.`);
-          }
-          const lastTx = parseOrLog(syncRequest('GET',
-              server2 + `/get_value?ref=${saveLastTxNotAllowedPathWithFids + '/.last_tx/value'}`)
-            .body.toString('utf-8')).result
-          // Should be null.
-          expect(_.get(lastTx, 'tx_hash', null)).to.equal(null);
-        });
-
-        it('write rule: auth.fids: with function permission', async () => {
-          const body = parseOrLog(syncRequest('POST', server2 + '/set_value', {json: {
-            ref: saveLastTxAllowedPathWithFids + '/value',
-            value: 'some value',
-            timestamp: Date.now(),
-            nonce: -1,
-          }}).body.toString('utf-8'));
-          assert.deepEqual(_.get(body, 'result.result'), {
-            "code": 0,
-            "func_results": {
-              "_saveLastTx": {
-                "code": 0,
-                "bandwidth_gas_amount": 0,
-                "op_results": {
-                  "0": {
-                    "path": "/apps/test/test_function_triggering/allowed_path_with_fids/.last_tx/value",
-                    "result": {
-                      "code": 0,
-                      "bandwidth_gas_amount": 1,
-                    }
-                  }
-                }
-              }
-            },
-            "bandwidth_gas_amount": 1,
-            "gas_amount_charged": 8,
-            "gas_amount_total": {
-              "bandwidth": {
-                "app": {
-                  "test": 2
-                },
-                "service": 0
-              },
-              "state": {
-                "app": {
-                  "test": 1414
-                },
-                "service": 8
-              }
-            },
-            "gas_cost_total": 0,
-          });
-          assert.deepEqual(body.code, 0);
-          if (!(await waitUntilTxFinalized([server2], _.get(body, 'result.tx_hash')))) {
-            console.error(`Failed to check finalization of tx.`);
-          }
-          const lastTx = parseOrLog(syncRequest('GET',
-              server2 + `/get_value?ref=${saveLastTxAllowedPathWithFids + '/.last_tx/value'}`)
-            .body.toString('utf-8')).result
-          // Should be the tx hash value.
-          assert.deepEqual(_.get(lastTx, 'tx_hash', null), body.result.tx_hash);
-        });
-      });
-
-      describe('Owner rule: auth.fid', () => {
-        it('owner rule: auth.fid: without function permission', async () => {
-          const body = parseOrLog(syncRequest('POST', server2 + '/set_value', {json: {
-            ref: setOwnerConfigNotAllowedPath + '/value',
-            value: 'some value',
-            timestamp: Date.now(),
-            nonce: -1,
-          }}).body.toString('utf-8'));
-          assert.deepEqual(_.get(body, 'result.result'), {
-            "code": 105,
-            "error_message": "Triggered function call failed",
-            "func_results": {
-              "_setOwnerConfig": {
-                "code": 1,
-                "bandwidth_gas_amount": 0,
-                "op_results": {
-                  "0": {
-                    "path": "/apps/test/test_function_triggering/set_owner_not_allowed_path_with_fid/value",
-                    "result": {
-                      "code": 603,
-                      "error_message": "No write_owner or branch_owner permission on: /apps/test/test_function_triggering/set_owner_not_allowed_path_with_fid/value",
-                      "bandwidth_gas_amount": 1,
-                    }
-                  }
-                }
-              }
-            },
-            "bandwidth_gas_amount": 1,
-            "gas_amount_charged": 0,
-            "gas_amount_total": {
-              "bandwidth": {
-                "app": {
-                  "test": 2
-                },
-                "service": 0
-              },
-              "state": {
-                "service": 0
-              }
-            },
-            "gas_cost_total": 0,
-          });
-          assert.deepEqual(body.code, 1);
-          if (!(await waitUntilTxFinalized(serverList, _.get(body, 'result.tx_hash')))) {
-            console.error(`Failed to check finalization of tx.`);
-          }
-          const ownerConfig = parseOrLog(syncRequest('GET',
-              server2 + `/get_owner?ref=${setOwnerConfigNotAllowedPath + '/value'}`)
-            .body.toString('utf-8')).result
-          // Should be null.
-          expect(ownerConfig).to.equal(null);
-        });
-
-        it('owner rule: auth.fid: with function permission', async () => {
-          const body = parseOrLog(syncRequest('POST', server2 + '/set_value', {json: {
-            ref: setOwnerConfigAllowedPath + '/value',
-            value: 'some value',
-            timestamp: Date.now(),
-            nonce: -1,
-          }}).body.toString('utf-8'));
-          assert.deepEqual(_.get(body, 'result.result'), {
-            "code": 0,
-            "func_results": {
-              "_setOwnerConfig": {
-                "code": 0,
-                "bandwidth_gas_amount": 0,
-                "op_results": {
-                  "0": {
-                    "path": "/apps/test/test_function_triggering/set_owner_allowed_path_with_fid/value",
-                    "result": {
-                      "code": 0,
-                      "bandwidth_gas_amount": 1,
-                    }
-                  }
-                }
-              }
-            },
-            "bandwidth_gas_amount": 1,
-            "gas_amount_charged": 8,
-            "gas_amount_total": {
-              "bandwidth": {
-                "app": {
-                  "test": 2
-                },
-                "service": 0
-              },
-              "state": {
-                "app": {
-                  "test": 3200
-                },
-                "service": 8
-              }
-            },
-            "gas_cost_total": 0,
-          });
-          assert.deepEqual(body.code, 0);
-          if (!(await waitUntilTxFinalized([server2], _.get(body, 'result.tx_hash')))) {
-            console.error(`Failed to check finalization of tx.`);
-          }
-          const ownerConfig = parseOrLog(syncRequest('GET',
-              server2 + `/get_owner?ref=${setOwnerConfigAllowedPath + '/value'}`)
-            .body.toString('utf-8')).result
-          // Should be not null.
-          expect(ownerConfig).to.not.equal(null);
-        });
-      });
-    });
-
-    describe('Function execution', () => {
-      before(async () => {
-        const appStakingPath =
-            `/staking/test/${serviceAdmin}/0/stake/${Date.now()}/value`;
-        const appStakingRes = parseOrLog(syncRequest('POST', server1 + '/set_value', {json: {
-          ref: appStakingPath,
-          value: 1
-        }}).body.toString('utf-8')).result;
-        if (!(await waitUntilTxFinalized(serverList, appStakingRes.tx_hash))) {
-          console.error(`Failed to check finalization of tx.`);
-        }
-      });
-
-      describe('/set_value', () => {
-        it("when successful with function triggering", async () => {
-          const valuePath = '/apps/test/test_function_triggering/allowed_path1/value';
-          const functionResultPath = '/apps/test/test_function_triggering/allowed_path1/.last_tx/value';
-          const value = 'some value';
-          const timestamp = 1234567890000;
-
-          // Config
-          const res = parseOrLog(syncRequest('POST', server2 + '/set', { json: {
-            op_list: [
-              {
-                type: 'SET_FUNCTION',
-                ref: valuePath,
-                value: {
-                  ".function": {
-                    "_saveLastTx": {
-                      "function_type": "NATIVE",
-                      "function_id": "_saveLastTx"
-                    }
-                  }
-                }
-              },
-              {
-                type: 'SET_RULE',
-                ref: valuePath,
-                value: {
-                  ".rule": {
-                    "write": true
-                  }
-                }
-              },
-              {
-                type: 'SET_RULE',
-                ref: functionResultPath,
-                value: {
-                  ".rule": {
-                    "write": true  // Allow all.
-                  }
-                }
-              },
-              {
-                type: 'SET_FUNCTION',
-                ref: functionResultPath,
-                value: {
-                  ".function": {
-                    "_eraseValue": {
-                      "function_type": "NATIVE",
-                      "function_id": "_eraseValue"
-                    }
-                  }
-                }
-              },
-            ],
-            nonce: -1,
-          }}).body.toString('utf-8')).result;
-          assert.deepEqual(CommonUtil.isFailedTx(_.get(res, 'result')), false);
-          if (!(await waitUntilTxFinalized(serverList, _.get(res, 'tx_hash')))) {
-            console.error(`Failed to check finalization of function triggering setup tx.`);
-          }
-
-          const body = parseOrLog(syncRequest('POST', server2 + '/set_value', {json: {
-            ref: valuePath,
-            value,
-            gas_price: 1,
-            nonce: -1,
-            timestamp,
-          }}).body.toString('utf-8'));
-          assert.deepEqual(body.code, 0);  // Should succeed.
-          if (!(await waitUntilTxFinalized([server2], _.get(body, 'result.tx_hash')))) {
-            console.error(`Failed to check finalization of tx.`);
-          }
-          // Confirm that the value change is committed.
-          assert.deepEqual(parseOrLog(syncRequest('GET',
-              server2 + `/get_value?ref=${valuePath}`).body.toString('utf-8')).result, value);
-        });
-
-        it("when failed with function triggering", async () => {
-          const valuePath = '/apps/test/test_function_triggering/allowed_path2/value';
-          const functionResultPath = '/apps/test/test_function_triggering/allowed_path2/.last_tx/value';
-          const value = 'some value';
-          const timestamp = 1234567890000 + 1;
-          let valueBefore = null;
-          let valueAfter = null;
-
-          // Config
-          const res = parseOrLog(syncRequest('POST', server2 + '/set', { json: {
-            op_list: [
-              {
-                type: 'SET_FUNCTION',
-                ref: valuePath,
-                value: {
-                  ".function": {
-                    "_saveLastTx": {
-                      "function_type": "NATIVE",
-                      "function_id": "_saveLastTx"
-                    }
-                  }
-                }
-              },
-              {
-                type: 'SET_RULE',
-                ref: valuePath,
-                value: {
-                  ".rule": {
-                    "write": true
-                  }
-                }
-              },
-              {
-                type: 'SET_RULE',
-                ref: functionResultPath,
-                value: {
-                  ".rule": {
-                    "write": "auth.fid !== '_eraseValue'"  // Do NOT allow writes by the last function.
-                  }
-                }
-              },
-              {
-                type: 'SET_FUNCTION',
-                ref: functionResultPath,
-                value: {
-                  ".function": {
-                    "_eraseValue": {
-                      "function_type": "NATIVE",
-                      "function_id": "_eraseValue"
-                    }
-                  }
-                }
-              },
-            ],
-            nonce: -1,
-          }}).body.toString('utf-8')).result;
-          assert.deepEqual(CommonUtil.isFailedTx(_.get(res, 'result')), false);
-          if (!(await waitUntilTxFinalized(serverList, _.get(res, 'tx_hash')))) {
-            console.error(`Failed to check finalization of function triggering setup tx.`);
-          }
-
-          valueBefore = parseOrLog(syncRequest('GET',
-              server2 + `/get_value?ref=${valuePath}`).body.toString('utf-8')).result;
-
-          const body = parseOrLog(syncRequest('POST', server2 + '/set_value', {json: {
-            ref: valuePath,
-            value,
-            gas_price: 1,
-            nonce: -1,
-            timestamp,
-          }}).body.toString('utf-8'));
-          assert.deepEqual(body.code, 1);  // Should fail.
-          if (!(await waitUntilTxFinalized(serverList, _.get(body, 'result.tx_hash')))) {
-            console.error(`Failed to check finalization of tx.`);
-          }
-          // Confirm that the value change is undone.
-          valueAfter = parseOrLog(syncRequest('GET',
-              server2 + `/get_value?ref=${valuePath}`).body.toString('utf-8')).result;
-          assert.deepEqual(valueAfter, valueBefore);
-        });
-      });
-
-      describe('/set', () => {
-        it("when successful with function triggering", async () => {
-          const valuePath = '/apps/test/test_function_triggering/allowed_path101/value';
-          const functionResultPath = '/apps/test/test_function_triggering/allowed_path101/.last_tx/value';
-          const value = 'some value';
-          const timestamp = 1234567890000;
-
-          // Config
-          const res = parseOrLog(syncRequest('POST', server2 + '/set', { json: {
-            op_list: [
-              {
-                type: 'SET_FUNCTION',
-                ref: valuePath,
-                value: {
-                  ".function": {
-                    "_saveLastTx": {
-                      "function_type": "NATIVE",
-                      "function_id": "_saveLastTx"
-                    }
-                  }
-                }
-              },
-              {
-                type: 'SET_RULE',
-                ref: valuePath,
-                value: {
-                  ".rule": {
-                    "write": true
-                  }
-                }
-              },
-              {
-                type: 'SET_RULE',
-                ref: functionResultPath,
-                value: {
-                  ".rule": {
-                    "write": true  // Allow all.
-                  }
-                }
-              },
-              {
-                type: 'SET_FUNCTION',
-                ref: functionResultPath,
-                value: {
-                  ".function": {
-                    "_eraseValue": {
-                      "function_type": "NATIVE",
-                      "function_id": "_eraseValue"
-                    }
-                  }
-                }
-              },
-            ],
-            nonce: -1,
-          }}).body.toString('utf-8')).result;
-          assert.deepEqual(CommonUtil.isFailedTx(_.get(res, 'result')), false);
-          if (!(await waitUntilTxFinalized(serverList, _.get(res, 'tx_hash')))) {
-            console.error(`Failed to check finalization of function triggering setup tx.`);
-          }
-
-          const body = parseOrLog(syncRequest('POST', server2 + '/set', {json: {
-            op_list: [
-              {
-                ref: valuePath,
-                value,
-              },
-              {
-                // Default type: SET_VALUE
-                ref: "/apps/test/nested/far/down101",
-                value: {
-                  "new": 12345
-                },
-              },
-            ],
-            gas_price: 1,
-            nonce: -1,
-            timestamp,
-          }}).body.toString('utf-8'));
-          assert.deepEqual(body.code, 0);  // Should succeed.
-          if (!(await waitUntilTxFinalized([server2], _.get(body, 'result.tx_hash')))) {
-            console.error(`Failed to check finalization of tx.`);
-          }
-          // Confirm that the value change is committed.
-          assert.deepEqual(parseOrLog(syncRequest('GET',
-              server2 + `/get_value?ref=${valuePath}`).body.toString('utf-8')).result, value);
-        });
-
-        it("when failed with function triggering", async () => {
-          const valuePath = '/apps/test/test_function_triggering/allowed_path102/value';
-          const functionResultPath = '/apps/test/test_function_triggering/allowed_path102/.last_tx/value';
-          const value = 'some value';
-          const timestamp = 1234567890000 + 1;
-          let valueBefore = null;
-          let valueAfter = null;
-
-          const res = parseOrLog(syncRequest('POST', server2 + '/set', { json: {
-            op_list: [
-              {
-                type: 'SET_FUNCTION',
-                ref: valuePath,
-                value: {
-                  ".function": {
-                    "_saveLastTx": {
-                      "function_type": "NATIVE",
-                      "function_id": "_saveLastTx"
-                    }
-                  }
-                }
-              },
-              {
-                type: 'SET_RULE',
-                ref: valuePath,
-                value: {
-                  ".rule": {
-                    "write": true
-                  }
-                }
-              },
-              {
-                type: 'SET_RULE',
-                ref: functionResultPath,
-                value: {
-                  ".rule": {
-                    "write": "auth.fid !== '_eraseValue'"  // Do NOT allow writes by the last function.
-                  }
-                }
-              },
-              {
-                type: 'SET_FUNCTION',
-                ref: functionResultPath,
-                value: {
-                  ".function": {
-                    "_eraseValue": {
-                      "function_type": "NATIVE",
-                      "function_id": "_eraseValue"
-                    }
-                  }
-                }
-              },
-            ],
-            nonce: -1,
-          }}).body.toString('utf-8')).result;
-          assert.deepEqual(CommonUtil.isFailedTx(_.get(res, 'result')), false);
-          if (!(await waitUntilTxFinalized(serverList, _.get(res, 'tx_hash')))) {
-            console.error(`Failed to check finalization of function triggering setup tx.`);
-          }
-
-          valueBefore = parseOrLog(syncRequest('GET',
-              server2 + `/get_value?ref=${valuePath}`).body.toString('utf-8')).result;
-
-          const body = parseOrLog(syncRequest('POST', server2 + '/set', {json: {
-            op_list: [
-              {
-                ref: valuePath,
-                value,
-              },
-              {
-                // Default type: SET_VALUE
-                ref: "/apps/test/nested/far/down102",
-                value: {
-                  "new": 12345
-                },
-              },
-            ],
-            gas_price: 1,
-            nonce: -1,
-            timestamp,
-          }}).body.toString('utf-8'));
-          assert.deepEqual(body.code, 1);  // Should fail.
-          if (!(await waitUntilTxFinalized(serverList, _.get(body, 'result.tx_hash')))) {
-            console.error(`Failed to check finalization of tx.`);
-          }
-          // Confirm that the value change is undone.
-          valueAfter = parseOrLog(syncRequest('GET',
-              server2 + `/get_value?ref=${valuePath}`).body.toString('utf-8')).result;
-          assert.deepEqual(valueAfter, valueBefore);
-        });
-      });
-    });
-
-    describe('App creation', () => {
-      before(async () => {
-        const appStakingPath =
-            `/staking/test_service_create_app0/${serviceAdmin}/0/stake/${Date.now()}/value`;
-        const appStakingRes = parseOrLog(syncRequest('POST', server1 + '/set_value', {json: {
-          ref: appStakingPath,
-          value: 1
-        }}).body.toString('utf-8')).result;
-        if (!(await waitUntilTxFinalized(serverList, appStakingRes.tx_hash))) {
-          console.error(`Failed to check finalization of tx.`);
-        }
-      });
-
-      it("when successful with valid app name", async () => {
-        const manageAppPath = '/manage_app/test_service_create_app0/create/1';
-        const createAppRes = parseOrLog(syncRequest('POST', server2 + '/set_value', {json: {
-          ref: manageAppPath,
-          value: {
-            admin: { [serviceAdmin]: true },
-          },
-          nonce: -1,
-          timestamp: 1234567890000,
-        }}).body.toString('utf-8')).result;
-        assert.deepEqual(eraseStateGas(createAppRes.result), {
-          "func_results": {
-            "_createApp": {
-              "code": 0,
-              "bandwidth_gas_amount": 0,
-              "op_results": {
-                "0": {
-                  "path": "/apps/test_service_create_app0",
-                  "result": {
-                    "code": 0,
-                    "bandwidth_gas_amount": 1
-                  }
-                },
-                "1": {
-                  "path": "/apps/test_service_create_app0",
-                  "result": {
-                    "code": 0,
-                    "bandwidth_gas_amount": 1
-                  }
-                },
-                "2": {
-                  "path": "/manage_app/test_service_create_app0/config",
-                  "result": {
-                    "code": 0,
-                    "bandwidth_gas_amount": 1
-                  }
-                }
-              }
-            }
-          },
-          "code": 0,
-          "bandwidth_gas_amount": 1,
-          "gas_amount_charged": 'erased',
-          "gas_amount_total": {
-            "bandwidth": {
-              "app": {
-                "test_service_create_app0": 2
-              },
-              "service": 2
-            },
-            "state": {
-              "service": 'erased'
-            }
-          },
-          "gas_cost_total": 0
-        });
-        if (!(await waitUntilTxFinalized(serverList, _.get(createAppRes, 'tx_hash')))) {
-          console.error(`Failed to check finalization of tx.`);
-        }
-      });
-
-      it("when failed with invalid app name", async () => {
-        const manageAppPath = '/manage_app/0test_service_create_app/create/1';
-        const createAppRes = parseOrLog(syncRequest('POST', server2 + '/set_value', {json: {
-          ref: manageAppPath,
-          value: {
-            admin: { [serviceAdmin]: true },
-          },
-          nonce: -1,
-          timestamp: 1234567890000,
-        }}).body.toString('utf-8')).result;
-        assert.deepEqual(createAppRes, {
-          "result": {
-            "code": 105,
-            "error_message": "Triggered function call failed",
-            "func_results": {
-              "_createApp": {
-                "code": 300,
-                "bandwidth_gas_amount": 0
-              }
-            },
-            "bandwidth_gas_amount": 1,
-            "gas_amount_charged": 1,
-            "gas_amount_total": {
-              "bandwidth": {
-                "service": 1
-              },
-              "state": {
-                "service": 0
-              }
-            },
-            "gas_cost_total": 0
-          },
-          "tx_hash": "0x60f6a71fedc8bbe457680ff6cf2e24b5c2097718f226c4f40fb4f9849d52f7fa"
-        });
-        if (!(await waitUntilTxFinalized(serverList, _.get(createAppRes, 'tx_hash')))) {
-          console.error(`Failed to check finalization of tx.`);
-        }
-      });
-
-      it('create a public app', async () => {
-        const appStakingPath =
-            `/staking/test_service_create_app1/${serviceAdmin}/0/stake/${Date.now()}/value`;
-        const appStakingRes = parseOrLog(syncRequest('POST', server1 + '/set_value', {json: {
-          ref: appStakingPath,
-          value: 1
-        }}).body.toString('utf-8')).result;
-        if (!(await waitUntilTxFinalized(serverList, appStakingRes.tx_hash))) {
-          console.error(`Failed to check finalization of tx.`);
-        }
-        const manageAppPath = '/manage_app/test_service_create_app1/create/0';
-        const createAppRes = parseOrLog(syncRequest('POST', server2 + '/set_value', {json: {
-          ref: manageAppPath,
-          value: {
-            admin: { [serviceAdmin]: true },
-            is_public: true
-          },
-          nonce: -1,
-          timestamp: 1234567890000,
-        }}).body.toString('utf-8')).result;
-        assert.deepEqual(eraseStateGas(createAppRes.result), {
-          "func_results": {
-            "_createApp": {
-              "code": 0,
-              "bandwidth_gas_amount": 0,
-              "op_results": {
-                "0": {
-                  "path": "/apps/test_service_create_app1",
-                  "result": {
-                    "code": 0,
-                    "bandwidth_gas_amount": 1
-                  }
-                },
-                "1": {
-                  "path": "/apps/test_service_create_app1",
-                  "result": {
-                    "code": 0,
-                    "bandwidth_gas_amount": 1
-                  }
-                },
-                "2": {
-                  "path": "/manage_app/test_service_create_app1/config",
-                  "result": {
-                    "code": 0,
-                    "bandwidth_gas_amount": 1
-                  }
-                }
-              }
-            }
-          },
-          "code": 0,
-          "bandwidth_gas_amount": 1,
-          "gas_amount_charged": 'erased',
-          "gas_amount_total": {
-            "bandwidth": {
-              "app": {
-                "test_service_create_app1": 2
-              },
-              "service": 2
-            },
-            "state": {
-              "service": 'erased'
-            }
-          },
-          "gas_cost_total": 0
-        });
-        if (!(await waitUntilTxFinalized(serverList, createAppRes.tx_hash))) {
-          console.error(`Failed to check finalization of tx.`);
-        }
-        const appConfig = parseOrLog(syncRequest('GET', 
-            server2 + `/get_value?ref=/manage_app/test_service_create_app1/config`)
-            .body.toString('utf-8')).result;
-        assert.deepEqual(appConfig, {
-          "admin": {
-            "0x00ADEc28B6a845a085e03591bE7550dd68673C1C": true
-          },
-          "is_public": true
-        });
-        const appWriteRule = parseOrLog(syncRequest('GET', 
-            server2 + `/get_rule?ref=/apps/test_service_create_app1`).body.toString('utf-8')).result;
-        assert.deepEqual(appWriteRule, {
-          ".rule": {
-            "write": true
-          }
-        });
-        const appOwnerRule = parseOrLog(syncRequest('GET', 
-            server2 + `/get_owner?ref=/apps/test_service_create_app1`).body.toString('utf-8')).result;
-        assert.deepEqual(appOwnerRule, {
-          ".owner": {
-            "owners": {
-              "*": {
-                "branch_owner": true,
-                "write_function": true,
-                "write_owner": false,
-                "write_rule": true
-              },
-              "0x00ADEc28B6a845a085e03591bE7550dd68673C1C": {
-                "branch_owner": true,
-                "write_function": true,
-                "write_owner": true,
-                "write_rule": true
-              }
-            }
-          }        
-        });
-      });
-    });
-
-    describe('Gas fee', () => {
-      before(async () => {
-        await setUpApp('test_service_gas_fee', serverList, { admin: { [serviceAdmin]: true } });
-      });
-
-      it("native function (_transfer) with individual account registration", async () => {
-        const body = parseOrLog(syncRequest('POST', server2 + '/set_value', {json: {
-          ref: triggerTransferToIndividualAccountPath1,
-          value: 10,
-          timestamp: 1234567890000,
-          nonce: -1,
-        }}).body.toString('utf-8'));
-        assert.deepEqual(eraseStateGas(_.get(body, 'result.result')), {
-          "func_results": {
-            "_transfer": {
-              "op_results": {
-                "0": {
-                  "path": "/accounts/0x01A0980d2D4e418c7F27e1ef539d01A5b5E93204/balance",
-                  "result": {
-                    "code": 0,
-                    "bandwidth_gas_amount": 1
-                  }
-                },
-                "1": {
-                  "path": "/accounts/0x107Ab4369070716cEA7f0d34359fa6a99F54951F/balance",
-                  "result": {
-                    "code": 0,
-                    "bandwidth_gas_amount": 1
-                  }
-                }
-              },
-              "code": 0,
-              "bandwidth_gas_amount": 1000
-            }
-          },
-          "code": 0,
-          "bandwidth_gas_amount": 1,
-          "gas_amount_charged": 'erased',
-          "gas_amount_total": {
-            "bandwidth": {
-              "service": 1003
-            },
-            "state": {
-              "service": 'erased'
-            }
-          },
-          "gas_cost_total": 0,
-        });
-        assert.deepEqual(body.code, 0);
-        if (!(await waitUntilTxFinalized(serverList, _.get(body, 'result.tx_hash')))) {
-          console.error(`Failed to check finalization of tx.`);
-        }
-      });
-
-      it("native function (_transfer) without individual account registration", async () => {
-        const body = parseOrLog(syncRequest('POST', server2 + '/set_value', {json: {
-          ref: triggerTransferToIndividualAccountPath2,
-          value: 10,
-          timestamp: 1234567890000,
-          nonce: -1,
-        }}).body.toString('utf-8'));
-        assert.deepEqual(eraseStateGas(_.get(body, 'result.result')), {
-          "func_results": {
-            "_transfer": {
-              "op_results": {
-                "0": {
-                  "path": "/accounts/0x01A0980d2D4e418c7F27e1ef539d01A5b5E93204/balance",
-                  "result": {
-                    "code": 0,
-                    "bandwidth_gas_amount": 1
-                  }
-                },
-                "1": {
-                  "path": "/accounts/0x107Ab4369070716cEA7f0d34359fa6a99F54951F/balance",
-                  "result": {
-                    "code": 0,
-                    "bandwidth_gas_amount": 1
-                  }
-                }
-              },
-              "code": 0,
-              "bandwidth_gas_amount": 0
-            }
-          },
-          "code": 0,
-          "bandwidth_gas_amount": 1,
-          "gas_amount_charged": 'erased',
-          "gas_amount_total": {
-            "bandwidth": {
-              "service": 3
-            },
-            "state": {
-              "service": 'erased'
-            }
-          },
-          "gas_cost_total": 0,
-        });
-        assert.deepEqual(body.code, 0);
-        if (!(await waitUntilTxFinalized(serverList, _.get(body, 'result.tx_hash')))) {
-          console.error(`Failed to check finalization of tx.`);
-        }
-      });
-
-      it("native function (_transfer) with service account registration", async () => {
-        const body = parseOrLog(syncRequest('POST', server2 + '/set_value', {json: {
-          ref: triggerTransferToServiceAccountPath1,
-          value: 10,
-          timestamp: 1234567890000,
-          nonce: -1,
-        }}).body.toString('utf-8'));
-        assert.deepEqual(eraseStateGas(_.get(body, 'result.result')), {
-          "func_results": {
-            "_stake": {
-              "op_results": {
-                "0": {
-                  "path": "/transfer/0x01A0980d2D4e418c7F27e1ef539d01A5b5E93204/staking|test_service_gas_fee|0x01A0980d2D4e418c7F27e1ef539d01A5b5E93204|0/1234567890000/value",
-                  "result": {
-                    "func_results": {
-                      "_transfer": {
-                        "op_results": {
-                          "0": {
-                            "path": "/accounts/0x01A0980d2D4e418c7F27e1ef539d01A5b5E93204/balance",
-                            "result": {
-                              "code": 0,
-                              "bandwidth_gas_amount": 1
-                            }
-                          },
-                          "1": {
-                            "path": "/service_accounts/staking/test_service_gas_fee/0x01A0980d2D4e418c7F27e1ef539d01A5b5E93204|0/balance",
-                            "result": {
-                              "code": 0,
-                              "bandwidth_gas_amount": 1
-                            }
-                          }
-                        },
-                        "code": 0,
-                        "bandwidth_gas_amount": 1000
-                      }
-                    },
-                    "code": 0,
-                    "bandwidth_gas_amount": 1
-                  }
-                },
-                "1": {
-                  "path": "/staking/test_service_gas_fee/0x01A0980d2D4e418c7F27e1ef539d01A5b5E93204/0/expire_at",
-                  "result": {
-                    "code": 0,
-                    "bandwidth_gas_amount": 1
-                  }
-                },
-                "2": {
-                  "path": "/staking/test_service_gas_fee/balance_total",
-                  "result": {
-                    "code": 0,
-                    "bandwidth_gas_amount": 1
-                  }
-                }
-              },
-              "code": 0,
-              "bandwidth_gas_amount": 0
-            }
-          },
-          "code": 0,
-          "bandwidth_gas_amount": 1,
-          "gas_amount_charged": 'erased',
-          "gas_amount_total": {
-            "bandwidth": {
-              "service": 1006
-            },
-            "state": {
-              "service": 'erased'
-            }
-          },
-          "gas_cost_total": 0,
-        });
-        assert.deepEqual(body.code, 0);
-        if (!(await waitUntilTxFinalized(serverList, _.get(body, 'result.tx_hash')))) {
-          console.error(`Failed to check finalization of tx.`);
-        }
-      });
-
-      it("native function (_transfer) without service account registration", async () => {
-        const body = parseOrLog(syncRequest('POST', server2 + '/set_value', {json: {
-          ref: triggerTransferToServiceAccountPath2,
-          value: 10,
-          timestamp: 1234567890001,
-          nonce: -1,
-        }}).body.toString('utf-8'));
-        assert.deepEqual(eraseStateGas(_.get(body, 'result.result')), {
-          "func_results": {
-            "_stake": {
-              "op_results": {
-                "0": {
-                  "path": "/transfer/0x01A0980d2D4e418c7F27e1ef539d01A5b5E93204/staking|test_service_gas_fee|0x01A0980d2D4e418c7F27e1ef539d01A5b5E93204|0/1234567890001/value",
-                  "result": {
-                    "func_results": {
-                      "_transfer": {
-                        "op_results": {
-                          "0": {
-                            "path": "/accounts/0x01A0980d2D4e418c7F27e1ef539d01A5b5E93204/balance",
-                            "result": {
-                              "code": 0,
-                              "bandwidth_gas_amount": 1
-                            }
-                          },
-                          "1": {
-                            "path": "/service_accounts/staking/test_service_gas_fee/0x01A0980d2D4e418c7F27e1ef539d01A5b5E93204|0/balance",
-                            "result": {
-                              "code": 0,
-                              "bandwidth_gas_amount": 1
-                            }
-                          }
-                        },
-                        "code": 0,
-                        "bandwidth_gas_amount": 0
-                      }
-                    },
-                    "code": 0,
-                    "bandwidth_gas_amount": 1
-                  }
-                },
-                "1": {
-                  "path": "/staking/test_service_gas_fee/0x01A0980d2D4e418c7F27e1ef539d01A5b5E93204/0/expire_at",
-                  "result": {
-                    "code": 0,
-                    "bandwidth_gas_amount": 1
-                  }
-                },
-                "2": {
-                  "path": "/staking/test_service_gas_fee/balance_total",
-                  "result": {
-                    "code": 0,
-                    "bandwidth_gas_amount": 1
-                  }
-                }
-              },
-              "code": 0,
-              "bandwidth_gas_amount": 0
-            }
-          },
-          "code": 0,
-          "bandwidth_gas_amount": 1,
-          "gas_amount_charged": 'erased',
-          "gas_amount_total": {
-            "bandwidth": {
-              "service": 6
-            },
-            "state": {
-              "service": 'erased'
-            }
-          },
-          "gas_cost_total": 0,
-        });
-        assert.deepEqual(body.code, 0);
-        if (!(await waitUntilTxFinalized(serverList, _.get(body, 'result.tx_hash')))) {
-          console.error(`Failed to check finalization of tx.`);
-        }
-      });
-
-      it("REST function with external RPC call", async () => {
-        const body = parseOrLog(syncRequest('POST', server2 + '/set_value', {json: {
-          ref: triggerRestFunctionPath,
-          value: 'some value',
-        }}).body.toString('utf-8'));
-        assert.deepEqual(eraseStateGas(_.get(body, 'result.result'), ['test']), {
-          "func_results": {
-            "0x11111": {
-              "code": 0,
-              "bandwidth_gas_amount": 10,
-            }
-          },
-          "code": 0,
-          "bandwidth_gas_amount": 1,
-          "gas_amount_charged": "erased",
-          "gas_amount_total": {
-            "bandwidth": {
-              "app": {
-                "test": 11
-              },
-              "service": 0
-            },
-            "state": {
-              "app": {
-                "test": "erased"
-              },
-              "service": "erased"
-            }
-          },
-          "gas_cost_total": 0,
-        });
-        assert.deepEqual(body.code, 0);
-        if (!(await waitUntilTxFinalized(serverList, _.get(body, 'result.tx_hash')))) {
-          console.error(`Failed to check finalization of tx.`);
-        }
-      });
-    });
-
-    describe('Transfer: _transfer', () => {
-      it('transfer: transfer', async () => {
-        let fromBeforeBalance = parseOrLog(syncRequest('GET',
-            server2 + `/get_value?ref=${transferFromBalancePath}`).body.toString('utf-8')).result;
-        let toBeforeBalance = parseOrLog(syncRequest('GET',
-            server2 + `/get_value?ref=${transferToBalancePath}`).body.toString('utf-8')).result;
-        const body = parseOrLog(syncRequest('POST', server1 + '/set_value', {json: {
-          ref: transferPath + '/1/value',
-          value: transferAmount
-        }}).body.toString('utf-8'));
-        assert.deepEqual(_.get(body, 'result.result.code'), 0);
-        assert.deepEqual(body.code, 0);
-        if (!(await waitUntilTxFinalized([server2], _.get(body, 'result.tx_hash')))) {
-          console.error(`Failed to check finalization of tx.`);
-        }
-        const fromAfterBalance = parseOrLog(syncRequest('GET',
-            server2 + `/get_value?ref=${transferFromBalancePath}`).body.toString('utf-8')).result;
-        const toAfterBalance = parseOrLog(syncRequest('GET',
-            server2 + `/get_value?ref=${transferToBalancePath}`).body.toString('utf-8')).result;
-        expect(fromAfterBalance).to.equal(fromBeforeBalance - transferAmount);
-        expect(toAfterBalance).to.equal(toBeforeBalance + transferAmount);
-      });
-
-      it('transfer: transfer more than account balance', async () => {
-        let fromBeforeBalance = parseOrLog(syncRequest('GET',
-            server2 + `/get_value?ref=${transferFromBalancePath}`).body.toString('utf-8')).result;
-        let toBeforeBalance = parseOrLog(syncRequest('GET',
-            server2 + `/get_value?ref=${transferToBalancePath}`).body.toString('utf-8')).result;
-        const body = parseOrLog(syncRequest('POST', server1 + '/set_value', {json: {
-          ref: transferPath + '/2/value',
-          value: fromBeforeBalance + 1
-        }}).body.toString('utf-8'));
-        expect(body.code).to.equals(1);
-        if (!(await waitUntilTxFinalized(serverList, _.get(body, 'result.tx_hash')))) {
-          console.error(`Failed to check finalization of tx.`);
-        }
-        const fromAfterBalance = parseOrLog(syncRequest('GET',
-            server2 + `/get_value?ref=${transferFromBalancePath}`).body.toString('utf-8')).result;
-        const toAfterBalance = parseOrLog(syncRequest('GET',
-            server2 + `/get_value?ref=${transferToBalancePath}`).body.toString('utf-8')).result;
-        expect(fromAfterBalance).to.equal(fromBeforeBalance);
-        expect(toAfterBalance).to.equal(toBeforeBalance);
-      });
-
-      it('transfer: transfer by another address', async () => {
-        let fromBeforeBalance = parseOrLog(syncRequest('GET',
-            server2 + `/get_value?ref=${transferFromBalancePath}`).body.toString('utf-8')).result;
-        let toBeforeBalance = parseOrLog(syncRequest('GET',
-            server2 + `/get_value?ref=${transferToBalancePath}`).body.toString('utf-8')).result;
-        const body = parseOrLog(syncRequest('POST', server3 + '/set_value', {json: {
-          ref: transferPath + '/3/value',
-          value: transferAmount
-        }}).body.toString('utf-8'));
-        expect(body.code).to.equals(1);
-        if (!(await waitUntilTxFinalized(serverList, _.get(body, 'result.tx_hash')))) {
-          console.error(`Failed to check finalization of tx.`);
-        }
-        const fromAfterBalance = parseOrLog(syncRequest('GET',
-            server2 + `/get_value?ref=${transferFromBalancePath}`).body.toString('utf-8')).result;
-        const toAfterBalance = parseOrLog(syncRequest('GET',
-            server2 + `/get_value?ref=${transferToBalancePath}`).body.toString('utf-8')).result;
-        expect(fromAfterBalance).to.equal(fromBeforeBalance);
-        expect(toAfterBalance).to.equal(toBeforeBalance);
-      });
-
-      it('transfer: transfer with a duplicated key', async () => {
-        const body = parseOrLog(syncRequest('POST', server1 + '/set_value', {json: {
-          ref: transferPath + '/1/value',
-          value: transferAmount
-        }}).body.toString('utf-8'));
-        expect(body.code).to.equals(1);
-        if (!(await waitUntilTxFinalized(serverList, _.get(body, 'result.tx_hash')))) {
-          console.error(`Failed to check finalization of tx.`);
-        }
-      });
-
-      it('transfer: transfer with same addresses', async () => {
-        const transferPathSameAddrs = `/transfer/${transferFrom}/${transferFrom}`;
-        const body = parseOrLog(syncRequest('POST', server1 + '/set_value', {json: {
-          ref: transferPathSameAddrs + '/4/value',
-          value: transferAmount
-        }}).body.toString('utf-8'));
-        expect(body.code).to.equals(1);
-        if (!(await waitUntilTxFinalized(serverList, _.get(body, 'result.tx_hash')))) {
-          console.error(`Failed to check finalization of tx.`);
-        }
-      });
-
-      it('transfer: transfer with non-checksum addreess', async () => {
-        const fromLowerCase = _.toLower(transferFrom);
-        const transferPathFromLowerCase = `/transfer/${fromLowerCase}/${transferTo}`;
-        const bodyFromLowerCase = parseOrLog(syncRequest('POST', server1 + '/set_value', {json: {
-          ref: transferPathFromLowerCase + '/101/value',
-          value: transferAmount
-        }}).body.toString('utf-8'));
-        expect(bodyFromLowerCase.code).to.equals(1);
-        if (!(await waitUntilTxFinalized(serverList, _.get(bodyFromLowerCase, 'result.tx_hash')))) {
-          console.error(`Failed to check finalization of tx.`);
-        }
-
-        const toLowerCase = _.toLower(transferTo);
-        const transferPathToLowerCase = `/transfer/${transferFrom}/${toLowerCase}`;
-        const bodyToLowerCase = parseOrLog(syncRequest('POST', server1 + '/set_value', {json: {
-          ref: transferPathToLowerCase + '/102/value',
-          value: transferAmount
-        }}).body.toString('utf-8'));
-        expect(bodyToLowerCase.code).to.equals(1);
-        if (!(await waitUntilTxFinalized(serverList, _.get(bodyToLowerCase, 'result.tx_hash')))) {
-          console.error(`Failed to check finalization of tx.`);
-        }
-
-        const fromUpperCase = _.toLower(transferFrom);
-        const transferPathFromUpperCase = `/transfer/${fromUpperCase}/${transferTo}`;
-        const bodyFromUpperCase = parseOrLog(syncRequest('POST', server1 + '/set_value', {json: {
-          ref: transferPathFromUpperCase + '/103/value',
-          value: transferAmount
-        }}).body.toString('utf-8'));
-        expect(bodyFromUpperCase.code).to.equals(1);
-        if (!(await waitUntilTxFinalized(serverList, _.get(bodyFromUpperCase, 'result.tx_hash')))) {
-          console.error(`Failed to check finalization of tx.`);
-        }
-
-        const toUpperCase = _.toLower(transferTo);
-        const transferPathToUpperCase = `/transfer/${transferFrom}/${toUpperCase}`;
-        const bodyToUpperCase = parseOrLog(syncRequest('POST', server1 + '/set_value', {json: {
-          ref: transferPathToUpperCase + '/104/value',
-          value: transferAmount
-        }}).body.toString('utf-8'));
-        expect(bodyToUpperCase.code).to.equals(1);
-        if (!(await waitUntilTxFinalized(serverList, _.get(bodyToUpperCase, 'result.tx_hash')))) {
-          console.error(`Failed to check finalization of tx.`);
-        }
-      });
-
-      it('transfer: transfer with valid service account service type', async () => {
-        let fromBeforeBalance = parseOrLog(syncRequest('GET',
-            server2 + `/get_value?ref=${transferFromBalancePath}`).body.toString('utf-8')).result;
-        const transferToService = `staking|test_service|${transferTo}|0`;
-        const transferToServiceBalancePath =
-            `/service_accounts/staking/test_service/${transferTo}|0/balance`;
-        const toServiceBeforeBalance = parseOrLog(syncRequest('GET',
-            server2 + `/get_value?ref=${transferToServiceBalancePath}`)
-            .body.toString('utf-8')).result || 0;
-        const transferServicePath = `/transfer/${transferFrom}/${transferToService}`;
-        const body = parseOrLog(syncRequest('POST', server1 + '/set_value', {json: {
-          ref: transferServicePath + '/1/value',
-          value: transferAmount,
-          nonce: -1,
-          timestamp: 1234567890000,
-        }}).body.toString('utf-8'));
-        assert.deepEqual(eraseStateGas(_.get(body, 'result.result')), {
-          "func_results": {
-            "_transfer": {
-              "code": 0,
-              "bandwidth_gas_amount": 1000,
-              "op_results": {
-                "0": {
-                  "path": "/accounts/0x00ADEc28B6a845a085e03591bE7550dd68673C1C/balance",
-                  "result": {
-                    "code": 0,
-                    "bandwidth_gas_amount": 1
-                  }
-                },
-                "1": {
-                  "path": "/service_accounts/staking/test_service/0x01A0980d2D4e418c7F27e1ef539d01A5b5E93204|0/balance",
-                  "result": {
-                    "code": 0,
-                    "bandwidth_gas_amount": 1
-                  }
-                }
-              }
-            }
-          },
-          "code": 0,
-          "bandwidth_gas_amount": 1,
-          "gas_amount_charged": 'erased',
-          "gas_amount_total": {
-            "bandwidth": {
-              "service": 1003
-            },
-            "state": {
-              "service": 'erased'
-            }
-          },
-          "gas_cost_total": 0
-        });
-        if (!(await waitUntilTxFinalized([server2], _.get(body, 'result.tx_hash')))) {
-          console.error(`Failed to check finalization of tx.`);
-        }
-        const fromAfterBalance = parseOrLog(syncRequest('GET',
-            server2 + `/get_value?ref=${transferFromBalancePath}`).body.toString('utf-8')).result;
-        const toServiceAfterBalance = parseOrLog(syncRequest('GET',
-            server2 + `/get_value?ref=${transferToServiceBalancePath}`).body.toString('utf-8')).result;
-        expect(fromAfterBalance).to.equal(fromBeforeBalance - transferAmount);
-        expect(toServiceAfterBalance).to.equal(toServiceBeforeBalance + transferAmount);
-      });
-
-      it('transfer: transfer with invalid service account service type', async () => {
-        let fromBeforeBalance = parseOrLog(syncRequest('GET',
-            server2 + `/get_value?ref=${transferFromBalancePath}`).body.toString('utf-8')).result;
-        const transferToService = `invalid_service_type|test_service|${transferTo}|0`;
-        const transferServicePath = `/transfer/${transferFrom}/${transferToService}`;
-        const body = parseOrLog(syncRequest('POST', server1 + '/set_value', {json: {
-          ref: transferServicePath + '/1/value',
-          value: transferAmount,
-          nonce: -1,
-          timestamp: 1234567890000,
-        }}).body.toString('utf-8'));
-        assert.deepEqual(body, {
-          "code": 1,
-          "result": {
-            "result": {
-              "code": 103,
-              "error_message": "No write permission on: /transfer/0x00ADEc28B6a845a085e03591bE7550dd68673C1C/invalid_service_type|test_service|0x01A0980d2D4e418c7F27e1ef539d01A5b5E93204|0/1/value",
-              "bandwidth_gas_amount": 1,
-              "gas_amount_charged": 1,
-              "gas_amount_total": {
-                "bandwidth": {
-                  "service": 1
-                },
-                "state": {
-                  "service": 0
-                }
-              },
-              "gas_cost_total": 0
-            },
-            "tx_hash": "0x6cce46b284beb254c6b67205f5ba00f04c85028d7457410b4fa4b4d8522c14be"
-          }
-        });
-        if (!(await waitUntilTxFinalized(serverList, _.get(body, 'result.tx_hash')))) {
-          console.error(`Failed to check finalization of tx.`);
-        }
-        const fromAfterBalance = parseOrLog(syncRequest('GET',
-            server1 + `/get_value?ref=${transferFromBalancePath}`).body.toString('utf-8')).result;
-        expect(fromAfterBalance).to.equal(fromBeforeBalance);
-      });
-    })
-
-    describe('Staking: _stake, _unstake', () => {
-      before(async () => {
-        await setUpApp('test_service_staking', serverList, {
-          admin: { [serviceAdmin]: true },
-          service: {
-            staking: { lockup_duration: 1000 }
-          }
-        });
-      })
-
-      describe('Stake', () => {
-        it('stake: stake', async () => {
-          let beforeBalance = parseOrLog(syncRequest('GET',
-              server2 + `/get_value?ref=${serviceUserBalancePath}`).body.toString('utf-8')).result;
-          const beforeStakingAccountBalance = parseOrLog(syncRequest('GET',
-              server2 + `/get_value?ref=${stakingServiceAccountBalancePath}`).body.toString('utf-8')).result;
-          const body = parseOrLog(syncRequest('POST', server2 + '/set_value', {json: {
-            ref: stakePath + '/1/value',
-            value: stakeAmount,
-            nonce: -1,
-            timestamp: 1234567890000,
-          }}).body.toString('utf-8'));
-          assert.deepEqual(eraseStateGas(_.get(body, 'result.result')), {
-            "func_results": {
-              "_stake": {
-                "code": 0,
-                "bandwidth_gas_amount": 0,
-                "op_results": {
-                  "0": {
-                    "path": "/transfer/0x01A0980d2D4e418c7F27e1ef539d01A5b5E93204/staking|test_service_staking|0x01A0980d2D4e418c7F27e1ef539d01A5b5E93204|0/1234567890000/value",
-                    "result": {
-                      "code": 0,
-                      "func_results": {
-                        "_transfer": {
-                          "code": 0,
-                          "bandwidth_gas_amount": 1000,
-                          "op_results": {
-                            "0": {
-                              "path": "/accounts/0x01A0980d2D4e418c7F27e1ef539d01A5b5E93204/balance",
-                              "result": {
-                                "code": 0,
-                                "bandwidth_gas_amount": 1,
-                              }
-                            },
-                            "1": {
-                              "path": "/service_accounts/staking/test_service_staking/0x01A0980d2D4e418c7F27e1ef539d01A5b5E93204|0/balance",
-                              "result": {
-                                "code": 0,
-                                "bandwidth_gas_amount": 1,
-                              }
-                            }
-                          }
-                        }
-                      },
-                      "bandwidth_gas_amount": 1,
-                    }
-                  },
-                  "1": {
-                    "path": "/staking/test_service_staking/0x01A0980d2D4e418c7F27e1ef539d01A5b5E93204/0/expire_at",
-                    "result": {
-                      "code": 0,
-                      "bandwidth_gas_amount": 1,
-                    }
-                  },
-                  "2": {
-                    "path": "/staking/test_service_staking/balance_total",
-                    "result": {
-                      "code": 0,
-                      "bandwidth_gas_amount": 1,
-                    }
-                  }
-                }
-              }
-            },
-            "code": 0,
-            "bandwidth_gas_amount": 1,
-            "gas_amount_charged": 'erased',
-            "gas_amount_total": {
-              "bandwidth": {
-                "service": 1006
-              },
-              "state": {
-                "service": 'erased'
-              }
-            },
-            "gas_cost_total": 0,
-          });
-          assert.deepEqual(body.code, 0);
-          if (!(await waitUntilTxFinalized(serverList, _.get(body, 'result.tx_hash')))) {
-            console.error(`Failed to check finalization of tx.`);
-          }
-          const stakeValue = parseOrLog(syncRequest('GET',
-              server2 + `/get_value?ref=${stakePath}/1/value`).body.toString('utf-8')).result;
-          const afterStakingAccountBalance = parseOrLog(syncRequest('GET',
-              server2 + `/get_value?ref=${stakingServiceAccountBalancePath}`).body.toString('utf-8')).result;
-          const afterBalance = parseOrLog(syncRequest('GET',
-              server2 + `/get_value?ref=${serviceUserBalancePath}`).body.toString('utf-8')).result;
-          const stakingAppBalanceTotal = parseOrLog(syncRequest('GET',
-              server2 + `/get_value?ref=/staking/test_service_staking/balance_total`)
-            .body.toString('utf-8')).result;
-          expect(stakeValue).to.equal(stakeAmount);
-          expect(afterStakingAccountBalance).to.equal(beforeStakingAccountBalance + stakeAmount);
-          expect(afterBalance).to.equal(beforeBalance - stakeAmount);
-          expect(stakingAppBalanceTotal).to.equal(stakeAmount + 1);
-        });
-
-        it('stake: stake more than account balance', async () => {
-          const beforeBalance = parseOrLog(syncRequest('GET', server2 +
-              `/get_value?ref=/accounts/${serviceUser}/balance`).body.toString('utf-8')).result;
-          const beforeStakingAccountBalance = parseOrLog(syncRequest('GET',
-              server2 + `/get_value?ref=${stakingServiceAccountBalancePath}`).body.toString('utf-8')).result;
-          const body = parseOrLog(syncRequest('POST', server2 + '/set_value', {json: {
-            ref: stakePath + '/2/value',
-            value: beforeBalance + 1
-          }}).body.toString('utf-8'));
-          expect(body.code).to.equals(1);
-          if (!(await waitUntilTxFinalized(serverList, _.get(body, 'result.tx_hash')))) {
-            console.error(`Failed to check finalization of tx.`);
-          }
-          const afterStakingAccountBalance = parseOrLog(syncRequest('GET',
-              server2 + `/get_value?ref=${stakingServiceAccountBalancePath}`).body.toString('utf-8')).result;
-          const afterBalance = parseOrLog(syncRequest('GET',
-              server2 + `/get_value?ref=${serviceUserBalancePath}`).body.toString('utf-8')).result;
-          expect(afterStakingAccountBalance).to.equal(beforeStakingAccountBalance);
-          expect(afterBalance).to.equal(beforeBalance);
-        });
-
-        it('stake: stake by another address', async () => {
-          const beforeStakingAccountBalance = parseOrLog(syncRequest('GET',
-              server2 + `/get_value?ref=${stakingServiceAccountBalancePath}`).body.toString('utf-8')).result;
-          const body = parseOrLog(syncRequest('POST', server3 + '/set_value', {json: {
-            ref: `${stakePath}/3/value`,
-            value: stakeAmount
-          }}).body.toString('utf-8'));
-          expect(body.code).to.equals(1);
-          if (!(await waitUntilTxFinalized(serverList, _.get(body, 'result.tx_hash')))) {
-            console.error(`Failed to check finalization of tx.`);
-          }
-          const stakeRequest = parseOrLog(syncRequest('GET',
-              server2 + `/get_value?ref=${stakePath}/3`).body.toString('utf-8')).result;
-          const afterStakingAccountBalance = parseOrLog(syncRequest('GET',
-              server2 + `/get_value?ref=${stakingServiceAccountBalancePath}`).body.toString('utf-8')).result;
-          expect(stakeRequest).to.equal(null);
-          expect(afterStakingAccountBalance).to.equal(beforeStakingAccountBalance);
-        });
-
-        it('stake: stake with the same record_id', async () => {
-          const body = parseOrLog(syncRequest('POST', server2 + '/set_value', {json: {
-            ref: stakePath + '/1/value',
-            value: stakeAmount
-          }}).body.toString('utf-8'));
-          expect(body.code).to.equals(1);
-          if (!(await waitUntilTxFinalized(serverList, _.get(body, 'result.tx_hash')))) {
-            console.error(`Failed to check finalization of tx.`);
-          }
-        });
-
-        it('stake: stake with non-checksum addreess', async () => {
-          const addrLowerCase = _.toLower(serviceUser);
-          const stakePathLowerCase = `/staking/checksum_addr_test_service/${addrLowerCase}/0/stake`;
-          const bodyLowerCase = parseOrLog(syncRequest('POST', server2 + '/set_value', {json: {
-            ref: stakePathLowerCase + '/101/value',
-            value: stakeAmount
-          }}).body.toString('utf-8'));
-          expect(bodyLowerCase.code).to.equals(1);
-          if (!(await waitUntilTxFinalized(serverList, _.get(bodyLowerCase, 'result.tx_hash')))) {
-            console.error(`Failed to check finalization of tx.`);
-          }
-
-          const addrUpperCase = _.toUpper(serviceUser);
-          const stakePathUpperCase = `/staking/checksum_addr_test_service/${addrUpperCase}/0/stake`;
-          const bodyUpperCase = parseOrLog(syncRequest('POST', server2 + '/set_value', {json: {
-            ref: stakePathUpperCase + '/102/value',
-            value: stakeAmount
-          }}).body.toString('utf-8'));
-          expect(bodyUpperCase.code).to.equals(1);
-          if (!(await waitUntilTxFinalized(serverList, _.get(bodyUpperCase, 'result.tx_hash')))) {
-            console.error(`Failed to check finalization of tx.`);
-          }
-        });
-      });
-
-      describe('Unstake', () => {
-        it('unstake: unstake by another address', async () => {
-          let beforeBalance = parseOrLog(syncRequest('GET',
-              server2 + `/get_value?ref=/accounts/${serviceUserBad}/balance`)
-              .body.toString('utf-8')).result;
-          let beforeStakingAccountBalance = parseOrLog(syncRequest('GET',
-              server2 + `/get_value?ref=${stakingServiceAccountBalancePath}`).body.toString('utf-8')).result;
-          const body = parseOrLog(syncRequest('POST', server3 + '/set_value', {json: {
-            ref: `${unstakePath}/1/value`,
-            value: stakeAmount
-          }}).body.toString('utf-8'));
-          expect(body.code).to.equals(1);
-          if (!(await waitUntilTxFinalized(serverList, _.get(body, 'result.tx_hash')))) {
-            console.error(`Failed to check finalization of tx.`);
-          }
-          const unstakeRequest = parseOrLog(syncRequest('GET',
-              server2 + `/get_value?ref=${unstakePath}/1`).body.toString('utf-8')).result;
-          const afterStakingAccountBalance = parseOrLog(syncRequest('GET',
-              server2 + `/get_value?ref=${stakingServiceAccountBalancePath}`).body.toString('utf-8')).result;
-          const balance = parseOrLog(syncRequest('GET',
-              server2 + `/get_value?ref=/accounts/${serviceUserBad}/balance`)
-              .body.toString('utf-8')).result;
-          expect(unstakeRequest).to.equal(null);
-          expect(afterStakingAccountBalance).to.equal(beforeStakingAccountBalance);
-          expect(balance).to.equal(beforeBalance);
-        });
-
-        it('unstake: unstake more than staked amount', async () => {
-          let beforeBalance = parseOrLog(syncRequest('GET',
-              server2 + `/get_value?ref=${serviceUserBalancePath}`).body.toString('utf-8')).result;
-          let beforeStakingAccountBalance = parseOrLog(syncRequest('GET',
-              server2 + `/get_value?ref=${stakingServiceAccountBalancePath}`).body.toString('utf-8')).result;
-          const body = parseOrLog(syncRequest('POST', server2 + '/set_value', {json: {
-            ref: `${unstakePath}/1/value`,
-            value: beforeStakingAccountBalance + 1
-          }}).body.toString('utf-8'));
-          expect(body.code).to.equals(1);
-          if (!(await waitUntilTxFinalized(serverList, _.get(body, 'result.tx_hash')))) {
-            console.error(`Failed to check finalization of tx.`);
-          }
-          const afterStakingAccountBalance = parseOrLog(syncRequest('GET',
-              server2 + `/get_value?ref=${stakingServiceAccountBalancePath}`).body.toString('utf-8')).result;
-          const balance = parseOrLog(syncRequest('GET',
-              server2 + `/get_value?ref=${serviceUserBalancePath}`).body.toString('utf-8')).result;
-          expect(afterStakingAccountBalance).to.equal(beforeStakingAccountBalance);
-          expect(balance).to.equal(beforeBalance);
-        });
-
-        it('unstake: unstake', async () => {
-          const beforeBalance = parseOrLog(syncRequest('GET',
-              server2 + `/get_value?ref=${serviceUserBalancePath}`).body.toString('utf-8')).result;
-          const beforeStakingAccountBalance = parseOrLog(syncRequest('GET',
-              server2 + `/get_value?ref=${stakingServiceAccountBalancePath}`).body.toString('utf-8')).result;
-          const body = parseOrLog(syncRequest('POST', server2 + '/set_value', {json: {
-            ref: `${unstakePath}/2/value`,
-            value: stakeAmount,
-            nonce: -1,
-            timestamp: 1234567890000,
-          }}).body.toString('utf-8'));
-          assert.deepEqual(eraseStateGas(_.get(body, 'result.result')), {
-            "func_results": {
-              "_unstake": {
-                "code": 0,
-                "bandwidth_gas_amount": 0,
-                "op_results": {
-                  "0": {
-                    "path": "/transfer/staking|test_service_staking|0x01A0980d2D4e418c7F27e1ef539d01A5b5E93204|0/0x01A0980d2D4e418c7F27e1ef539d01A5b5E93204/1234567890000/value",
-                    "result": {
-                      "code": 0,
-                      "func_results": {
-                        "_transfer": {
-                          "code": 0,
-                          "bandwidth_gas_amount": 0,
-                          "op_results": {
-                            "0": {
-                              "path": "/service_accounts/staking/test_service_staking/0x01A0980d2D4e418c7F27e1ef539d01A5b5E93204|0/balance",
-                              "result": {
-                                "code": 0,
-                                "bandwidth_gas_amount": 1,
-                              }
-                            },
-                            "1": {
-                              "path": "/accounts/0x01A0980d2D4e418c7F27e1ef539d01A5b5E93204/balance",
-                              "result": {
-                                "code": 0,
-                                "bandwidth_gas_amount": 1,
-                              }
-                            }
-                          }
-                        }
-                      },
-                      "bandwidth_gas_amount": 1,
-                    }
-                  },
-                  "1": {
-                    "path": "/staking/test_service_staking/balance_total",
-                    "result": {
-                      "code": 0,
-                      "bandwidth_gas_amount": 1,
-                    }
-                  }
-                }
-              }
-            },
-            "code": 0,
-            "bandwidth_gas_amount": 1,
-            "gas_amount_charged": 'erased',
-            "gas_amount_total": {
-              "bandwidth": {
-                "service": 5
-              },
-              "state": {
-                "service": 'erased'
-              }
-            },
-            "gas_cost_total": 0,
-          });
-          assert.deepEqual(body.code, 0);
-          if (!(await waitUntilTxFinalized(serverList, _.get(body, 'result.tx_hash')))) {
-            console.error(`Failed to check finalization of tx.`);
-          }
-          const afterStakingAccountBalance = parseOrLog(syncRequest('GET',
-              server2 + `/get_value?ref=${stakingServiceAccountBalancePath}`).body.toString('utf-8')).result;
-          const afterBalance = parseOrLog(syncRequest('GET',
-              server2 + `/get_value?ref=${serviceUserBalancePath}`).body.toString('utf-8')).result;
-          const stakingAppBalanceTotal = parseOrLog(syncRequest('GET',
-              server2 + `/get_value?ref=/staking/test_service_staking/balance_total`)
-            .body.toString('utf-8')).result;
-          expect(afterStakingAccountBalance).to.equal(beforeStakingAccountBalance - stakeAmount);
-          expect(afterBalance).to.equal(beforeBalance + stakeAmount);
-          expect(stakingAppBalanceTotal).to.equal(1);
-        });
-
-        it('unstake: stake after unstake', async () => {
-          const newStakingAmount = 100;
-          const beforeBalance = parseOrLog(syncRequest('GET', server2 +
-              `/get_value?ref=/accounts/${serviceUser}/balance`).body.toString('utf-8')).result;
-          const beforeStakingAccountBalance = parseOrLog(syncRequest('GET', server2 +
-              `/get_value?ref=${stakingServiceAccountBalancePath}`).body.toString('utf-8')).result;
-          const body = parseOrLog(syncRequest('POST', server2 + '/set_value', {json: {
-            ref: stakePath + '/3/value',
-            value: newStakingAmount
-          }}).body.toString('utf-8'));
-          assert.deepEqual(body.code, 0);
-          assert.deepEqual(_.get(body, 'result.result.code'), 0);
-          if (!(await waitUntilTxFinalized(serverList, _.get(body, 'result.tx_hash')))) {
-            console.error(`Failed to check finalization of tx.`);
-          }
-          const stakeValue = parseOrLog(syncRequest('GET',
-              server2 + `/get_value?ref=${stakePath}/3/value`).body.toString('utf-8')).result;
-          const afterStakingAccountBalance = parseOrLog(syncRequest('GET',
-              server2 + `/get_value?ref=${stakingServiceAccountBalancePath}`).body.toString('utf-8')).result;
-          const afterBalance = parseOrLog(syncRequest('GET',
-              server2 + `/get_value?ref=${serviceUserBalancePath}`).body.toString('utf-8')).result;
-          expect(stakeValue).to.equal(newStakingAmount);
-          expect(afterStakingAccountBalance).to.equal(beforeStakingAccountBalance + newStakingAmount);
-          expect(afterBalance).to.equal(beforeBalance - newStakingAmount);
-        });
-      });
-    });
-
-    describe('Payments: _pay, _claim', () => {
-      before(async () => {
-        await setUpApp('test_service_payment', serverList, { admin: { [serviceAdmin]: true } });
-      });
-
-      it('payments: non-app admin cannot write pay records', async () => {
-        const body = parseOrLog(syncRequest('POST', server2 + '/set_value', {json: {
-              ref: `/payments/test_service_payment/${serviceUser}/0/pay/key1`,
-              value: {
-                amount: 100
-              }
-            }}).body.toString('utf-8'));
-        expect(body.code).to.equals(1);
-        if (!(await waitUntilTxFinalized(serverList, _.get(body, 'result.tx_hash')))) {
-          console.error(`Failed to check finalization of tx.`);
-        }
-      });
-
-      it('payments: amount = 0', async () => {
-        const payRef = `/payments/test_service_payment/${serviceUser}/0/pay/key1`;
-        const body = parseOrLog(syncRequest('POST', server1 + '/set_value', {json: {
-          ref: payRef,
-          value: {
-            amount: 0
-          }
-        }}).body.toString('utf-8'));
-        expect(body.code).to.equals(1);
-        if (!(await waitUntilTxFinalized(serverList, _.get(body, 'result.tx_hash')))) {
-          console.error(`Failed to check finalization of tx.`);
-        }
-      });
-
-      it('payments: amount is not a number', async () => {
-        const payRef = `/payments/test_service_payment/${serviceUser}/0/pay/key1`;
-        const body = parseOrLog(syncRequest('POST', server1 + '/set_value', {json: {
-          ref: payRef,
-          value: {
-            amount: 'test'
-          }
-        }}).body.toString('utf-8'));
-        expect(body.code).to.equals(1);
-        if (!(await waitUntilTxFinalized(serverList, _.get(body, 'result.tx_hash')))) {
-          console.error(`Failed to check finalization of tx.`);
-        }
-      });
-
-      it('payments: payment amount > admin balance', async () => {
-        const adminBalance = parseOrLog(syncRequest('GET', server1 +
-            `/get_value?ref=/accounts/${serviceAdmin}/balance`).body.toString('utf-8')).result;
-        const payRef = `/payments/test_service_payment/${serviceUser}/0/pay/key1`;
-        const body = parseOrLog(syncRequest('POST', server1 + '/set_value', {json: {
-          ref: payRef,
-          value: {
-            amount: adminBalance + 1
-          }
-        }}).body.toString('utf-8'));
-        expect(body.code).to.equals(1);
-        if (!(await waitUntilTxFinalized(serverList, _.get(body, 'result.tx_hash')))) {
-          console.error(`Failed to check finalization of tx.`);
-        }
-      });
-
-      it('payments: app admin can write pay records', async () => {
-        const adminBalanceBefore = parseOrLog(syncRequest('GET', server1 +
-            `/get_value?ref=/accounts/${serviceAdmin}/balance`).body.toString('utf-8')).result;
-        const payRef = `/payments/test_service_payment/${serviceUser}/0/pay/key2`;
-        const amount = adminBalanceBefore - 1;
-        const body = parseOrLog(syncRequest('POST', server1 + '/set_value', { json: {
-          ref: payRef,
-          value: {
-            amount
-          },
-          nonce: -1,
-          timestamp: 1234567890000,
-        }}).body.toString('utf-8'));
-        assert.deepEqual(eraseStateGas(_.get(body, 'result.result')), {
-          "func_results": {
-            "_pay": {
-              "code": 0,
-              "bandwidth_gas_amount": 0,
-              "op_results": {
-                "0": {
-                  "path": "/transfer/0x00ADEc28B6a845a085e03591bE7550dd68673C1C/payments|test_service_payment|0x01A0980d2D4e418c7F27e1ef539d01A5b5E93204|0/1234567890000/value",
-                  "result": {
-                    "code": 0,
-                    "func_results": {
-                      "_transfer": {
-                        "code": 0,
-                        "bandwidth_gas_amount": 1000,
-                        "op_results": {
-                          "0": {
-                            "path": "/accounts/0x00ADEc28B6a845a085e03591bE7550dd68673C1C/balance",
-                            "result": {
-                              "code": 0,
-                              "bandwidth_gas_amount": 1,
-                            }
-                          },
-                          "1": {
-                            "path": "/service_accounts/payments/test_service_payment/0x01A0980d2D4e418c7F27e1ef539d01A5b5E93204|0/balance",
-                            "result": {
-                              "code": 0,
-                              "bandwidth_gas_amount": 1,
-                            }
-                          }
-                        }
-                      }
-                    },
-                    "bandwidth_gas_amount": 1,
-                  }
-                }
-              }
-            }
-          },
-          "code": 0,
-          "bandwidth_gas_amount": 1,
-          "gas_amount_charged": 'erased',
-          "gas_amount_total": {
-            "bandwidth": {
-              "service": 1004
-            },
-            "state": {
-              "service": 'erased'
-            }
-          },
-          "gas_cost_total": 0,
-        });
-        expect(body.code).to.equals(0);
-        if (!(await waitUntilTxFinalized(serverList, _.get(body, 'result.tx_hash')))) {
-          console.error(`Failed to check finalization of tx.`);
-        }
-        const adminBalanceAfter = parseOrLog(syncRequest('GET', server1 +
-            `/get_value?ref=/accounts/${serviceAdmin}/balance`).body.toString('utf-8')).result;
-        expect(adminBalanceAfter).to.equals(adminBalanceBefore - amount);
-        const serviceAccountBalance = parseOrLog(syncRequest('GET',
-            server1 + `/get_value?ref=/service_accounts/payments/test_service_payment/${serviceUser}|0/balance`)
-            .body.toString('utf-8')).result;
-        assert.deepEqual(serviceAccountBalance, amount);
-      });
-
-      it('payments: non-app admin cannot write claim records', async () => {
-        const body = parseOrLog(syncRequest('POST', server2 + '/set_value', {json: {
-              ref: `/payments/test_service_payment/${serviceUser}/0/claim/key1`,
-              value: {
-                amount: 100,
-                target: serviceAdmin
-              }
-            }}).body.toString('utf-8'));
-        expect(body.code).to.equals(1);
-        if (!(await waitUntilTxFinalized(serverList, _.get(body, 'result.tx_hash')))) {
-          console.error(`Failed to check finalization of tx.`);
-        }
-      });
-
-      it('payments: claim amount > payment balance', async () => {
-        const paymentBalance = parseOrLog(syncRequest('GET',
-            server1 + `/get_value?ref=/service_accounts/payments/test_service_payment/${serviceUser}|0/balance`)
-            .body.toString('utf-8')).result;
-        const payRef = `/payments/test_service_payment/${serviceUser}/0/claim/key1`;
-        const body = parseOrLog(syncRequest('POST', server1 + '/set_value', {json: {
-          ref: payRef,
-          value: {
-            amount: paymentBalance + 1,
-            target: serviceAdmin
-          }
-        }}).body.toString('utf-8'));
-        expect(body.code).to.equals(1);
-        if (!(await waitUntilTxFinalized(serverList, _.get(body, 'result.tx_hash')))) {
-          console.error(`Failed to check finalization of tx.`);
-        }
-      });
-
-      it('payments: invalid claim target', async () => {
-        const paymentBalance = parseOrLog(syncRequest('GET',
-            server1 + `/get_value?ref=/service_accounts/payments/test_service_payment/${serviceUser}|0/balance`)
-            .body.toString('utf-8')).result;
-        const payRef = `/payments/test_service_payment/${serviceUser}/0/claim/key1`;
-        const body = parseOrLog(syncRequest('POST', server1 + '/set_value', {json: {
-          ref: payRef,
-          value: {
-            amount: paymentBalance,
-            target: 'INVALID_TARGET'
-          }
-        }}).body.toString('utf-8'));
-        expect(body.code).to.equals(1);
-        if (!(await waitUntilTxFinalized(serverList, _.get(body, 'result.tx_hash')))) {
-          console.error(`Failed to check finalization of tx.`);
-        }
-      });
-
-      it('payments: app admin can claim payments with individual account target', async () => {
-        const adminBalanceBefore = parseOrLog(syncRequest('GET', server1 +
-            `/get_value?ref=/accounts/${serviceAdmin}/balance`).body.toString('utf-8')).result;
-        const paymentClaimRef = `/payments/test_service_payment/${serviceUser}/0/claim/key2`;
-        const paymentBalance = parseOrLog(syncRequest('GET',
-            server1 + `/get_value?ref=/service_accounts/payments/test_service_payment/${serviceUser}|0/balance`)
-            .body.toString('utf-8')).result;
-        const body = parseOrLog(syncRequest('POST', server1 + '/set_value', {json: {
-          ref: paymentClaimRef,
-          value: {
-            amount: paymentBalance,
-            target: serviceAdmin
-          },
-          nonce: -1,
-          timestamp: 1234567890000,
-        }}).body.toString('utf-8'));
-        assert.deepEqual(eraseStateGas(_.get(body, 'result.result')), {
-          "func_results": {
-            "_claim": {
-              "code": 0,
-              "bandwidth_gas_amount": 0,
-              "op_results": {
-                "0": {
-                  "path": "/transfer/payments|test_service_payment|0x01A0980d2D4e418c7F27e1ef539d01A5b5E93204|0/0x00ADEc28B6a845a085e03591bE7550dd68673C1C/1234567890000/value",
-                  "result": {
-                    "code": 0,
-                    "func_results": {
-                      "_transfer": {
-                        "code": 0,
-                        "bandwidth_gas_amount": 0,
-                        "op_results": {
-                          "0": {
-                            "path": "/service_accounts/payments/test_service_payment/0x01A0980d2D4e418c7F27e1ef539d01A5b5E93204|0/balance",
-                            "result": {
-                              "code": 0,
-                              "bandwidth_gas_amount": 1,
-                            }
-                          },
-                          "1": {
-                            "path": "/accounts/0x00ADEc28B6a845a085e03591bE7550dd68673C1C/balance",
-                            "result": {
-                              "code": 0,
-                              "bandwidth_gas_amount": 1,
-                            }
-                          }
-                        }
-                      }
-                    },
-                    "bandwidth_gas_amount": 1,
-                  }
-                }
-              }
-            }
-          },
-          "code": 0,
-          "bandwidth_gas_amount": 1,
-          "gas_amount_charged": 'erased',
-          "gas_amount_total": {
-            "bandwidth": {
-              "service": 4
-            },
-            "state": {
-              "service": 'erased'
-            }
-          },
-          "gas_cost_total": 0,
-        });
-        expect(body.code).to.equals(0);
-        if (!(await waitUntilTxFinalized(serverList, _.get(body, 'result.tx_hash')))) {
-          console.error(`Failed to check finalization of tx.`);
-        }
-        const adminBalanceAfter = parseOrLog(syncRequest('GET', server1 +
-            `/get_value?ref=/accounts/${serviceAdmin}/balance`).body.toString('utf-8')).result;
-        expect(adminBalanceAfter).to.equals(adminBalanceBefore + paymentBalance);
-        const serviceAccountBalance = parseOrLog(syncRequest('GET',
-            server1 + `/get_value?ref=/service_accounts/payments/test_service_payment/${serviceUser}|0/balance`)
-                .body.toString('utf-8')).result;
-        expect(serviceAccountBalance).to.equals(0);
-      });
-
-      it('payments: app admin can claim payments + hold in escrow', async () => {
-        // pay
-        const adminBalanceBefore = parseOrLog(syncRequest('GET', server1 +
-            `/get_value?ref=/accounts/${serviceAdmin}/balance`).body.toString('utf-8')).result;
-        const payRef = `/payments/test_service_payment/${serviceUser}/0/pay/key4`;
-        const amount = adminBalanceBefore - 1;
-        let body = parseOrLog(syncRequest('POST', server1 + '/set_value', {json: {
-          ref: payRef,
-          value: {
-            amount
-          }
-        }}).body.toString('utf-8'));
-        expect(body.code).to.equals(0);
-        if (!(await waitUntilTxFinalized(serverList, _.get(body, 'result.tx_hash')))) {
-          console.error(`Failed to check finalization of tx.`);
-        }
-        // open escrow
-        const escrowConfigRef = `/escrow/payments|test_service_payment|${serviceUser}|0/${serviceAdmin}/0/config`;
-        body = parseOrLog(syncRequest('POST', server1 + '/set_value', {json: {
-          ref: escrowConfigRef,
-          value: {
-            admin: {
-              [serviceAdmin]: true
-            }
-          }
-        }}).body.toString('utf-8'));
-        expect(body.code).to.equals(0);
-        if (!(await waitUntilTxFinalized(serverList, _.get(body, 'result.tx_hash')))) {
-          console.error(`Failed to check finalization of tx.`);
-        }
-        // claim + hold in escrow
-        const claimRef = `/payments/test_service_payment/${serviceUser}/0/claim/key4`;
-        const paymentBalance = parseOrLog(syncRequest('GET',
-            server1 + `/get_value?ref=/service_accounts/payments/test_service_payment/${serviceUser}|0/balance`)
-            .body.toString('utf-8')).result;
-        body = parseOrLog(syncRequest('POST', server1 + '/set_value', {json: {
-          ref: claimRef,
-          value: {
-            amount: paymentBalance,
-            target: serviceAdmin,
-            escrow_key: 0
-          }
-        }}).body.toString('utf-8'));
-        if (!(await waitUntilTxFinalized(serverList, _.get(body, 'result.tx_hash')))) {
-          console.error(`Failed to check finalization of tx.`);
-        }
-        const serviceAccountName = `payments|test_service_payment|${serviceUser}|0:${serviceAdmin}:0`;
-        const escrowServiceAccountBalance = parseOrLog(syncRequest('GET', server1 +
-            `/get_value?ref=/service_accounts/escrow/escrow/${serviceAccountName}/balance`)
-            .body.toString('utf-8')).result;
-        expect(escrowServiceAccountBalance).to.equals(paymentBalance);
-        const userServiceAccountBalance = parseOrLog(syncRequest('GET',
-            server1 + `/get_value?ref=/service_accounts/payments/test_service_payment/${serviceUser}|0/balance`)
-                .body.toString('utf-8')).result;
-        expect(userServiceAccountBalance).to.equals(0);
-        // release escrow
-        const releaseEscrowRef = `/escrow/payments|test_service_payment|${serviceUser}|0/${serviceAdmin}/0/release/key0`;
-        body = parseOrLog(syncRequest('POST', server1 + '/set_value', {json: {
-          ref: releaseEscrowRef,
-          value: {
-            ratio: 1
-          }
-        }}).body.toString('utf-8'));
-        if (!(await waitUntilTxFinalized(serverList, _.get(body, 'result.tx_hash')))) {
-          console.error(`Failed to check finalization of tx.`);
-        }
-        const adminBalanceAfter = parseOrLog(syncRequest('GET', server1 +
-            `/get_value?ref=/accounts/${serviceAdmin}/balance`).body.toString('utf-8')).result;
-        expect(adminBalanceAfter).to.equals(adminBalanceBefore);
-      });
-
-      it('payments: app admin can claim payments with service account target', async () => {
-        const adminBalanceBefore = parseOrLog(syncRequest('GET', server1 +
-            `/get_value?ref=/accounts/${serviceAdmin}/balance`).body.toString('utf-8')).result;
-        const payRef = `/payments/test_service_payment/${serviceUser}/0/pay/key3`;
-        const amount = adminBalanceBefore - 1;
-        let body = parseOrLog(syncRequest('POST', server1 + '/set_value', {json: {
-          ref: payRef,
-          value: {
-            amount
-          }
-        }}).body.toString('utf-8'));
-        expect(body.code).to.equals(0);
-        if (!(await waitUntilTxFinalized(serverList, _.get(body, 'result.tx_hash')))) {
-          console.error(`Failed to check finalization of tx.`);
-        }
-
-        const claimRef = `/payments/test_service_payment/${serviceUser}/0/claim/key3`;
-        const paymentBalance = parseOrLog(syncRequest('GET',
-            server1 + `/get_value?ref=/service_accounts/payments/test_service_payment/${serviceUser}|0/balance`)
-            .body.toString('utf-8')).result;
-        body = parseOrLog(syncRequest('POST', server1 + '/set_value', {json: {
-          ref: claimRef,
-          value: {
-            amount: paymentBalance,
-            target: `payments|test_service_payment|${serviceAdmin}|0`
-          }
-        }}).body.toString('utf-8'));
-        if (!(await waitUntilTxFinalized(serverList, _.get(body, 'result.tx_hash')))) {
-          console.error(`Failed to check finalization of tx.`);
-        }
-        const adminServiceAccountBalanceAfter = parseOrLog(syncRequest('GET',
-            server1 + `/get_value?ref=/service_accounts/payments/test_service_payment/${serviceAdmin}|0/balance`)
-                .body.toString('utf-8')).result;
-        expect(adminServiceAccountBalanceAfter).to.equals(paymentBalance);
-        const userServiceAccountBalance = parseOrLog(syncRequest('GET',
-            server1 + `/get_value?ref=/service_accounts/payments/test_service_payment/${serviceUser}|0/balance`)
-                .body.toString('utf-8')).result;
-        expect(userServiceAccountBalance).to.equals(0);
-      });
-    });
-
-    describe('Escrow: _hold, _release', () => {
-      before(async () => {
-        await setUpApp('test_service_escrow', serverList, { admin: { [serviceAdmin]: true } });
-      });
-
-      describe('Escrow: individual -> individual', () => {
-        it('escrow: individual -> individual: open escrow', async () => {
-          const configRef = `/escrow/${serviceUser}/${serviceAdmin}/0/config`;
-          const body = parseOrLog(syncRequest('POST', server1 + '/set_value', {json: {
-            ref: configRef,
-            value: {
-              admin: {
-                [serviceAdmin]: true
-              }
-            },
-            nonce: -1,
-            timestamp: 1234567890000,
-          }}).body.toString('utf-8'));
-          assert.deepEqual(eraseStateGas(_.get(body, 'result.result')), {
-            "code": 0,
-            "bandwidth_gas_amount": 1,
-            "gas_amount_charged": 'erased',
-            "gas_amount_total": {
-              "bandwidth": {
-                "service": 1
-              },
-              "state": {
-                "service": 'erased'
-              }
-            },
-            "gas_cost_total": 0,
-          });
-          expect(body.code).to.equals(0);
-          if (!(await waitUntilTxFinalized(serverList, _.get(body, 'result.tx_hash')))) {
-            console.error(`Failed to check finalization of tx.`);
-          }
-          const escrowAccountConfig = parseOrLog(syncRequest('GET', server1 + `/get_value?ref=${configRef}`)
-              .body.toString('utf-8')).result;
-          assert.deepEqual(escrowAccountConfig, { admin: { [serviceAdmin]: true } });
-        });
-
-        it("escrow: individual -> individual: cannot open escrow if it's already open", async () => {
-          const configRef = `/escrow/${serviceUser}/${serviceAdmin}/0/config`;
-          const body = parseOrLog(syncRequest('POST', server2 + '/set_value', {json: {
-            ref: configRef,
-            value: {
-              admin: {
-                [serviceAdmin]: true
-              }
-            }
-          }}).body.toString('utf-8'));
-          expect(body.code).to.equals(1);
-          if (!(await waitUntilTxFinalized(serverList, _.get(body, 'result.tx_hash')))) {
-            console.error(`Failed to check finalization of tx.`);
-          }
-        });
-
-        it("escrow: individual -> individual: non-source account cannot write hold", async () => {
-          const key = 1234567890000 + 1;
-          const holdRef = `/escrow/${serviceUser}/${serviceAdmin}/0/hold/${key}`;
-          const userBalanceBefore = parseOrLog(syncRequest('GET', server1 +
-              `/get_value?ref=/accounts/${serviceUser}/balance`).body.toString('utf-8')).result;
-          const body = parseOrLog(syncRequest('POST', server1 + '/set_value', {json: {
-            ref: holdRef,
-            value: {
-              amount: userBalanceBefore
-            }
-          }}).body.toString('utf-8'));
-          expect(body.code).to.equals(1);
-          if (!(await waitUntilTxFinalized(serverList, _.get(body, 'result.tx_hash')))) {
-            console.error(`Failed to check finalization of tx.`);
-          }
-        });
-
-        it("escrow: individual -> individual: source account can write hold", async () => {
-          const key = 1234567890000 + 2;
-          const holdRef = `/escrow/${serviceUser}/${serviceAdmin}/0/hold/${key}`;
-          const userBalanceBefore = parseOrLog(syncRequest('GET', server1 +
-              `/get_value?ref=/accounts/${serviceUser}/balance`).body.toString('utf-8')).result;
-          const body = parseOrLog(syncRequest('POST', server2 + '/set_value', {json: {
-            ref: holdRef,
-            value: {
-              amount: userBalanceBefore
-            },
-            nonce: -1,
-            timestamp: 1234567890000,
-          }}).body.toString('utf-8'));
-          assert.deepEqual(eraseStateGas(_.get(body, 'result.result')), {
-            "func_results": {
-              "_hold": {
-                "code": 0,
-                "bandwidth_gas_amount": 0,
-                "op_results": {
-                  "0": {
-                    "path": "/transfer/0x01A0980d2D4e418c7F27e1ef539d01A5b5E93204/escrow|escrow|0x01A0980d2D4e418c7F27e1ef539d01A5b5E93204:0x00ADEc28B6a845a085e03591bE7550dd68673C1C:0/1234567890000/value",
-                    "result": {
-                      "code": 0,
-                      "func_results": {
-                        "_transfer": {
-                          "code": 0,
-                          "bandwidth_gas_amount": 1000,
-                          "op_results": {
-                            "0": {
-                              "path": "/accounts/0x01A0980d2D4e418c7F27e1ef539d01A5b5E93204/balance",
-                              "result": {
-                                "code": 0,
-                                "bandwidth_gas_amount": 1,
-                              }
-                            },
-                            "1": {
-                              "path": "/service_accounts/escrow/escrow/0x01A0980d2D4e418c7F27e1ef539d01A5b5E93204:0x00ADEc28B6a845a085e03591bE7550dd68673C1C:0/balance",
-                              "result": {
-                                "code": 0,
-                                "bandwidth_gas_amount": 1,
-                              }
-                            }
-                          }
-                        }
-                      },
-                      "bandwidth_gas_amount": 1,
-                    }
-                  }
-                }
-              }
-            },
-            "code": 0,
-            "bandwidth_gas_amount": 1,
-            "gas_amount_charged": 'erased',
-            "gas_amount_total": {
-              "bandwidth": {
-                "service": 1004
-              },
-              "state": {
-                "service": 'erased'
-              }
-            },
-            "gas_cost_total": 0,
-          });
-          expect(body.code).to.equals(0);
-          if (!(await waitUntilTxFinalized(serverList, _.get(body, 'result.tx_hash')))) {
-            console.error(`Failed to check finalization of tx.`);
-          }
-          const escrowServiceAccountBalance = parseOrLog(syncRequest('GET',
-              server1 + `/get_value?ref=/service_accounts/escrow/escrow/${serviceUser}:${serviceAdmin}:0/balance`)
-              .body.toString('utf-8')).result;
-          expect(escrowServiceAccountBalance).to.equals(userBalanceBefore);
-        });
-
-        it("escrow: individual -> individual: non-admin account cannot write release", async () => {
-          const key = 1234567890000 + 3;
-          const releaseRef = `/escrow/${serviceUser}/${serviceAdmin}/0/release/${key}`;
-          const body = parseOrLog(syncRequest('POST', server2 + '/set_value', {json: {
-            ref: releaseRef,
-            value: {
-              ratio: 1
-            }
-          }}).body.toString('utf-8'));
-          expect(body.code).to.equals(1);
-          if (!(await waitUntilTxFinalized(serverList, _.get(body, 'result.tx_hash')))) {
-            console.error(`Failed to check finalization of tx.`);
-          }
-        });
-
-        it("escrow: individual -> individual: invalid ratio (ratio = -1)", async () => {
-          const key = 1234567890000 + 4;
-          const releaseRef = `/escrow/${serviceUser}/${serviceAdmin}/0/release/${key}`;
-          const body = parseOrLog(syncRequest('POST', server1 + '/set_value', {json: {
-            ref: releaseRef,
-            value: {
-              ratio: -1
-            }
-          }}).body.toString('utf-8'));
-          expect(body.code).to.equals(1);
-          if (!(await waitUntilTxFinalized(serverList, _.get(body, 'result.tx_hash')))) {
-            console.error(`Failed to check finalization of tx.`);
-          }
-        });
-
-        it("escrow: individual -> individual: invalid ratio (ratio = 1.1)", async () => {
-          const key = 1234567890000 + 5;
-          const releaseRef = `/escrow/${serviceUser}/${serviceAdmin}/0/release/${key}`;
-          const body = parseOrLog(syncRequest('POST', server1 + '/set_value', {json: {
-            ref: releaseRef,
-            value: {
-              ratio: 1.1
-            }
-          }}).body.toString('utf-8'));
-          expect(body.code).to.equals(1);
-          if (!(await waitUntilTxFinalized(serverList, _.get(body, 'result.tx_hash')))) {
-            console.error(`Failed to check finalization of tx.`);
-          }
-        });
-
-        it("escrow: individual -> individual: admin account can write release (ratio = 0)", async () => {
-          const key = 1234567890000 + 6;
-          const releaseRef = `/escrow/${serviceUser}/${serviceAdmin}/0/release/${key}`;
-          const userBalanceBefore = parseOrLog(syncRequest('GET', server1 +
-              `/get_value?ref=/accounts/${serviceUser}/balance`).body.toString('utf-8')).result;
-          const escrowServiceAccountBalanceBefore = parseOrLog(syncRequest('GET',
-              server1 + `/get_value?ref=/service_accounts/escrow/escrow/${serviceUser}:${serviceAdmin}:0/balance`)
-              .body.toString('utf-8')).result;
-          const body = parseOrLog(syncRequest('POST', server1 + '/set_value', {json: {
-            ref: releaseRef,
-            value: {
-              ratio: 0
-            },
-            nonce: -1,
-            timestamp: 1234567890000,
-          }}).body.toString('utf-8'));
-          assert.deepEqual(eraseStateGas(_.get(body, 'result.result')), {
-            "func_results": {
-              "_release": {
-                "code": 0,
-                "bandwidth_gas_amount": 0,
-                "op_results": {
-                  "0": {
-                    "path": "/transfer/escrow|escrow|0x01A0980d2D4e418c7F27e1ef539d01A5b5E93204:0x00ADEc28B6a845a085e03591bE7550dd68673C1C:0/0x01A0980d2D4e418c7F27e1ef539d01A5b5E93204/1234567890000/value",
-                    "result": {
-                      "code": 0,
-                      "func_results": {
-                        "_transfer": {
-                          "code": 0,
-                          "bandwidth_gas_amount": 0,
-                          "op_results": {
-                            "0": {
-                              "path": "/service_accounts/escrow/escrow/0x01A0980d2D4e418c7F27e1ef539d01A5b5E93204:0x00ADEc28B6a845a085e03591bE7550dd68673C1C:0/balance",
-                              "result": {
-                                "code": 0,
-                                "bandwidth_gas_amount": 1,
-                              }
-                            },
-                            "1": {
-                              "path": "/accounts/0x01A0980d2D4e418c7F27e1ef539d01A5b5E93204/balance",
-                              "result": {
-                                "code": 0,
-                                "bandwidth_gas_amount": 1,
-                              }
-                            }
-                          }
-                        }
-                      },
-                      "bandwidth_gas_amount": 1,
-                    }
-                  }
-                }
-              }
-            },
-            "code": 0,
-            "bandwidth_gas_amount": 1,
-            "gas_amount_charged": 'erased',
-            "gas_amount_total": {
-              "bandwidth": {
-                "service": 4
-              },
-              "state": {
-                "service": 'erased'
-              }
-            },
-            "gas_cost_total": 0,
-          });
-          expect(body.code).to.equals(0);
-          if (!(await waitUntilTxFinalized(serverList, _.get(body, 'result.tx_hash')))) {
-            console.error(`Failed to check finalization of tx.`);
-          }
-          const escrowServiceAccountBalanceAfter = parseOrLog(syncRequest('GET',
-              server1 + `/get_value?ref=/service_accounts/escrow/escrow/${serviceUser}:${serviceAdmin}:0/balance`)
-              .body.toString('utf-8')).result;
-          expect(escrowServiceAccountBalanceAfter).to.equals(0);
-          const userBalanceAfter = parseOrLog(syncRequest('GET', server1 +
-              `/get_value?ref=/accounts/${serviceUser}/balance`).body.toString('utf-8')).result;
-          expect(userBalanceAfter).to.equals(userBalanceBefore + escrowServiceAccountBalanceBefore);
-        });
-      });
-
-      describe('Escrow: service -> individual', () => {
-        it('escrow: service -> individual: open escrow', async () => {
-          const key = 1234567890000 + 101;
-          const server4Addr = parseOrLog(syncRequest(
-            'GET', server4 + '/get_address').body.toString('utf-8')).result;
-          const transferBody = parseOrLog(syncRequest('POST', server4 + '/set_value', {json: {
-            ref: `transfer/${server4Addr}/${serviceAdmin}/${key}/value`,
-            value: 100
-          }}).body.toString('utf-8'));
-          if (!(await waitUntilTxFinalized(serverList, _.get(transferBody, 'result.tx_hash')))) {
-            console.error(`Failed to check finalization of tx.`);
-          }
-          const payRef = `/payments/test_service_escrow/${serviceUser}/0/pay/${key}`;
-          const adminBalanceBefore = parseOrLog(syncRequest('GET', server1 +
-              `/get_value?ref=/accounts/${serviceAdmin}/balance`).body.toString('utf-8')).result;
-          const amount = adminBalanceBefore;
-          const payBody = parseOrLog(syncRequest('POST', server1 + '/set_value', {json: {
-            ref: payRef,
-            value: {
-              amount
-            }
-          }}).body.toString('utf-8'));
-          if (!(await waitUntilTxFinalized(serverList, _.get(payBody, 'result.tx_hash')))) {
-            console.error(`Failed to check finalization of tx.`);
-          }
-          // open escrow
-          const source = `payments|test_service_escrow|${serviceUser}|0`;
-          const target = serviceAdmin;
-          const configRef = `/escrow/${source}/${target}/1/config`;
-          const body = parseOrLog(syncRequest('POST', server1 + '/set_value', {json: {
-            ref: configRef,
-            value: {
-              admin: {
-                [serviceAdmin]: true
-              }
-            },
-            nonce: -1,
-            timestamp: 1234567890000,
-          }}).body.toString('utf-8'));
-          assert.deepEqual(eraseStateGas(_.get(body, 'result.result')), {
-            "code": 0,
-            "bandwidth_gas_amount": 1,
-            "gas_amount_charged": 'erased',
-            "gas_amount_total": {
-              "bandwidth": {
-                "service": 1
-              },
-              "state": {
-                "service": 'erased'
-              }
-            },
-            "gas_cost_total": 0,
-          });
-          expect(body.code).to.equals(0);
-          if (!(await waitUntilTxFinalized(serverList, _.get(body, 'result.tx_hash')))) {
-            console.error(`Failed to check finalization of tx.`);
-          }
-          const escrowAccountConfig = parseOrLog(syncRequest('GET', server1 + `/get_value?ref=${configRef}`)
-              .body.toString('utf-8')).result;
-          assert.deepEqual(escrowAccountConfig, { admin: { [serviceAdmin]: true } });
-        });
-
-        it("escrow: service -> individual: non-service admin cannot write hold", async () => {
-          const key = 1234567890000 + 102;
-          const source = `payments|test_service_escrow|${serviceUser}|0`;
-          const target = serviceAdmin;
-          const holdRef = `/escrow/${source}/${target}/1/hold/${key}`;
-          const paymentBalanceBefore = parseOrLog(syncRequest('GET', server1 +
-              `/get_value?ref=/service_accounts/payments/test_service_escrow/${serviceUser}|0/balance`)
-                  .body.toString('utf-8')).result;
-          const body = parseOrLog(syncRequest('POST', server2 + '/set_value', {json: {
-            ref: holdRef,
-            value: {
-              amount: paymentBalanceBefore
-            }
-          }}).body.toString('utf-8'));
-          expect(body.code).to.equals(1);
-          if (!(await waitUntilTxFinalized(serverList, _.get(body, 'result.tx_hash')))) {
-            console.error(`Failed to check finalization of tx.`);
-          }
-        });
-
-        it("escrow: service -> individual: service admin can write hold", async () => {
-          const key = 1234567890000 + 103;
-          const source = `payments|test_service_escrow|${serviceUser}|0`;
-          const target = serviceAdmin;
-          const holdRef = `/escrow/${source}/${target}/1/hold/${key}`;
-          const paymentBalanceBefore = parseOrLog(syncRequest('GET', server1 +
-              `/get_value?ref=/service_accounts/payments/test_service_escrow/${serviceUser}|0/balance`)
-                  .body.toString('utf-8')).result;
-          const body = parseOrLog(syncRequest('POST', server1 + '/set_value', {json: {
-            ref: holdRef,
-            value: {
-              amount: paymentBalanceBefore
-            },
-            nonce: -1,
-            timestamp: 1234567890000,
-          }}).body.toString('utf-8'));
-          assert.deepEqual(eraseStateGas(_.get(body, 'result.result')), {
-            "func_results": {
-              "_hold": {
-                "code": 0,
-                "bandwidth_gas_amount": 0,
-                "op_results": {
-                  "0": {
-                    "path": "/transfer/payments|test_service_escrow|0x01A0980d2D4e418c7F27e1ef539d01A5b5E93204|0/escrow|escrow|payments|test_service_escrow|0x01A0980d2D4e418c7F27e1ef539d01A5b5E93204|0:0x00ADEc28B6a845a085e03591bE7550dd68673C1C:1/1234567890000/value",
-                    "result": {
-                      "code": 0,
-                      "func_results": {
-                        "_transfer": {
-                          "code": 0,
-                          "bandwidth_gas_amount": 1000,
-                          "op_results": {
-                            "0": {
-                              "path": "/service_accounts/payments/test_service_escrow/0x01A0980d2D4e418c7F27e1ef539d01A5b5E93204|0/balance",
-                              "result": {
-                                "code": 0,
-                                "bandwidth_gas_amount": 1,
-                              }
-                            },
-                            "1": {
-                              "path": "/service_accounts/escrow/escrow/payments|test_service_escrow|0x01A0980d2D4e418c7F27e1ef539d01A5b5E93204|0:0x00ADEc28B6a845a085e03591bE7550dd68673C1C:1/balance",
-                              "result": {
-                                "code": 0,
-                                "bandwidth_gas_amount": 1,
-                              }
-                            }
-                          }
-                        }
-                      },
-                      "bandwidth_gas_amount": 1,
-                    }
-                  }
-                }
-              }
-            },
-            "code": 0,
-            "bandwidth_gas_amount": 1,
-            "gas_amount_charged": 'erased',
-            "gas_amount_total": {
-              "bandwidth": {
-                "service": 1004
-              },
-              "state": {
-                "service": 'erased'
-              }
-            },
-            "gas_cost_total": 0,
-          });
-          expect(body.code).to.equals(0);
-          if (!(await waitUntilTxFinalized(serverList, _.get(body, 'result.tx_hash')))) {
-            console.error(`Failed to check finalization of tx.`);
-          }
-          const escrowServiceAccountBalance = parseOrLog(syncRequest('GET',
-              server1 + `/get_value?ref=/service_accounts/escrow/escrow/${source}:${target}:1/balance`)
-              .body.toString('utf-8')).result;
-          expect(escrowServiceAccountBalance).to.equals(paymentBalanceBefore);
-        });
-
-        it("escrow: service -> individual: admin account can write release (ratio = 0, refund to payments via _transfer)", async () => {
-          const key = 1234567890000 + 104;
-          const source = `payments|test_service_escrow|${serviceUser}|0`;
-          const target = serviceAdmin;
-          const releaseRef = `/escrow/${source}/${target}/1/release/${key}`;
-          const paymentBalanceBefore = parseOrLog(syncRequest('GET', server1 +
-              `/get_value?ref=/service_accounts/payments/test_service_escrow/${serviceUser}|0/balance`)
-                  .body.toString('utf-8')).result;
-          const escrowServiceAccountBalanceBefore = parseOrLog(syncRequest('GET',
-              server1 + `/get_value?ref=/service_accounts/escrow/escrow/${source}:${target}:1/balance`)
-              .body.toString('utf-8')).result;
-          const body = parseOrLog(syncRequest('POST', server1 + '/set_value', {json: {
-            ref: releaseRef,
-            value: {
-              ratio: 0
-            },
-            nonce: -1,
-            timestamp: 1234567890000,
-          }}).body.toString('utf-8'));
-          assert.deepEqual(eraseStateGas(_.get(body, 'result.result')), {
-            "func_results": {
-              "_release": {
-                "code": 0,
-                "bandwidth_gas_amount": 0,
-                "op_results": {
-                  "0": {
-                    "path": "/transfer/escrow|escrow|payments|test_service_escrow|0x01A0980d2D4e418c7F27e1ef539d01A5b5E93204|0:0x00ADEc28B6a845a085e03591bE7550dd68673C1C:1/payments|test_service_escrow|0x01A0980d2D4e418c7F27e1ef539d01A5b5E93204|0/1234567890000/value",
-                    "result": {
-                      "code": 0,
-                      "func_results": {
-                        "_transfer": {
-                          "code": 0,
-                          "bandwidth_gas_amount": 0,
-                          "op_results": {
-                            "0": {
-                              "path": "/service_accounts/escrow/escrow/payments|test_service_escrow|0x01A0980d2D4e418c7F27e1ef539d01A5b5E93204|0:0x00ADEc28B6a845a085e03591bE7550dd68673C1C:1/balance",
-                              "result": {
-                                "code": 0,
-                                "bandwidth_gas_amount": 1,
-                              }
-                            },
-                            "1": {
-                              "path": "/service_accounts/payments/test_service_escrow/0x01A0980d2D4e418c7F27e1ef539d01A5b5E93204|0/balance",
-                              "result": {
-                                "code": 0,
-                                "bandwidth_gas_amount": 1,
-                              }
-                            }
-                          }
-                        }
-                      },
-                      "bandwidth_gas_amount": 1,
-                    }
-                  }
-                }
-              }
-            },
-            "code": 0,
-            "bandwidth_gas_amount": 1,
-            "gas_amount_charged": 'erased',
-            "gas_amount_total": {
-              "bandwidth": {
-                "service": 4
-              },
-              "state": {
-                "service": 'erased'
-              }
-            },
-            "gas_cost_total": 0,
-          });
-          expect(body.code).to.equals(0);
-          if (!(await waitUntilTxFinalized(serverList, _.get(body, 'result.tx_hash')))) {
-            console.error(`Failed to check finalization of tx.`);
-          }
-          const escrowServiceAccountBalanceAfter = parseOrLog(syncRequest('GET',
-              server1 + `/get_value?ref=/service_accounts/escrow/escrow/${source}:${target}:1/balance`)
-              .body.toString('utf-8')).result;
-          expect(escrowServiceAccountBalanceAfter).to.equals(0);
-          const paymentBalanceAfter = parseOrLog(syncRequest('GET', server1 +
-              `/get_value?ref=/service_accounts/payments/test_service_escrow/${serviceUser}|0/balance`)
-                  .body.toString('utf-8')).result;
-          expect(paymentBalanceAfter).to.equals(paymentBalanceBefore + escrowServiceAccountBalanceBefore);
-        });
-
-        it("escrow: service -> individual: escrow admin account can write release (ratio = 0.5)", async () => {
-          // hold
-          const holdKey = 1234567890000 + 105;
-          const source = `payments|test_service_escrow|${serviceUser}|0`;
-          const target = serviceAdmin;
-          const holdRef = `/escrow/${source}/${target}/1/hold/${holdKey}`;
-          const paymentBalance = parseOrLog(syncRequest('GET', server1 +
-              `/get_value?ref=/service_accounts/payments/test_service_escrow/${serviceUser}|0/balance`)
-                  .body.toString('utf-8')).result;
-          let body = parseOrLog(syncRequest('POST', server1 + '/set_value', {json: {
-            ref: holdRef,
-            value: {
-              amount: paymentBalance
-            }
-          }}).body.toString('utf-8'));
-          expect(body.code).to.equals(0);
-          if (!(await waitUntilTxFinalized(serverList, _.get(body, 'result.tx_hash')))) {
-            console.error(`Failed to check finalization of tx.`);
-          }
-          // release
-          const releaseKey = 1234567890000 + 106;
-          const releaseRef = `/escrow/${source}/${target}/1/release/${releaseKey}`;
-          const paymentBalanceBefore = parseOrLog(syncRequest('GET', server1 +
-              `/get_value?ref=/service_accounts/payments/test_service_escrow/${serviceUser}|0/balance`)
-                  .body.toString('utf-8')).result;
-          const adminBalanceBefore = parseOrLog(syncRequest('GET', server1 +
-              `/get_value?ref=/accounts/${serviceAdmin}/balance`).body.toString('utf-8')).result;
-          const escrowServiceAccountBalanceBefore = parseOrLog(syncRequest('GET',
-              server1 + `/get_value?ref=/service_accounts/escrow/escrow/${source}:${target}:1/balance`)
-              .body.toString('utf-8')).result;
-          body = parseOrLog(syncRequest('POST', server1 + '/set_value', {json: {
-            ref: releaseRef,
-            value: {
-              ratio: 0.5
-            }
-          }}).body.toString('utf-8'));
-          expect(body.code).to.equals(0);
-          if (!(await waitUntilTxFinalized(serverList, _.get(body, 'result.tx_hash')))) {
-            console.error(`Failed to check finalization of tx.`);
-          }
-          const escrowServiceAccountBalanceAfter = parseOrLog(syncRequest('GET',
-              server1 + `/get_value?ref=/service_accounts/escrow/escrow/${source}:${target}:1/balance`)
-              .body.toString('utf-8')).result;
-          expect(escrowServiceAccountBalanceAfter).to.equals(0);
-          const paymentBalanceAfter = parseOrLog(syncRequest('GET', server1 +
-              `/get_value?ref=/service_accounts/payments/test_service_escrow/${serviceUser}|0/balance`)
-                  .body.toString('utf-8')).result;
-          expect(paymentBalanceAfter).to.equals(paymentBalanceBefore + escrowServiceAccountBalanceBefore / 2);
-          const adminBalanceAfter = parseOrLog(syncRequest('GET', server1 +
-              `/get_value?ref=/accounts/${serviceAdmin}/balance`).body.toString('utf-8')).result;
-          expect(adminBalanceAfter).to.equals(adminBalanceBefore + escrowServiceAccountBalanceBefore / 2);
-        });
-      });
-    });
-
-    describe('Checkout: _openCheckout, _closeCheckout', () => {
-      const client = jayson.client.http(server1 + '/json-rpc');
-      const networkName = 'ETH';
-      const chainId = '3';
-      const tokenId = '0xB16c0C80a81f73204d454426fC413CAe455525A7';
-      const checkoutRequestBasePath = `/checkout/requests/${networkName}/${chainId}/${tokenId}`;
-      const checkoutHistoryBasePath = `/checkout/history/${networkName}/${chainId}/${tokenId}`;
-      const tokenBridgeConfig = require('../genesis-configs/base/genesis_token.json')
-          .bridge[networkName][chainId][tokenId];
-      const {
-        token_pool: tokenPoolAddr,
-        min_checkout_per_request: minCheckoutPerRequest,
-        max_checkout_per_request: maxCheckoutPerRequest,
-        max_checkout_per_day: maxCheckoutPerDay,
-       } = tokenBridgeConfig;
-      const checkoutAmount = 100;
-      const ethAddress = '0x09A0d53FDf1c36A131938eb379b98910e55EEfe1'; // recipient
-
-      it('cannot open checkout with invalid params: amount < min_checkout_per_request', async () => {
-        const beforeBalance = parseOrLog(syncRequest('GET',
-            server2 + `/get_value?ref=/accounts/${serviceUser}/balance`)
-            .body.toString('utf-8')).result;
-        const beforeTokenPoolBalance = parseOrLog(syncRequest('GET',
-            server2 + `/get_value?ref=/accounts/${tokenPoolAddr}/balance`).body.toString('utf-8')).result;
-        const body = parseOrLog(syncRequest('POST', server2 + '/set_value', {json: {
-          ref: `${checkoutRequestBasePath}/${serviceUser}/0`,
-          value: {
-            amount: minCheckoutPerRequest - 1,
-            recipient: ethAddress
-          }
-        }}).body.toString('utf-8'));
-        expect(body.code).to.equal(1);
-        if (!(await waitUntilTxFinalized(serverList, _.get(body, 'result.tx_hash')))) {
-          console.error(`Failed to check finalization of tx.`);
-        }
-        const checkoutRequest = parseOrLog(syncRequest('GET',
-            server2 + `/get_value?ref=${checkoutRequestBasePath}/${serviceUser}/0`).body.toString('utf-8')).result;
-        const afterRequestUserBalance = parseOrLog(syncRequest('GET',
-            server2 + `/get_value?ref=/accounts/${serviceUser}/balance`).body.toString('utf-8')).result;
-        const afterRequestTokenPoolBalance = parseOrLog(syncRequest('GET',
-            server2 + `/get_value?ref=/accounts/${tokenPoolAddr}/balance`)
-            .body.toString('utf-8')).result;
-        expect(checkoutRequest).to.equal(null);
-        expect(afterRequestUserBalance).to.equal(beforeBalance);
-        expect(afterRequestTokenPoolBalance).to.equal(beforeTokenPoolBalance);
-      });
-
-      it('cannot open checkout with invalid params: amount > max_checkout_per_request', async () => {
-        const beforeBalance = parseOrLog(syncRequest('GET',
-            server2 + `/get_value?ref=/accounts/${serviceUser}/balance`)
-            .body.toString('utf-8')).result;
-        const beforeTokenPoolBalance = parseOrLog(syncRequest('GET',
-            server2 + `/get_value?ref=/accounts/${tokenPoolAddr}/balance`).body.toString('utf-8')).result;
-        const body = parseOrLog(syncRequest('POST', server2 + '/set_value', {json: {
-          ref: `${checkoutRequestBasePath}/${serviceUser}/0`,
-          value: {
-            amount: maxCheckoutPerRequest + 1,
-            recipient: ethAddress
-          }
-        }}).body.toString('utf-8'));
-        expect(body.code).to.equal(1);
-        if (!(await waitUntilTxFinalized(serverList, _.get(body, 'result.tx_hash')))) {
-          console.error(`Failed to check finalization of tx.`);
-        }
-        const checkoutRequest = parseOrLog(syncRequest('GET',
-            server2 + `/get_value?ref=${checkoutRequestBasePath}/${serviceUser}/0`).body.toString('utf-8')).result;
-        const afterRequestUserBalance = parseOrLog(syncRequest('GET',
-            server2 + `/get_value?ref=/accounts/${serviceUser}/balance`).body.toString('utf-8')).result;
-        const afterRequestTokenPoolBalance = parseOrLog(syncRequest('GET',
-            server2 + `/get_value?ref=/accounts/${tokenPoolAddr}/balance`)
-            .body.toString('utf-8')).result;
-        expect(checkoutRequest).to.equal(null);
-        expect(afterRequestUserBalance).to.equal(beforeBalance);
-        expect(afterRequestTokenPoolBalance).to.equal(beforeTokenPoolBalance);
-      });
-
-      it('cannot open checkout with invalid params: network name', async () => {
-        const beforeBalance = parseOrLog(syncRequest('GET',
-            server2 + `/get_value?ref=/accounts/${serviceUser}/balance`)
-            .body.toString('utf-8')).result;
-        const beforeTokenPoolBalance = parseOrLog(syncRequest('GET',
-            server2 + `/get_value?ref=/accounts/${tokenPoolAddr}/balance`).body.toString('utf-8')).result;
-        const ref = `/checkout/requests/AIN/${chainId}/${tokenId}/${serviceUser}/0`;
-        const body = parseOrLog(syncRequest('POST', server2 + '/set_value', {json: {
-          ref,
-          value: {
-            amount: checkoutAmount,
-            recipient: ethAddress
-          }
-        }}).body.toString('utf-8'));
-        expect(body.code).to.equal(1);
-        if (!(await waitUntilTxFinalized(serverList, _.get(body, 'result.tx_hash')))) {
-          console.error(`Failed to check finalization of tx.`);
-        }
-        const checkoutRequest = parseOrLog(syncRequest('GET',
-            server2 + `/get_value?ref=${ref}`).body.toString('utf-8')).result;
-        const afterRequestUserBalance = parseOrLog(syncRequest('GET',
-            server2 + `/get_value?ref=/accounts/${serviceUser}/balance`).body.toString('utf-8')).result;
-        const afterRequestTokenPoolBalance = parseOrLog(syncRequest('GET',
-            server2 + `/get_value?ref=/accounts/${tokenPoolAddr}/balance`)
-            .body.toString('utf-8')).result;
-        expect(checkoutRequest).to.equal(null);
-        expect(afterRequestUserBalance).to.equal(beforeBalance);
-        expect(afterRequestTokenPoolBalance).to.equal(beforeTokenPoolBalance);
-      });
-
-      it('cannot open checkout with invalid params: chain id', async () => {
-        const beforeBalance = parseOrLog(syncRequest('GET',
-            server2 + `/get_value?ref=/accounts/${serviceUser}/balance`)
-            .body.toString('utf-8')).result;
-        const beforeTokenPoolBalance = parseOrLog(syncRequest('GET',
-            server2 + `/get_value?ref=/accounts/${tokenPoolAddr}/balance`).body.toString('utf-8')).result;
-        const ref = `/checkout/requests/${networkName}/1/${tokenId}/${serviceUser}/0`;
-        const body = parseOrLog(syncRequest('POST', server2 + '/set_value', {json: {
-          ref,
-          value: {
-            amount: checkoutAmount,
-            recipient: ethAddress
-          }
-        }}).body.toString('utf-8'));
-        expect(body.code).to.equal(1);
-        if (!(await waitUntilTxFinalized(serverList, _.get(body, 'result.tx_hash')))) {
-          console.error(`Failed to check finalization of tx.`);
-        }
-        const checkoutRequest = parseOrLog(syncRequest('GET',
-            server2 + `/get_value?ref=${ref}`).body.toString('utf-8')).result;
-        const afterRequestUserBalance = parseOrLog(syncRequest('GET',
-            server2 + `/get_value?ref=/accounts/${serviceUser}/balance`).body.toString('utf-8')).result;
-        const afterRequestTokenPoolBalance = parseOrLog(syncRequest('GET',
-            server2 + `/get_value?ref=/accounts/${tokenPoolAddr}/balance`)
-            .body.toString('utf-8')).result;
-        expect(checkoutRequest).to.equal(null);
-        expect(afterRequestUserBalance).to.equal(beforeBalance);
-        expect(afterRequestTokenPoolBalance).to.equal(beforeTokenPoolBalance);
-      });
-
-      it('cannot open checkout with invalid params: token id', async () => {
-        const beforeBalance = parseOrLog(syncRequest('GET',
-            server2 + `/get_value?ref=/accounts/${serviceUser}/balance`)
-            .body.toString('utf-8')).result;
-        const beforeTokenPoolBalance = parseOrLog(syncRequest('GET',
-            server2 + `/get_value?ref=/accounts/${tokenPoolAddr}/balance`).body.toString('utf-8')).result;
-        const ref = `/checkout/requests/${networkName}/${chainId}/0xINVALID_TOKEN_ID/${serviceUser}/0`;
-        const body = parseOrLog(syncRequest('POST', server2 + '/set_value', {json: {
-          ref,
-          value: {
-            amount: checkoutAmount,
-            recipient: ethAddress
-          }
-        }}).body.toString('utf-8'));
-        expect(body.code).to.equal(1);
-        if (!(await waitUntilTxFinalized(serverList, _.get(body, 'result.tx_hash')))) {
-          console.error(`Failed to check finalization of tx.`);
-        }
-        const checkoutRequest = parseOrLog(syncRequest('GET',
-            server2 + `/get_value?ref=${ref}`).body.toString('utf-8')).result;
-        const afterRequestUserBalance = parseOrLog(syncRequest('GET',
-            server2 + `/get_value?ref=/accounts/${serviceUser}/balance`).body.toString('utf-8')).result;
-        const afterRequestTokenPoolBalance = parseOrLog(syncRequest('GET',
-            server2 + `/get_value?ref=/accounts/${tokenPoolAddr}/balance`)
-            .body.toString('utf-8')).result;
-        expect(checkoutRequest).to.equal(null);
-        expect(afterRequestUserBalance).to.equal(beforeBalance);
-        expect(afterRequestTokenPoolBalance).to.equal(beforeTokenPoolBalance);
-      });
-
-      it('cannot open checkout with invalid params: recipient', async () => {
-        const beforeBalance = parseOrLog(syncRequest('GET',
-            server2 + `/get_value?ref=/accounts/${serviceUser}/balance`)
-            .body.toString('utf-8')).result;
-        const beforeTokenPoolBalance = parseOrLog(syncRequest('GET',
-            server2 + `/get_value?ref=/accounts/${tokenPoolAddr}/balance`).body.toString('utf-8')).result;
-        const body = parseOrLog(syncRequest('POST', server2 + '/set_value', {json: {
-          ref: `${checkoutRequestBasePath}/${serviceUser}/0`,
-          value: {
-            amount: checkoutAmount,
-            recipient: ethAddress.toLowerCase()
-          }
-        }}).body.toString('utf-8'));
-        expect(body.code).to.equal(1);
-        if (!(await waitUntilTxFinalized(serverList, _.get(body, 'result.tx_hash')))) {
-          console.error(`Failed to check finalization of tx.`);
-        }
-        const checkoutRequest = parseOrLog(syncRequest('GET',
-            server2 + `/get_value?ref=${checkoutRequestBasePath}/${serviceUser}/0`).body.toString('utf-8')).result;
-        const afterRequestUserBalance = parseOrLog(syncRequest('GET',
-            server2 + `/get_value?ref=/accounts/${serviceUser}/balance`).body.toString('utf-8')).result;
-        const afterRequestTokenPoolBalance = parseOrLog(syncRequest('GET',
-            server2 + `/get_value?ref=/accounts/${tokenPoolAddr}/balance`)
-            .body.toString('utf-8')).result;
-        expect(checkoutRequest).to.equal(null);
-        expect(afterRequestUserBalance).to.equal(beforeBalance);
-        expect(afterRequestTokenPoolBalance).to.equal(beforeTokenPoolBalance);
-      });
-
-      it('cannot open checkout with insufficient funds', async () => {
-        const beforeBalance = parseOrLog(syncRequest('GET',
-            server2 + `/get_value?ref=/accounts/${serviceUser}/balance`)
-            .body.toString('utf-8')).result;
-        const beforeTokenPoolBalance = parseOrLog(syncRequest('GET',
-            server2 + `/get_value?ref=/accounts/${tokenPoolAddr}/balance`).body.toString('utf-8')).result;
-        const body = parseOrLog(syncRequest('POST', server2 + '/set_value', {json: {
-          ref: `${checkoutRequestBasePath}/${serviceUser}/0`,
-          value: {
-            amount: beforeBalance + 1,
-            recipient: ethAddress
-          }
-        }}).body.toString('utf-8'));
-        expect(body.code).to.equal(1);
-        if (!(await waitUntilTxFinalized(serverList, _.get(body, 'result.tx_hash')))) {
-          console.error(`Failed to check finalization of tx.`);
-        }
-        const checkoutRequest = parseOrLog(syncRequest('GET',
-            server2 + `/get_value?ref=${checkoutRequestBasePath}/${serviceUser}/0`).body.toString('utf-8')).result;
-        const afterRequestUserBalance = parseOrLog(syncRequest('GET',
-            server2 + `/get_value?ref=/accounts/${serviceUser}/balance`).body.toString('utf-8')).result;
-        const afterRequestTokenPoolBalance = parseOrLog(syncRequest('GET',
-            server2 + `/get_value?ref=/accounts/${tokenPoolAddr}/balance`)
-            .body.toString('utf-8')).result;
-        expect(checkoutRequest).to.equal(null);
-        expect(afterRequestUserBalance).to.equal(beforeBalance);
-        expect(afterRequestTokenPoolBalance).to.equal(beforeTokenPoolBalance);
-      });
-
-      it('can open checkout', async () => {
-        const beforeBalance = parseOrLog(syncRequest('GET',
-            server2 + `/get_value?ref=/accounts/${serviceUser}/balance`)
-            .body.toString('utf-8')).result;
-        const beforeTokenPoolBalance = parseOrLog(syncRequest('GET',
-            server2 + `/get_value?ref=/accounts/${tokenPoolAddr}/balance`).body.toString('utf-8')).result;
-        const body = parseOrLog(syncRequest('POST', server2 + '/set_value', {json: {
-          ref: `${checkoutRequestBasePath}/${serviceUser}/0`,
-          value: {
-            amount: checkoutAmount,
-            recipient: ethAddress
-          },
-          timestamp: 1628255843548
-        }}).body.toString('utf-8'));
-        expect(body.code).to.equal(0);
-        if (!(await waitUntilTxFinalized(serverList, _.get(body, 'result.tx_hash')))) {
-          console.error(`Failed to check finalization of tx.`);
-        }
-        assert.deepEqual(eraseStateGas(_.get(body, 'result.result')), {
-          "func_results": {
-            "_openCheckout": {
-              "op_results": {
-                "0": {
-                  "path": "/checkout/stats/pending/0x01A0980d2D4e418c7F27e1ef539d01A5b5E93204",
-                  "result": {
-                    "code": 0,
-                    "bandwidth_gas_amount": 1
-                  }
-                },
-                "1": {
-                  "path": "/checkout/stats/pending/total",
-                  "result": {
-                    "code": 0,
-                    "bandwidth_gas_amount": 1
-                  }
-                },
-                "2": {
-                  "path": "/transfer/0x01A0980d2D4e418c7F27e1ef539d01A5b5E93204/0x20ADd3d38405ebA6338CB9e57a0510DEB8f8e000/1628255843548/value",
-                  "result": {
-                    "func_results": {
-                      "_transfer": {
-                        "op_results": {
-                          "0": {
-                            "path": "/accounts/0x01A0980d2D4e418c7F27e1ef539d01A5b5E93204/balance",
-                            "result": {
-                              "code": 0,
-                              "bandwidth_gas_amount": 1
-                            }
-                          },
-                          "1": {
-                            "path": "/accounts/0x20ADd3d38405ebA6338CB9e57a0510DEB8f8e000/balance",
-                            "result": {
-                              "code": 0,
-                              "bandwidth_gas_amount": 1
-                            }
-                          }
-                        },
-                        "code": 0,
-                        "bandwidth_gas_amount": 1000
-                      }
-                    },
-                    "code": 0,
-                    "bandwidth_gas_amount": 1
-                  }
-                }
-              },
-              "code": 0,
-              "bandwidth_gas_amount": 0
-            }
-          },
-          "code": 0,
-          "bandwidth_gas_amount": 1,
-          "gas_amount_charged": 'erased',
-          "gas_amount_total": {
-            "bandwidth": {
-              "service": 1006
-            },
-            "state": {
-              "service": 'erased'
-            }
-          },
-          "gas_cost_total": 0
-        });
-        const afterRequestUserBalance = parseOrLog(syncRequest('GET',
-            server2 + `/get_value?ref=/accounts/${serviceUser}/balance`).body.toString('utf-8')).result;
-        const afterRequestTokenPoolBalance = parseOrLog(syncRequest('GET',
-            server2 + `/get_value?ref=/accounts/${tokenPoolAddr}/balance`)
-            .body.toString('utf-8')).result;
-        const userPendingAmount = parseOrLog(syncRequest('GET',
-            server2 + `/get_value?ref=/checkout/stats/pending/${serviceUser}`)
-            .body.toString('utf-8')).result;
-        const totalPendingAmount = parseOrLog(syncRequest('GET',
-            server2 + `/get_value?ref=/checkout/stats/pending/total`)
-            .body.toString('utf-8')).result;
-        expect(afterRequestUserBalance).to.equal(beforeBalance - checkoutAmount);
-        expect(afterRequestTokenPoolBalance).to.equal(beforeTokenPoolBalance + checkoutAmount);
-        expect(userPendingAmount).to.equal(checkoutAmount);
-        expect(totalPendingAmount).to.equal(checkoutAmount);
-      });
-
-      it('cannot close checkout with a non-authorized address', async () => {
-        const body = parseOrLog(syncRequest('POST', server2 + '/set_value', {json: {
-          ref: `${checkoutHistoryBasePath}/${serviceUser}/0`,
-          value: {
-            request: {
-              amount: checkoutAmount,
-              recipient: ethAddress
-            },
-            response: {
-              status: 0
-            }
-          }
-        }}).body.toString('utf-8'));
-        expect(body.code).to.equal(1);
-        if (!(await waitUntilTxFinalized(serverList, _.get(body, 'result.tx_hash')))) {
-          console.error(`Failed to check finalization of tx.`);
-        }
-        const checkoutHistory = parseOrLog(syncRequest('GET',
-            server2 + `/get_value?ref=${checkoutHistoryBasePath}/${serviceUser}/0`).body.toString('utf-8')).result;
-        expect(checkoutHistory).to.equal(null);
-      });
-
-      it('can close a successful checkout with token pool key', async () => {
-        const txBody = {
-          operation: {
-            type: 'SET_VALUE',
-            ref: `${checkoutHistoryBasePath}/${serviceUser}/0`,
-            value: {
-              request: {
-                amount: checkoutAmount,
-                recipient: ethAddress
-              },
-              response: {
-                status: 0,
-                tx_hash: '0x6af1ec8d4f0a55bac328cb20336ed0eff46fa6334ebd112147892f1b15aafc8c'
-              }
-            }
-          },
-          timestamp: 1628255843548,
-          nonce: -1
-        };
-        const signature =
-            ainUtil.ecSignTransaction(txBody, Buffer.from('d42f73de4ee706a4891dad643e0a65c0677020dbc2425f585442d0de2c742a44', 'hex'));
-        const res = await client.request('ain_sendSignedTransaction', {
-          tx_body: txBody,
-          signature,
-          protoVer: CURRENT_PROTOCOL_VERSION
-        });
-        const txHash = _.get(res, 'result.result.tx_hash');
-        if (!(await waitUntilTxFinalized(serverList, txHash))) {
-          console.error(`Failed to check finalization of tx.`);
-        }
-        const txRes = parseOrLog(syncRequest('GET', server2 + `/get_transaction?hash=${txHash}`)
-            .body.toString('utf-8')).result;
-        const blockTime = _.get(getBlockByNumber(server2, txRes.number), 'timestamp');
-        assert.deepEqual(eraseStateGas(_.get(res, 'result.result.result', null)), {
-          "func_results": {
-            "_closeCheckout": {
-              "op_results": {
-                "0": {
-                  "path": `/checkout/stats/complete/${CommonUtil.getDayTimestamp(blockTime)}`,
-                  "result": {
-                    "code": 0,
-                    "bandwidth_gas_amount": 1
-                  }
-                },
-                "1": {
-                  "path": "/checkout/stats/complete/total",
-                  "result": {
-                    "code": 0,
-                    "bandwidth_gas_amount": 1
-                  }
-                },
-                "2": {
-                  "path": "/checkout/requests/ETH/3/0xB16c0C80a81f73204d454426fC413CAe455525A7/0x01A0980d2D4e418c7F27e1ef539d01A5b5E93204/0",
-                  "result": {
-                    "bandwidth_gas_amount": 1,
-                    "code": 0,
-                    "func_results": {
-                      "_openCheckout": {
-                        "bandwidth_gas_amount": 0,
-                        "code": 0
-                      }
-                    }
-                  }
-                },
-                "3": {
-                  "path": "/checkout/stats/pending/0x01A0980d2D4e418c7F27e1ef539d01A5b5E93204",
-                  "result": {
-                    "bandwidth_gas_amount": 1,
-                    "code": 0
-                  }
-                },
-                "4": {
-                  "path": "/checkout/stats/pending/total",
-                  "result": {
-                    "bandwidth_gas_amount": 1,
-                    "code": 0
-                  }
-                }
-              },
-              "code": 0,
-              "bandwidth_gas_amount": 0
-            }
-          },
-          "code": 0,
-          "bandwidth_gas_amount": 1,
-          "gas_amount_charged": 'erased',
-          "gas_amount_total": {
-            "bandwidth": {
-              "service": 6
-            },
-            "state": {
-              "service": 'erased'
-            }
-          },
-          "gas_cost_total": 0
-        });
-        const userPendingAmount = parseOrLog(syncRequest('GET',
-            server2 + `/get_value?ref=/checkout/stats/pending/${serviceUser}`)
-            .body.toString('utf-8')).result;
-        const totalPendingAmount = parseOrLog(syncRequest('GET',
-            server2 + `/get_value?ref=/checkout/stats/pending/total`)
-            .body.toString('utf-8')).result;
-        const todayCompleteAmount = parseOrLog(syncRequest('GET',
-            server2 + `/get_value?ref=/checkout/stats/complete/${CommonUtil.getDayTimestamp(blockTime)}`)
-            .body.toString('utf-8')).result;
-        const totalCompleteAmount = parseOrLog(syncRequest('GET',
-            server2 + `/get_value?ref=/checkout/stats/complete/total`)
-            .body.toString('utf-8')).result;
-        expect(userPendingAmount).to.equal(0);
-        expect(totalPendingAmount).to.equal(0);
-        expect(todayCompleteAmount).to.equal(checkoutAmount);
-        expect(totalCompleteAmount).to.equal(checkoutAmount);
-      });
-
-      it('can close a failed checkout and refund with token pool key', async () => {
-        // open checkout
-        const beforeBalance = parseOrLog(syncRequest('GET',
-            server2 + `/get_value?ref=/accounts/${serviceUser}/balance`)
-            .body.toString('utf-8')).result || 0;
-        const beforeTokenPoolBalance = parseOrLog(syncRequest('GET',
-            server2 + `/get_value?ref=/accounts/${tokenPoolAddr}/balance`)
-            .body.toString('utf-8')).result || 0;
-        const body = parseOrLog(syncRequest('POST', server2 + '/set_value', {json: {
-          ref: `${checkoutRequestBasePath}/${serviceUser}/1`,
-          value: {
-            amount: checkoutAmount,
-            recipient: ethAddress
-          }
-        }}).body.toString('utf-8'));
-        expect(body.code).to.equal(0);
-        if (!(await waitUntilTxFinalized(serverList, _.get(body, 'result.tx_hash')))) {
-          console.error(`Failed to check finalization of tx.`);
-        }
-        expect(_.get(body, 'result.result.code')).to.equal(0);
-        const afterRequestUserBalance = parseOrLog(syncRequest('GET',
-            server2 + `/get_value?ref=/accounts/${serviceUser}/balance`)
-            .body.toString('utf-8')).result || 0;
-        const afterRequestTokenPoolBalance = parseOrLog(syncRequest('GET',
-            server2 + `/get_value?ref=/accounts/${tokenPoolAddr}/balance`)
-            .body.toString('utf-8')).result || 0;
-        expect(afterRequestUserBalance).to.equal(beforeBalance - checkoutAmount);
-        expect(afterRequestTokenPoolBalance).to.equal(beforeTokenPoolBalance + checkoutAmount);
-        // close failed checkout
-        const txBody = {
-          operation: {
-            type: 'SET_VALUE',
-            ref: `${checkoutHistoryBasePath}/${serviceUser}/1`,
-            value: {
-              request: {
-                amount: checkoutAmount,
-                recipient: ethAddress
-              },
-              response: {
-                status: 1,
-                tx_hash: '0x6af1ec8d4f0a55bac328cb20336ed0eff46fa6334ebd112147892f1b15aafc8c',
-                error_message: 'Ethereum tx failed'
-              }
-            }
-          },
-          timestamp: 1628255843548,
-          nonce: -1
-        };
-        const signature =
-            ainUtil.ecSignTransaction(txBody, Buffer.from('d42f73de4ee706a4891dad643e0a65c0677020dbc2425f585442d0de2c742a44', 'hex'));
-        const res = await client.request('ain_sendSignedTransaction', {
-          tx_body: txBody,
-          signature,
-          protoVer: CURRENT_PROTOCOL_VERSION
-        });
-        const txHash = _.get(res, 'result.result.tx_hash');
-        if (!(await waitUntilTxFinalized(serverList, txHash))) {
-          console.error(`Failed to check finalization of tx.`);
-        }
-        const txRes = parseOrLog(syncRequest('GET', server2 + `/get_transaction?hash=${txHash}`)
-            .body.toString('utf-8')).result;
-        const blockTime = _.get(getBlockByNumber(server2, txRes.number), 'timestamp');
-        assert.deepEqual(eraseStateGas(_.get(res, 'result.result.result')), {
-          "func_results": {
-            "_closeCheckout": {
-              "op_results": {
-                "0": {
-                  "path": "/transfer/0x20ADd3d38405ebA6338CB9e57a0510DEB8f8e000/0x01A0980d2D4e418c7F27e1ef539d01A5b5E93204/1628255843548/value",
-                  "result": {
-                    "func_results": {
-                      "_transfer": {
-                        "op_results": {
-                          "0": {
-                            "path": "/accounts/0x20ADd3d38405ebA6338CB9e57a0510DEB8f8e000/balance",
-                            "result": {
-                              "code": 0,
-                              "bandwidth_gas_amount": 1
-                            }
-                          },
-                          "1": {
-                            "path": "/accounts/0x01A0980d2D4e418c7F27e1ef539d01A5b5E93204/balance",
-                            "result": {
-                              "code": 0,
-                              "bandwidth_gas_amount": 1
-                            }
-                          }
-                        },
-                        "code": 0,
-                        "bandwidth_gas_amount": 0
-                      }
-                    },
-                    "code": 0,
-                    "bandwidth_gas_amount": 1
-                  }
-                },
-                "1": {
-                  "path": "/checkout/history/ETH/3/0xB16c0C80a81f73204d454426fC413CAe455525A7/0x01A0980d2D4e418c7F27e1ef539d01A5b5E93204/1/refund",
-                  "result": {
-                    "code": 0,
-                    "bandwidth_gas_amount": 1
-                  }
-                },
-                "2": {
-                  "path": "/checkout/requests/ETH/3/0xB16c0C80a81f73204d454426fC413CAe455525A7/0x01A0980d2D4e418c7F27e1ef539d01A5b5E93204/1",
-                  "result": {
-                    "func_results": {
-                      "_openCheckout": {
-                        "code": 0,
-                        "bandwidth_gas_amount": 0
-                      }
-                    },
-                    "code": 0,
-                    "bandwidth_gas_amount": 1
-                  }
-                },
-                "3": {
-                  "path": "/checkout/stats/pending/0x01A0980d2D4e418c7F27e1ef539d01A5b5E93204",
-                  "result": {
-                    "code": 0,
-                    "bandwidth_gas_amount": 1
-                  }
-                },
-                "4": {
-                  "path": "/checkout/stats/pending/total",
-                  "result": {
-                    "code": 0,
-                    "bandwidth_gas_amount": 1
-                  }
-                }
-              },
-              "code": 0,
-              "bandwidth_gas_amount": 0
-            }
-          },
-          "code": 0,
-          "bandwidth_gas_amount": 1,
-          "gas_amount_charged": 'erased',
-          "gas_amount_total": {
-            "bandwidth": {
-              "service": 8
-            },
-            "state": {
-              "service": 'erased'
-            }
-          },
-          "gas_cost_total": 0
-        });
-        const refund = parseOrLog(syncRequest('GET',
-            server2 + `/get_value?ref=${checkoutHistoryBasePath}/${serviceUser}/1/refund`).body.toString('utf-8')).result;
-        assert.deepEqual(refund,
-            '/transfer/0x20ADd3d38405ebA6338CB9e57a0510DEB8f8e000/0x01A0980d2D4e418c7F27e1ef539d01A5b5E93204/1628255843548');
-        const refundTransfer = parseOrLog(syncRequest('GET',
-            server2 + `/get_value?ref=${refund}`).body.toString('utf-8')).result;
-        assert.deepEqual(refundTransfer, { "value": 100 });
-        const afterCloseUserBalance = parseOrLog(syncRequest('GET',
-            server2 + `/get_value?ref=/accounts/${serviceUser}/balance`)
-            .body.toString('utf-8')).result || 0;
-        const afterCloseTokenPoolBalance = parseOrLog(syncRequest('GET',
-            server2 + `/get_value?ref=/accounts/${tokenPoolAddr}/balance`)
-            .body.toString('utf-8')).result || 0;
-        const userPendingAmount = parseOrLog(syncRequest('GET',
-            server2 + `/get_value?ref=/checkout/stats/pending/${serviceUser}`)
-            .body.toString('utf-8')).result;
-        const totalPendingAmount = parseOrLog(syncRequest('GET',
-            server2 + `/get_value?ref=/checkout/stats/pending/total`)
-            .body.toString('utf-8')).result;
-        const todayCompleteAmount = parseOrLog(syncRequest('GET',
-            server2 + `/get_value?ref=/checkout/stats/complete/${CommonUtil.getDayTimestamp(blockTime)}`)
-            .body.toString('utf-8')).result;
-        const totalCompleteAmount = parseOrLog(syncRequest('GET',
-            server2 + `/get_value?ref=/checkout/stats/complete/total`)
-            .body.toString('utf-8')).result;
-        expect(afterCloseUserBalance).to.equal(beforeBalance);
-        expect(afterCloseTokenPoolBalance).to.equal(beforeTokenPoolBalance);
-        expect(userPendingAmount).to.equal(0);
-        expect(totalPendingAmount).to.equal(0);
-        expect(todayCompleteAmount).to.equal(checkoutAmount);
-        expect(totalCompleteAmount).to.equal(checkoutAmount);
-      });
-    });
-
-    describe('Checkin: _openCheckin, _cancelCheckin, _closeCheckin', () => {
-      const client = jayson.client.http(server1 + '/json-rpc');
-      const networkName = 'ETH';
-      const chainId = '3';
-      const tokenId = '0xB16c0C80a81f73204d454426fC413CAe455525A7';
-      const checkinRequestBasePath = `/checkin/requests/${networkName}/${chainId}/${tokenId}`;
-      const checkinHistoryBasePath = `/checkin/history/${networkName}/${chainId}/${tokenId}`;
-      const tokenPoolAddr = require('../genesis-configs/base/genesis_token.json')
-          .bridge[networkName][chainId][tokenId].token_pool;
-      const checkinAmount = 100;
-      const ethAddress = '0x09A0d53FDf1c36A131938eb379b98910e55EEfe1'; // sender
-
-      before(async () => {
-        // Send some AIN to tokenPoolAddr
-        const body = parseOrLog(syncRequest('POST', server3 + '/set_value', {json: {
-          ref: `/transfer/${serviceUserBad}/${tokenPoolAddr}/${Date.now()}/value`,
-          value: 1000
-        }}).body.toString('utf-8'));
-        expect(body.code).to.equal(0);
-        if (!(await waitUntilTxFinalized(serverList, _.get(body, 'result.tx_hash')))) {
-          console.error(`Failed to check finalization of tx.`);
-        }
-      });
-
-      it('cannot open checkin with invalid params: amount <= 0', async () => {
-        const beforeBalance = parseOrLog(syncRequest('GET',
-            server2 + `/get_value?ref=/accounts/${serviceUser}/balance`)
-            .body.toString('utf-8')).result;
-        const beforeTokenPoolBalance = parseOrLog(syncRequest('GET',
-            server2 + `/get_value?ref=/accounts/${tokenPoolAddr}/balance`).body.toString('utf-8')).result;
-        const body = parseOrLog(syncRequest('POST', server2 + '/set_value', {json: {
-          ref: `${checkinRequestBasePath}/${serviceUser}/0`,
-          value: {
-            amount: 0,
-            sender: ethAddress
-          }
-        }}).body.toString('utf-8'));
-        expect(body.code).to.equal(1);
-        if (!(await waitUntilTxFinalized(serverList, _.get(body, 'result.tx_hash')))) {
-          console.error(`Failed to check finalization of tx.`);
-        }
-        const checkinequest = parseOrLog(syncRequest('GET',
-            server2 + `/get_value?ref=${checkinRequestBasePath}/${serviceUser}/0`).body.toString('utf-8')).result;
-        const afterRequestUserBalance = parseOrLog(syncRequest('GET',
-            server2 + `/get_value?ref=/accounts/${serviceUser}/balance`).body.toString('utf-8')).result;
-        const afterRequestTokenPoolBalance = parseOrLog(syncRequest('GET',
-            server2 + `/get_value?ref=/accounts/${tokenPoolAddr}/balance`)
-            .body.toString('utf-8')).result;
-        expect(checkinequest).to.equal(null);
-        expect(afterRequestUserBalance).to.equal(beforeBalance);
-        expect(afterRequestTokenPoolBalance).to.equal(beforeTokenPoolBalance);
-      });
-
-      it('cannot open checkin with invalid params: network name', async () => {
-        const beforeBalance = parseOrLog(syncRequest('GET',
-            server2 + `/get_value?ref=/accounts/${serviceUser}/balance`)
-            .body.toString('utf-8')).result;
-        const beforeTokenPoolBalance = parseOrLog(syncRequest('GET',
-            server2 + `/get_value?ref=/accounts/${tokenPoolAddr}/balance`).body.toString('utf-8')).result;
-        const ref = `/checkin/requests/AIN/${chainId}/${tokenId}/${serviceUser}/0`;
-        const body = parseOrLog(syncRequest('POST', server2 + '/set_value', {json: {
-          ref,
-          value: {
-            amount: checkinAmount,
-            sender: ethAddress
-          }
-        }}).body.toString('utf-8'));
-        expect(body.code).to.equal(1);
-        if (!(await waitUntilTxFinalized(serverList, _.get(body, 'result.tx_hash')))) {
-          console.error(`Failed to check finalization of tx.`);
-        }
-        const checkinRequest = parseOrLog(syncRequest('GET',
-            server2 + `/get_value?ref=${ref}`).body.toString('utf-8')).result;
-        const afterRequestUserBalance = parseOrLog(syncRequest('GET',
-            server2 + `/get_value?ref=/accounts/${serviceUser}/balance`).body.toString('utf-8')).result;
-        const afterRequestTokenPoolBalance = parseOrLog(syncRequest('GET',
-            server2 + `/get_value?ref=/accounts/${tokenPoolAddr}/balance`)
-            .body.toString('utf-8')).result;
-        expect(checkinRequest).to.equal(null);
-        expect(afterRequestUserBalance).to.equal(beforeBalance);
-        expect(afterRequestTokenPoolBalance).to.equal(beforeTokenPoolBalance);
-      });
-
-      it('cannot open checkin with invalid params: chain id', async () => {
-        const beforeBalance = parseOrLog(syncRequest('GET',
-            server2 + `/get_value?ref=/accounts/${serviceUser}/balance`)
-            .body.toString('utf-8')).result;
-        const beforeTokenPoolBalance = parseOrLog(syncRequest('GET',
-            server2 + `/get_value?ref=/accounts/${tokenPoolAddr}/balance`).body.toString('utf-8')).result;
-        const ref = `/checkin/requests/${networkName}/1/${tokenId}/${serviceUser}/0`;
-        const body = parseOrLog(syncRequest('POST', server2 + '/set_value', {json: {
-          ref,
-          value: {
-            amount: checkinAmount,
-            sender: ethAddress
-          }
-        }}).body.toString('utf-8'));
-        expect(body.code).to.equal(1);
-        if (!(await waitUntilTxFinalized(serverList, _.get(body, 'result.tx_hash')))) {
-          console.error(`Failed to check finalization of tx.`);
-        }
-        const checkinRequest = parseOrLog(syncRequest('GET',
-            server2 + `/get_value?ref=${ref}`).body.toString('utf-8')).result;
-        const afterRequestUserBalance = parseOrLog(syncRequest('GET',
-            server2 + `/get_value?ref=/accounts/${serviceUser}/balance`).body.toString('utf-8')).result;
-        const afterRequestTokenPoolBalance = parseOrLog(syncRequest('GET',
-            server2 + `/get_value?ref=/accounts/${tokenPoolAddr}/balance`)
-            .body.toString('utf-8')).result;
-        expect(checkinRequest).to.equal(null);
-        expect(afterRequestUserBalance).to.equal(beforeBalance);
-        expect(afterRequestTokenPoolBalance).to.equal(beforeTokenPoolBalance);
-      });
-
-      it('cannot open checkin with invalid params: token id', async () => {
-        const beforeBalance = parseOrLog(syncRequest('GET',
-            server2 + `/get_value?ref=/accounts/${serviceUser}/balance`)
-            .body.toString('utf-8')).result;
-        const beforeTokenPoolBalance = parseOrLog(syncRequest('GET',
-            server2 + `/get_value?ref=/accounts/${tokenPoolAddr}/balance`).body.toString('utf-8')).result;
-        const ref = `/checkin/requests/${networkName}/${chainId}/0xINVALID_TOKEN_ID/${serviceUser}/0`;
-        const body = parseOrLog(syncRequest('POST', server2 + '/set_value', {json: {
-          ref,
-          value: {
-            amount: checkinAmount,
-            sender: ethAddress
-          }
-        }}).body.toString('utf-8'));
-        expect(body.code).to.equal(1);
-        if (!(await waitUntilTxFinalized(serverList, _.get(body, 'result.tx_hash')))) {
-          console.error(`Failed to check finalization of tx.`);
-        }
-        const checkinRequest = parseOrLog(syncRequest('GET',
-            server2 + `/get_value?ref=${ref}`).body.toString('utf-8')).result;
-        const afterRequestUserBalance = parseOrLog(syncRequest('GET',
-            server2 + `/get_value?ref=/accounts/${serviceUser}/balance`).body.toString('utf-8')).result;
-        const afterRequestTokenPoolBalance = parseOrLog(syncRequest('GET',
-            server2 + `/get_value?ref=/accounts/${tokenPoolAddr}/balance`)
-            .body.toString('utf-8')).result;
-        expect(checkinRequest).to.equal(null);
-        expect(afterRequestUserBalance).to.equal(beforeBalance);
-        expect(afterRequestTokenPoolBalance).to.equal(beforeTokenPoolBalance);
-      });
-
-      it('cannot open checkin with invalid params: sender', async () => {
-        const beforeBalance = parseOrLog(syncRequest('GET',
-            server2 + `/get_value?ref=/accounts/${serviceUser}/balance`)
-            .body.toString('utf-8')).result;
-        const beforeTokenPoolBalance = parseOrLog(syncRequest('GET',
-            server2 + `/get_value?ref=/accounts/${tokenPoolAddr}/balance`).body.toString('utf-8')).result;
-        const body = parseOrLog(syncRequest('POST', server2 + '/set_value', {json: {
-          ref: `${checkinRequestBasePath}/${serviceUser}/0`,
-          value: {
-            amount: checkinAmount,
-            sender: ethAddress.toLowerCase()
-          }
-        }}).body.toString('utf-8'));
-        expect(body.code).to.equal(1);
-        if (!(await waitUntilTxFinalized(serverList, _.get(body, 'result.tx_hash')))) {
-          console.error(`Failed to check finalization of tx.`);
-        }
-        const checkinRequest = parseOrLog(syncRequest('GET',
-            server2 + `/get_value?ref=${checkinRequestBasePath}/${serviceUser}/0`).body.toString('utf-8')).result;
-        const afterRequestUserBalance = parseOrLog(syncRequest('GET',
-            server2 + `/get_value?ref=/accounts/${serviceUser}/balance`).body.toString('utf-8')).result;
-        const afterRequestTokenPoolBalance = parseOrLog(syncRequest('GET',
-            server2 + `/get_value?ref=/accounts/${tokenPoolAddr}/balance`)
-            .body.toString('utf-8')).result;
-        expect(checkinRequest).to.equal(null);
-        expect(afterRequestUserBalance).to.equal(beforeBalance);
-        expect(afterRequestTokenPoolBalance).to.equal(beforeTokenPoolBalance);
-      });
-
-      it('can open checkin', async () => {
-        const beforeBalance = parseOrLog(syncRequest('GET',
-            server2 + `/get_value?ref=/accounts/${serviceUser}/balance`)
-            .body.toString('utf-8')).result;
-        const beforeTokenPoolBalance = parseOrLog(syncRequest('GET',
-            server2 + `/get_value?ref=/accounts/${tokenPoolAddr}/balance`).body.toString('utf-8')).result;
-        const body = parseOrLog(syncRequest('POST', server2 + '/set_value', {json: {
-          ref: `${checkinRequestBasePath}/${serviceUser}/0`,
-          value: {
-            amount: checkinAmount,
-            sender: ethAddress
-          },
-          timestamp: 1628255843548
-        }}).body.toString('utf-8'));
-        expect(body.code).to.equal(0);
-        if (!(await waitUntilTxFinalized(serverList, _.get(body, 'result.tx_hash')))) {
-          console.error(`Failed to check finalization of tx.`);
-        }
-        assert.deepEqual(eraseStateGas(_.get(body, 'result.result')), {
-          "gas_amount_total": {
-            "bandwidth": {
-              "service": 3
-            },
-            "state": {
-              "service": "erased"
-            }
-          },
-          "gas_cost_total": 0,
-          "func_results": {
-            "_openCheckin": {
-              "op_results": {
-                "0": {
-                  "path": "/checkin/stats/pending/ETH/3/0xB16c0C80a81f73204d454426fC413CAe455525A7/0x09A0d53FDf1c36A131938eb379b98910e55EEfe1",
-                  "result": {
-                    "code": 0,
-                    "bandwidth_gas_amount": 1
-                  }
-                },
-                "1": {
-                  "path": "/checkin/stats/pending/token_pool/0x20ADd3d38405ebA6338CB9e57a0510DEB8f8e000",
-                  "result": {
-                    "code": 0,
-                    "bandwidth_gas_amount": 1
-                  }
-                }
-              },
-              "code": 0,
-              "bandwidth_gas_amount": 0
-            },
-            "_cancelCheckin": {
-              "code": 0,
-              "bandwidth_gas_amount": 0
-            }
-          },
-          "code": 0,
-          "bandwidth_gas_amount": 1,
-          "gas_amount_charged": "erased"
-        });
-        const afterRequestUserBalance = parseOrLog(syncRequest('GET',
-            server2 + `/get_value?ref=/accounts/${serviceUser}/balance`).body.toString('utf-8')).result;
-        const afterRequestTokenPoolBalance = parseOrLog(syncRequest('GET',
-            server2 + `/get_value?ref=/accounts/${tokenPoolAddr}/balance`)
-            .body.toString('utf-8')).result;
-        const senderPendingAmount = parseOrLog(syncRequest('GET',
-            server2 + `/get_value?ref=/checkin/stats/pending/${networkName}/${chainId}/${tokenId}/${ethAddress}`)
-            .body.toString('utf-8')).result;
-        const tokenPoolPendingAmount = parseOrLog(syncRequest('GET',
-            server2 + `/get_value?ref=/checkin/stats/pending/token_pool/${tokenPoolAddr}`)
-            .body.toString('utf-8')).result;
-        expect(afterRequestUserBalance).to.equal(beforeBalance);
-        expect(afterRequestTokenPoolBalance).to.equal(beforeTokenPoolBalance);
-        expect(senderPendingAmount).to.equal(checkinAmount);
-        expect(tokenPoolPendingAmount).to.equal(checkinAmount);
-      });
-
-      it('cannot open checkin when sender already has a pending request', async () => {
-        const beforeBalance = parseOrLog(syncRequest('GET',
-            server2 + `/get_value?ref=/accounts/${serviceUser}/balance`)
-            .body.toString('utf-8')).result;
-        const beforeTokenPoolBalance = parseOrLog(syncRequest('GET',
-            server2 + `/get_value?ref=/accounts/${tokenPoolAddr}/balance`).body.toString('utf-8')).result;
-        const body = parseOrLog(syncRequest('POST', server2 + '/set_value', {json: {
-          ref: `${checkinRequestBasePath}/${serviceUser}/1`,
-          value: {
-            amount: checkinAmount,
-            sender: ethAddress
-          }
-        }}).body.toString('utf-8'));
-        expect(body.code).to.equal(1);
-        if (!(await waitUntilTxFinalized(serverList, _.get(body, 'result.tx_hash')))) {
-          console.error(`Failed to check finalization of tx.`);
-        }
-        const checkinRequest = parseOrLog(syncRequest('GET',
-            server2 + `/get_value?ref=${checkinRequestBasePath}/${serviceUser}/1`).body.toString('utf-8')).result;
-        const afterRequestUserBalance = parseOrLog(syncRequest('GET',
-            server2 + `/get_value?ref=/accounts/${serviceUser}/balance`).body.toString('utf-8')).result;
-        const afterRequestTokenPoolBalance = parseOrLog(syncRequest('GET',
-            server2 + `/get_value?ref=/accounts/${tokenPoolAddr}/balance`)
-            .body.toString('utf-8')).result;
-        expect(checkinRequest).to.equal(null);
-        expect(afterRequestUserBalance).to.equal(beforeBalance);
-        expect(afterRequestTokenPoolBalance).to.equal(beforeTokenPoolBalance);
-      });
-
-      it('cannot open checkin with (amount + pending) more than token pool balance', async () => {
-        const beforeBalance = parseOrLog(syncRequest('GET',
-            server2 + `/get_value?ref=/accounts/${serviceUser}/balance`)
-            .body.toString('utf-8')).result;
-        const beforeTokenPoolBalance = parseOrLog(syncRequest('GET',
-            server2 + `/get_value?ref=/accounts/${tokenPoolAddr}/balance`).body.toString('utf-8')).result;
-        const body = parseOrLog(syncRequest('POST', server2 + '/set_value', {json: {
-          ref: `${checkinRequestBasePath}/${serviceUser}/1`,
-          value: {
-            amount: beforeTokenPoolBalance - checkinAmount + 1,
-            sender: ethAddress
-          }
-        }}).body.toString('utf-8'));
-        expect(body.code).to.equal(1);
-        if (!(await waitUntilTxFinalized(serverList, _.get(body, 'result.tx_hash')))) {
-          console.error(`Failed to check finalization of tx.`);
-        }
-        const checkinRequest = parseOrLog(syncRequest('GET',
-            server2 + `/get_value?ref=${checkinRequestBasePath}/${serviceUser}/1`).body.toString('utf-8')).result;
-        const afterRequestUserBalance = parseOrLog(syncRequest('GET',
-            server2 + `/get_value?ref=/accounts/${serviceUser}/balance`).body.toString('utf-8')).result;
-        const afterRequestTokenPoolBalance = parseOrLog(syncRequest('GET',
-            server2 + `/get_value?ref=/accounts/${tokenPoolAddr}/balance`)
-            .body.toString('utf-8')).result;
-        expect(checkinRequest).to.equal(null);
-        expect(afterRequestUserBalance).to.equal(beforeBalance);
-        expect(afterRequestTokenPoolBalance).to.equal(beforeTokenPoolBalance);
-      });
-
-      it('cannot close checkin with a non-authorized address', async () => {
-        const body = parseOrLog(syncRequest('POST', server2 + '/set_value', {json: {
-          ref: `${checkinHistoryBasePath}/${serviceUser}/0`,
-          value: {
-            request: {
-              amount: checkinAmount,
-              sender: ethAddress
-            },
-            response: {
-              status: 0
-            }
-          }
-        }}).body.toString('utf-8'));
-        expect(body.code).to.equal(1);
-        if (!(await waitUntilTxFinalized(serverList, _.get(body, 'result.tx_hash')))) {
-          console.error(`Failed to check finalization of tx.`);
-        }
-        const checkinHistory = parseOrLog(syncRequest('GET',
-            server2 + `/get_value?ref=${checkinHistoryBasePath}/${serviceUser}/0`).body.toString('utf-8')).result;
-        expect(checkinHistory).to.equal(null);
-      });
-
-      it('can close a successful checkin with token pool key', async () => {
-        const beforeBalance = parseOrLog(syncRequest('GET',
-            server2 + `/get_value?ref=/accounts/${serviceUser}/balance`)
-            .body.toString('utf-8')).result;
-        const beforeTokenPoolBalance = parseOrLog(syncRequest('GET',
-            server2 + `/get_value?ref=/accounts/${tokenPoolAddr}/balance`).body.toString('utf-8')).result;
-        const timestamp = Date.now();
-        const txBody = {
-          operation: {
-            type: 'SET_VALUE',
-            ref: `${checkinHistoryBasePath}/${serviceUser}/0`,
-            value: {
-              request: {
-                amount: checkinAmount,
-                sender: ethAddress
-              },
-              response: {
-                status: 0,
-                tx_hash: '0x6af1ec8d4f0a55bac328cb20336ed0eff46fa6334ebd112147892f1b15aafc8c'
-              }
-            }
-          },
-          timestamp,
-          nonce: -1
-        };
-        const signature =
-            ainUtil.ecSignTransaction(txBody, Buffer.from('d42f73de4ee706a4891dad643e0a65c0677020dbc2425f585442d0de2c742a44', 'hex'));
-        const res = await client.request('ain_sendSignedTransaction', {
-          tx_body: txBody,
-          signature,
-          protoVer: CURRENT_PROTOCOL_VERSION
-        });
-        const txHash = _.get(res, 'result.result.tx_hash');
-        if (!(await waitUntilTxFinalized(serverList, txHash))) {
-          console.error(`Failed to check finalization of tx.`);
-        }
-        assert.deepEqual(eraseStateGas(_.get(res, 'result.result.result', null)), {
-          "gas_amount_total": {
-            "bandwidth": {
-              "service": 9
-            },
-            "state": {
-              "service": "erased"
-            }
-          },
-          "gas_cost_total": 0,
-          "func_results": {
-            "_closeCheckin": {
-              "op_results": {
-                "0": {
-                  "path": "/checkin/stats/complete/0x01A0980d2D4e418c7F27e1ef539d01A5b5E93204",
-                  "result": {
-                    "code": 0,
-                    "bandwidth_gas_amount": 1
-                  }
-                },
-                "1": {
-                  "path": "/checkin/stats/complete/total",
-                  "result": {
-                    "code": 0,
-                    "bandwidth_gas_amount": 1
-                  }
-                },
-                "2": {
-                  "path": `/transfer/0x20ADd3d38405ebA6338CB9e57a0510DEB8f8e000/0x01A0980d2D4e418c7F27e1ef539d01A5b5E93204/${timestamp}/value`,
-                  "result": {
-                    "func_results": {
-                      "_transfer": {
-                        "op_results": {
-                          "0": {
-                            "path": "/accounts/0x20ADd3d38405ebA6338CB9e57a0510DEB8f8e000/balance",
-                            "result": {
-                              "code": 0,
-                              "bandwidth_gas_amount": 1
-                            }
-                          },
-                          "1": {
-                            "path": "/accounts/0x01A0980d2D4e418c7F27e1ef539d01A5b5E93204/balance",
-                            "result": {
-                              "code": 0,
-                              "bandwidth_gas_amount": 1
-                            }
-                          }
-                        },
-                        "code": 0,
-                        "bandwidth_gas_amount": 0
-                      }
-                    },
-                    "code": 0,
-                    "bandwidth_gas_amount": 1
-                  }
-                },
-                "3": {
-                  "path": "/checkin/requests/ETH/3/0xB16c0C80a81f73204d454426fC413CAe455525A7/0x01A0980d2D4e418c7F27e1ef539d01A5b5E93204/0",
-                  "result": {
-                    "func_results": {
-                      "_openCheckin": {
-                        "code": 0,
-                        "bandwidth_gas_amount": 0
-                      },
-                      "_cancelCheckin": {
-                        "code": 0,
-                        "bandwidth_gas_amount": 0
-                      }
-                    },
-                    "code": 0,
-                    "bandwidth_gas_amount": 1
-                  }
-                },
-                "4": {
-                  "path": "/checkin/stats/pending/ETH/3/0xB16c0C80a81f73204d454426fC413CAe455525A7/0x09A0d53FDf1c36A131938eb379b98910e55EEfe1",
-                  "result": {
-                    "code": 0,
-                    "bandwidth_gas_amount": 1
-                  }
-                },
-                "5": {
-                  "path": "/checkin/stats/pending/token_pool/0x20ADd3d38405ebA6338CB9e57a0510DEB8f8e000",
-                  "result": {
-                    "code": 0,
-                    "bandwidth_gas_amount": 1
-                  }
-                }
-              },
-              "code": 0,
-              "bandwidth_gas_amount": 0
-            }
-          },
-          "code": 0,
-          "bandwidth_gas_amount": 1,
-          "gas_amount_charged": "erased"
-        });
-        const afterBalance = parseOrLog(syncRequest('GET',
-            server2 + `/get_value?ref=/accounts/${serviceUser}/balance`)
-            .body.toString('utf-8')).result;
-        const afterTokenPoolBalance = parseOrLog(syncRequest('GET',
-            server2 + `/get_value?ref=/accounts/${tokenPoolAddr}/balance`).body.toString('utf-8')).result;
-        const senderPendingAmount = parseOrLog(syncRequest('GET',
-            server2 + `/get_value?ref=/checkin/stats/pending/${networkName}/${chainId}/${tokenId}/${ethAddress}`)
-            .body.toString('utf-8')).result;
-        const tokenPoolPendingAmount = parseOrLog(syncRequest('GET',
-            server2 + `/get_value?ref=/checkin/stats/pending/token_pool/${tokenPoolAddr}`)
-            .body.toString('utf-8')).result;
-        const userCompleteAmount = parseOrLog(syncRequest('GET',
-            server2 + `/get_value?ref=/checkin/stats/complete/${serviceUser}`)
-            .body.toString('utf-8')).result;
-        const totalCompleteAmount = parseOrLog(syncRequest('GET',
-            server2 + `/get_value?ref=/checkin/stats/complete/total`)
-            .body.toString('utf-8')).result;
-        expect(afterBalance).to.equal(beforeBalance + checkinAmount);
-        expect(afterTokenPoolBalance).to.equal(beforeTokenPoolBalance - checkinAmount);
-        expect(senderPendingAmount).to.equal(0);
-        expect(tokenPoolPendingAmount).to.equal(0);
-        expect(userCompleteAmount).to.equal(checkinAmount);
-        expect(totalCompleteAmount).to.equal(checkinAmount);
-      });
-
-      it('can close a failed checkin', async () => {
-        // open checkin
-        const beforeBalance = parseOrLog(syncRequest('GET',
-            server2 + `/get_value?ref=/accounts/${serviceUser}/balance`)
-            .body.toString('utf-8')).result || 0;
-        const beforeTokenPoolBalance = parseOrLog(syncRequest('GET',
-            server2 + `/get_value?ref=/accounts/${tokenPoolAddr}/balance`)
-            .body.toString('utf-8')).result || 0;
-        const body = parseOrLog(syncRequest('POST', server2 + '/set_value', {json: {
-          ref: `${checkinRequestBasePath}/${serviceUser}/1`,
-          value: {
-            amount: checkinAmount,
-            sender: ethAddress
-          }
-        }}).body.toString('utf-8'));
-        expect(body.code).to.equal(0);
-        if (!(await waitUntilTxFinalized(serverList, _.get(body, 'result.tx_hash')))) {
-          console.error(`Failed to check finalization of tx.`);
-        }
-        expect(_.get(body, 'result.result.code')).to.equal(0);
-        // close failed checkin
-        const txBody = {
-          operation: {
-            type: 'SET_VALUE',
-            ref: `${checkinHistoryBasePath}/${serviceUser}/1`,
-            value: {
-              request: {
-                amount: checkinAmount,
-                sender: ethAddress
-              },
-              response: {
-                status: 1,
-                tx_hash: '0x6af1ec8d4f0a55bac328cb20336ed0eff46fa6334ebd112147892f1b15aafc8c',
-                error_message: 'Ethereum tx failed'
-              }
-            }
-          },
-          timestamp: 1628255843548,
-          nonce: -1
-        };
-        const signature =
-            ainUtil.ecSignTransaction(txBody, Buffer.from('d42f73de4ee706a4891dad643e0a65c0677020dbc2425f585442d0de2c742a44', 'hex'));
-        const res = await client.request('ain_sendSignedTransaction', {
-          tx_body: txBody,
-          signature,
-          protoVer: CURRENT_PROTOCOL_VERSION
-        });
-        const txHash = _.get(res, 'result.result.tx_hash');
-        if (!(await waitUntilTxFinalized(serverList, txHash))) {
-          console.error(`Failed to check finalization of tx.`);
-        }
-        assert.deepEqual(eraseStateGas(_.get(res, 'result.result.result')), {
-          "gas_amount_total": {
-            "bandwidth": {
-              "service": 4
-            },
-            "state": {
-              "service": "erased"
-            }
-          },
-          "gas_cost_total": 0,
-          "func_results": {
-            "_closeCheckin": {
-              "op_results": {
-                "0": {
-                  "path": "/checkin/requests/ETH/3/0xB16c0C80a81f73204d454426fC413CAe455525A7/0x01A0980d2D4e418c7F27e1ef539d01A5b5E93204/1",
-                  "result": {
-                    "func_results": {
-                      "_openCheckin": {
-                        "code": 0,
-                        "bandwidth_gas_amount": 0
-                      },
-                      "_cancelCheckin": {
-                        "code": 0,
-                        "bandwidth_gas_amount": 0
-                      }
-                    },
-                    "code": 0,
-                    "bandwidth_gas_amount": 1
-                  }
-                },
-                "1": {
-                  "path": "/checkin/stats/pending/ETH/3/0xB16c0C80a81f73204d454426fC413CAe455525A7/0x09A0d53FDf1c36A131938eb379b98910e55EEfe1",
-                  "result": {
-                    "code": 0,
-                    "bandwidth_gas_amount": 1
-                  }
-                },
-                "2": {
-                  "path": "/checkin/stats/pending/token_pool/0x20ADd3d38405ebA6338CB9e57a0510DEB8f8e000",
-                  "result": {
-                    "code": 0,
-                    "bandwidth_gas_amount": 1
-                  }
-                }
-              },
-              "code": 0,
-              "bandwidth_gas_amount": 0
-            }
-          },
-          "code": 0,
-          "bandwidth_gas_amount": 1,
-          "gas_amount_charged": "erased"
-        });
-        const afterUserBalance = parseOrLog(syncRequest('GET',
-            server2 + `/get_value?ref=/accounts/${serviceUser}/balance`)
-            .body.toString('utf-8')).result || 0;
-        const afterTokenPoolBalance = parseOrLog(syncRequest('GET',
-            server2 + `/get_value?ref=/accounts/${tokenPoolAddr}/balance`)
-            .body.toString('utf-8')).result || 0;
-        const senderPendingAmount = parseOrLog(syncRequest('GET',
-            server2 + `/get_value?ref=/checkin/stats/pending/${networkName}/${chainId}/${tokenId}/${ethAddress}`)
-            .body.toString('utf-8')).result;
-        const tokenPoolPendingAmount = parseOrLog(syncRequest('GET',
-            server2 + `/get_value?ref=/checkin/stats/pending/token_pool/${tokenPoolAddr}`)
-            .body.toString('utf-8')).result;
-        const userCompleteAmount = parseOrLog(syncRequest('GET',
-            server2 + `/get_value?ref=/checkin/stats/complete/${serviceUser}`)
-            .body.toString('utf-8')).result;
-        const totalCompleteAmount = parseOrLog(syncRequest('GET',
-            server2 + `/get_value?ref=/checkin/stats/complete/total`)
-            .body.toString('utf-8')).result;
-        expect(afterUserBalance).to.equal(beforeBalance);
-        expect(afterTokenPoolBalance).to.equal(beforeTokenPoolBalance);
-        expect(senderPendingAmount).to.equal(0);
-        expect(tokenPoolPendingAmount).to.equal(0);
-        expect(userCompleteAmount).to.equal(checkinAmount);
-        expect(totalCompleteAmount).to.equal(checkinAmount);
-      });
-
-      it('cannot cancel a closed checkin request', async () => {
-        const beforeBalance = parseOrLog(syncRequest('GET',
-            server2 + `/get_value?ref=/accounts/${serviceUser}/balance`)
-            .body.toString('utf-8')).result;
-        const beforeTokenPoolBalance = parseOrLog(syncRequest('GET',
-            server2 + `/get_value?ref=/accounts/${tokenPoolAddr}/balance`).body.toString('utf-8')).result;
-        const body = parseOrLog(syncRequest('POST', server2 + '/set_value', {json: {
-          ref: `${checkinRequestBasePath}/${serviceUser}/1`,
-          value: null
-        }}).body.toString('utf-8'));
-        expect(body.code).to.equal(1);
-        if (!(await waitUntilTxFinalized(serverList, _.get(body, 'result.tx_hash')))) {
-          console.error(`Failed to check finalization of tx.`);
-        }
-        const checkinRequest = parseOrLog(syncRequest('GET',
-            server2 + `/get_value?ref=${checkinRequestBasePath}/${serviceUser}/1`).body.toString('utf-8')).result;
-        const afterRequestUserBalance = parseOrLog(syncRequest('GET',
-            server2 + `/get_value?ref=/accounts/${serviceUser}/balance`).body.toString('utf-8')).result;
-        const afterRequestTokenPoolBalance = parseOrLog(syncRequest('GET',
-            server2 + `/get_value?ref=/accounts/${tokenPoolAddr}/balance`)
-            .body.toString('utf-8')).result;
-        expect(checkinRequest).to.equal(null);
-        expect(afterRequestUserBalance).to.equal(beforeBalance);
-        expect(afterRequestTokenPoolBalance).to.equal(beforeTokenPoolBalance);
-      });
-
-      it('can cancel an unclosed checkin request', async () => {
-        // open checkin
-        const beforeBalance = parseOrLog(syncRequest('GET',
-            server2 + `/get_value?ref=/accounts/${serviceUser}/balance`)
-            .body.toString('utf-8')).result || 0;
-        const beforeTokenPoolBalance = parseOrLog(syncRequest('GET',
-            server2 + `/get_value?ref=/accounts/${tokenPoolAddr}/balance`)
-            .body.toString('utf-8')).result || 0;
-        const requestBody = parseOrLog(syncRequest('POST', server2 + '/set_value', {json: {
-          ref: `${checkinRequestBasePath}/${serviceUser}/1`,
-          value: {
-          amount: checkinAmount,
-          sender: ethAddress
-          }
-        }}).body.toString('utf-8'));
-        expect(requestBody.code).to.equal(0);
-        if (!(await waitUntilTxFinalized(serverList, _.get(requestBody, 'result.tx_hash')))) {
-          console.error(`Failed to check finalization of request tx.`);
-        }
-        expect(_.get(requestBody, 'result.result.code')).to.equal(0);
-        const afterRequestBalance = parseOrLog(syncRequest('GET',
-            server2 + `/get_value?ref=/accounts/${serviceUser}/balance`)
-            .body.toString('utf-8')).result;
-        const afterRequestTokenPoolBalance = parseOrLog(syncRequest('GET',
-            server2 + `/get_value?ref=/accounts/${tokenPoolAddr}/balance`).body.toString('utf-8')).result;
-        const afterRequestSenderPendingAmount = parseOrLog(syncRequest('GET',
-            server2 + `/get_value?ref=/checkin/stats/pending/${networkName}/${chainId}/${tokenId}/${ethAddress}`)
-            .body.toString('utf-8')).result;
-        const afterRequestTokenPoolPendingAmount = parseOrLog(syncRequest('GET',
-            server2 + `/get_value?ref=/checkin/stats/pending/token_pool/${tokenPoolAddr}`)
-            .body.toString('utf-8')).result;
-        expect(afterRequestBalance).to.equal(beforeBalance);
-        expect(afterRequestTokenPoolBalance).to.equal(beforeTokenPoolBalance);
-        expect(afterRequestSenderPendingAmount).to.equal(checkinAmount);
-        expect(afterRequestTokenPoolPendingAmount).to.equal(checkinAmount);
-
-        // cancel checkin
-        const beforeUserCompleteAmount = parseOrLog(syncRequest('GET',
-            server2 + `/get_value?ref=/checkin/stats/complete/${serviceUser}`)
-            .body.toString('utf-8')).result;
-        const beforeTotalCompleteAmount = parseOrLog(syncRequest('GET',
-            server2 + `/get_value?ref=/checkin/stats/complete/total`)
-            .body.toString('utf-8')).result;
-        const cancelBody = parseOrLog(syncRequest('POST', server2 + '/set_value', {json: {
-          ref: `${checkinRequestBasePath}/${serviceUser}/1`,
-          value: null
-        }}).body.toString('utf-8'));
-        expect(cancelBody.code).to.equal(0);
-        if (!(await waitUntilTxFinalized(serverList, _.get(cancelBody, 'result.tx_hash')))) {
-          console.error(`Failed to check finalization of cancel tx.`);
-        }
-        const afterCancelBalance = parseOrLog(syncRequest('GET',
-            server2 + `/get_value?ref=/accounts/${serviceUser}/balance`)
-            .body.toString('utf-8')).result;
-        const afterCancelTokenPoolBalance = parseOrLog(syncRequest('GET',
-            server2 + `/get_value?ref=/accounts/${tokenPoolAddr}/balance`).body.toString('utf-8')).result;
-        const afterCancelSenderPendingAmount = parseOrLog(syncRequest('GET',
-            server2 + `/get_value?ref=/checkin/stats/pending/${networkName}/${chainId}/${tokenId}/${ethAddress}`)
-            .body.toString('utf-8')).result;
-        const afterCancelTokenPoolPendingAmount = parseOrLog(syncRequest('GET',
-            server2 + `/get_value?ref=/checkin/stats/pending/token_pool/${tokenPoolAddr}`)
-            .body.toString('utf-8')).result;
-        const afterCancelUserCompleteAmount = parseOrLog(syncRequest('GET',
-            server2 + `/get_value?ref=/checkin/stats/complete/${serviceUser}`)
-            .body.toString('utf-8')).result;
-        const afterCancelTotalCompleteAmount = parseOrLog(syncRequest('GET',
-            server2 + `/get_value?ref=/checkin/stats/complete/total`)
-            .body.toString('utf-8')).result;
-        expect(afterCancelBalance).to.equal(beforeBalance);
-        expect(afterCancelTokenPoolBalance).to.equal(beforeTokenPoolBalance);
-        expect(afterCancelSenderPendingAmount).to.equal(0);
-        expect(afterCancelTokenPoolPendingAmount).to.equal(0);
-        expect(afterCancelUserCompleteAmount).to.equal(beforeUserCompleteAmount);
-        expect(afterCancelTotalCompleteAmount).to.equal(beforeTotalCompleteAmount);
-      });
-    });
-  });
-
-  describe('Billing', async () => {
-    let serviceAdmin; // = server1
-    let billingUserA; // = server2
-    let billingUserB; // = server3
-    let userBalancePathA;
-    let userBalancePathB;
-    const billingAccountBalancePathA = '/get_value?ref=/service_accounts/billing/test_billing/A/balance';
-    before(async () => {
-      serviceAdmin =
-          parseOrLog(syncRequest('GET', server1 + '/get_address').body.toString('utf-8')).result;
-      billingUserA =
-          parseOrLog(syncRequest('GET', server2 + '/get_address').body.toString('utf-8')).result;
-      billingUserB =
-          parseOrLog(syncRequest('GET', server3 + '/get_address').body.toString('utf-8')).result;
-      userBalancePathA = `/get_value?ref=/accounts/${billingUserA}/balance`;
-      userBalancePathB = `/get_value?ref=/accounts/${billingUserB}/balance`;
-      const adminConfig = {
-        [serviceAdmin]: true,
-        [billingUserA]: true,
-        [billingUserB]: true
-      };
-      const billingConfig = {
-        A: { 
-          users: {
-            [serviceAdmin]: true,
-            [billingUserA]: true
-          }
-        },
-        B: {
-          users: {
-            [serviceAdmin]: true,
-            [billingUserB]: true
-          }
-        }
-      };
-      await setUpApp('test_billing', serverList, { admin: adminConfig, billing: billingConfig });
-
-      const server4Addr =
-          parseOrLog(syncRequest('GET', server4 + '/get_address').body.toString('utf-8')).result;
-      const transferRes = parseOrLog(syncRequest('POST', server4 + '/set', {json: {
-        op_list: [
-          {
-            ref: `/transfer/${server4Addr}/billing|test_billing|A/${Date.now()}/value`,
-            value: 100,
-            type: 'SET_VALUE'
-          },
-          {
-            ref: `/transfer/${server4Addr}/billing|test_billing|B/${Date.now()}/value`,
-            value: 100,
-            type: 'SET_VALUE'
-          }
-        ],
-        nonce: -1,
-        timestamp: Date.now(),
-      }}).body.toString('utf-8')).result;
-      if (!(await waitUntilTxFinalized(serverList, transferRes.tx_hash))) {
-        console.error(`Failed to check finalization of transfer tx.`);
-      }
-    });
-
-    it('app txs are not charged by transfer', async () => {
-      // NOTE(platfowner): A pre-tx to guarantee that the service state delta of the next tx
-      // is zero.
-      const txPreRes = parseOrLog(syncRequest('POST', server2 + '/set_value', {json: {
-          ref: '/apps/test_billing/test_pre',
-          value: 'testing app tx',
-          gas_price: 1,
-          nonce: -1,
-          timestamp: Date.now(),
-        }
-      }).body.toString('utf-8')).result;
-=======
->>>>>>> ae9c1f62
       if (!(await waitUntilTxFinalized(serverList, txPreRes.tx_hash))) {
         console.error(`Failed to check finalization of app tx.`);
       }
