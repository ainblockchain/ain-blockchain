--- conflicted
+++ resolved
@@ -1,9 +1,4 @@
-<<<<<<< HEAD
-/* eslint guard-for-in: "off" */
-const logger = require('../logger');
-=======
 const logger = require('../logger')('TX_POOL');
->>>>>>> e1ee8889
 const _ = require('lodash');
 const {
   TRANSACTION_POOL_TIME_OUT_MS,
