--- conflicted
+++ resolved
@@ -105,11 +105,7 @@
 
     it('removes transactions included in block', () => {
       const number = 1;
-<<<<<<< HEAD
-      const block = ForgedBlock.forgeBlock(tp.validTransactions(), db, number, ForgedBlock.genesis());
-=======
       const block = Block.createBlock(tp.validTransactions(), db, number, Block.genesis());
->>>>>>> 989afdd5
       const newTransactions = {};
       newTransactions[db.account.address] = [];
       for (let i = 0; i < 10; i++) {
