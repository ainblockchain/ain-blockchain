--- conflicted
+++ resolved
@@ -44,7 +44,6 @@
   })
 
   describe("balances", () => {
-<<<<<<< HEAD
     it("loading balances properly on initatiion", () => {
       const expected =
           GenesisToken.total_supply - GenesisAccounts.others.length * GenesisAccounts.shares;
@@ -52,13 +51,6 @@
           `/${PredefinedDbPaths.ACCOUNTS}/${GenesisAccounts.owner.address}/` +
           `${PredefinedDbPaths.BALANCE}`;
       expect(db.getValue(dbPath)).to.equal(expected);
-=======
-    it("loading balances properly on initialization", () => {
-      const dbPath =
-          `/${PredefinedDbPaths.ACCOUNTS}/${GenesisAccount.address}/${PredefinedDbPaths.BALANCE}`;
-      expect(db.getValue(dbPath)).to.equal(GenesisToken.total_supply);
-
->>>>>>> 3bed3321
     })
   })
 
@@ -693,13 +685,8 @@
     tp = new TransactionPool();
     bc = new Blockchain("db-test");
     db = DB.getDatabase(bc, tp);
-<<<<<<< HEAD
     setDbForTesting(db, 0);
     db.setOwner("test/test_owner/mixed/true/true/true", 
-=======
-    setDbForTesting(db);
-    db.setOwner("test/test_owner/mixed/true/true/true",
->>>>>>> 3bed3321
       {
         ".owner": {
           "owners": {
