--- conflicted
+++ resolved
@@ -74,11 +74,7 @@
             value: 'val'
           }
         });
-<<<<<<< HEAD
-        const block = ForgedBlock.forgeBlock(tp.validTransactions(), db1, bc.height() + 1, bc.lastBlock());
-=======
         const block = Block.createBlock(tp.validTransactions(), db1, bc.height() + 1, bc.lastBlock());
->>>>>>> 989afdd5
         if (block.number === 500) {
           blockHash = block.hash;
         }
