--- conflicted
+++ resolved
@@ -483,7 +483,7 @@
 
     return result;
   }
-
+ 
   addNewBlock(block) {
     if (this.bc.addNewBlockToChain(block)) {
       this.tp.cleanUpForNewBlock(block);
@@ -575,52 +575,13 @@
     return true;
   }
 
-<<<<<<< HEAD
   executeBlockOnDbAndCleanUp(block, db, prevBlock) {
     const LOG_HEADER = 'executeBlockOnDbAndCleanUp';
     try {
-      Consensus.validateAndExecuteBlockOnDb(block, db, prevBlock);
+      Consensus.validateAndExecuteBlockOnDb(block, db, prevBlock, this.snapshotDir);
       this.tp.cleanUpForNewBlock(block);
       return true;
     } catch (e) {
-=======
-  executeBlockOnDb(block, db) {
-    const LOG_HEADER = 'executeBlockOnDb';
-
-    if (block.number > 0) {
-      if (!db.executeTransactionList(block.last_votes, true, false, block.number, block.timestamp)) {
-        // NOTE(liayoo): Quick fix for the problem. May be fixed by deleting the block files.
-        CommonUtil.finishWithStackTrace(
-            logger, `[${LOG_HEADER}] Failed to execute last_votes (${block.number})`);
-        return false;
-      }
-    }
-    if (!CommonUtil.isEmpty(block.evidence)) {
-      for (const evidenceList of Object.values(block.evidence)) {
-        for (const evidenceForOffense of evidenceList) {
-          if (!db.executeTransactionList(evidenceForOffense.votes, true, false, block.number, block.timestamp)) {
-            CommonUtil.finishWithStackTrace(
-                logger, `[${LOG_HEADER}] Failed to execute evidence (${block.number})`);
-            return false;
-          }
-        }
-      }
-    }
-    if (!db.executeTransactionList(block.transactions, block.number === 0, true, block.number, block.timestamp)) {
-      // NOTE(liayoo): Quick fix for the problem. May be fixed by deleting the block files.
-      CommonUtil.finishWithStackTrace(
-            logger, `[${LOG_HEADER}] Failed to execute transactions (${block.number})`)
-      return false;
-    }
-    if (block.state_proof_hash !== db.stateRoot.getProofHash()) {
-
-      // NOTE(platfowner): Write the current snapshot for debugging.
-      const snapshot = FeatureFlags.enableRadixLevelSnapshots ? db.takeRadixSnapshot() :
-          db.takeStateSnapshot();
-      FileUtil.writeSnapshot(this.snapshotDir, block.number, snapshot, true);
-
-      // NOTE(liayoo): Quick fix for the problem. May be fixed by deleting the block files.
->>>>>>> 8023772d
       CommonUtil.finishWithStackTrace(
           logger, `[${LOG_HEADER}] Failed to validate and execute block ${block.number}: ${e}`);
       return false;
