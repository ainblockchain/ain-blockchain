--- conflicted
+++ resolved
@@ -29,72 +29,6 @@
  *                  servicing JSON-RPC requests.
  */
 module.exports = function getMethods(node, p2pServer, minProtocolVersion, maxProtocolVersion) {
-<<<<<<< HEAD
-  // Default API methods
-  let methods = {
-    p2p_getRouteInfo: function (args, done) {
-      trafficStatsManager.addEvent(TrafficEventTypes.JSON_RPC_GET);
-      const result = p2pServer.client.getRouteInfo();
-      done (null, addProtocolVersion({ result }));
-    }
-  };
-  if (ENABLE_JSON_RPC_API) {
-    methods = Object.assign(methods, {
-      ain_getProtocolVersion: function(args, done) {
-        trafficStatsManager.addEvent(TrafficEventTypes.JSON_RPC_GET);
-        done(null, addProtocolVersion({result: CURRENT_PROTOCOL_VERSION}));
-      },
-
-      ain_checkProtocolVersion: function(args, done) {
-        trafficStatsManager.addEvent(TrafficEventTypes.JSON_RPC_GET);
-        const version = args.protoVer;
-        const coercedVer = semver.coerce(version);
-        if (version === undefined) {
-          done(null, addProtocolVersion({code: 1, message: 'Protocol version not specified.'}));
-        } else if (!semver.valid(coercedVer)) {
-          done(null, addProtocolVersion({code: 1, message: 'Invalid protocol version.'}));
-        } else if (semver.lt(coercedVer, minProtocolVersion) ||
-                  (maxProtocolVersion && semver.gt(coercedVer, maxProtocolVersion))) {
-          done(null, addProtocolVersion({code: 1, message: 'Incompatible protocol version.'}));
-        } else {
-          done(null, addProtocolVersion({code: 0, result: 'Success'}));
-        }
-      },
-
-      // Bloock API
-      ain_getBlockList: function(args, done) {
-        trafficStatsManager.addEvent(TrafficEventTypes.JSON_RPC_GET);
-        const blocks = node.bc.getBlockList(args.from, args.to);
-        done(null, addProtocolVersion({result: blocks}));
-      },
-
-      ain_getRecentBlock: function(args, done) {
-        trafficStatsManager.addEvent(TrafficEventTypes.JSON_RPC_GET);
-        done(null, addProtocolVersion({result: node.bc.lastBlock()}));
-      },
-
-      ain_getRecentBlockNumber: function(args, done) {
-        trafficStatsManager.addEvent(TrafficEventTypes.JSON_RPC_GET);
-        const block = node.bc.lastBlock();
-        done(null, addProtocolVersion({result: block ? block.number : null}));
-      },
-
-      ain_getBlockHeadersList: function(args, done) {
-        trafficStatsManager.addEvent(TrafficEventTypes.JSON_RPC_GET);
-        const blocks = node.bc.getBlockList(args.from, args.to);
-        const blockHeaders = [];
-        blocks.forEach((block) => {
-          blockHeaders.push(block.header);
-        });
-        done(null, addProtocolVersion({result: blockHeaders}));
-      },
-
-      ain_getBlockByHash: function(args, done) {
-        trafficStatsManager.addEvent(TrafficEventTypes.JSON_RPC_GET);
-        const block = node.bc.getBlockByHash(args.hash);
-        if (block && !args.getFullTransactions) {
-          block.transactions = extractTransactionHashes(block);
-=======
   // Non-transaction methods
   const nonTxMethods = {
     ain_getProtocolVersion: function(args, done) {
@@ -233,7 +167,6 @@
             is_executed: true,
             is_finalized: true
           };
->>>>>>> 04d4aacf
         }
       }
       done(null, addProtocolVersion({result}));
@@ -470,7 +403,11 @@
       done(null, addProtocolVersion({ result }));
     },
 
-    // TODO(minsulee2): Add p2p json rpc API methods here.
+    p2p_getRouteInfo: function (args, done) {
+      trafficStatsManager.addEvent(TrafficEventTypes.JSON_RPC_GET);
+      const result = p2pServer.client.getRouteInfo();
+      done (null, addProtocolVersion({ result }));
+    }
   };
 
   // Transaction methods
